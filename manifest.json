--- conflicted
+++ resolved
@@ -1,16 +1,9 @@
 {
-<<<<<<< HEAD
   "name": "__MSG_fullName__",
   "short_name": "__MSG_Name__",
-  "version": "1.0.31",
+  "version": "1.0.33",
   "default_locale": "en",
   "description": "__MSG_Description__",
-=======
-  "name": "SponsorBlock for YouTube - Skip Sponsorships",
-  "short_name": "SponsorBlock",
-  "version": "1.0.33",
-  "description": "Skip over sponsorship on YouTube videos. Report sponsors on videos you watch to save the time of others.",
->>>>>>> 1c3a857f
   "content_scripts": [
     {
       "matches": [
