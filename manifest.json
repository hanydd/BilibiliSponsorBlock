{
<<<<<<< HEAD
  "name": "__MSG_fullName__",
  "short_name": "__MSG_Name__",
  "version": "1.0.33",
  "default_locale": "en",
  "description": "__MSG_Description__",
=======
  "name": "SponsorBlock for YouTube - Skip Sponsorships",
  "short_name": "SponsorBlock",
  "version": "1.0.35",
  "description": "Skip over sponsorship on YouTube videos. Report sponsors on videos you watch to save the time of others.",
>>>>>>> ecc48de3
  "content_scripts": [
    {
      "matches": [
        "https://*.youtube.com/*"
      ],
      "all_frames": true,
      "js": [
        "config.js",
        "utils/previewBar.js",
        "utils.js",
        "content.js",
        "popup.js"
      ],
      "css": [
        "content.css",
        "./libs/Source+Sans+Pro.css",
        "popup.css"
      ]
    }
  ],
  "web_accessible_resources": [
    "icons/LogoSponsorBlocker256px.png",
    "icons/IconSponsorBlocker256px.png",
    "icons/PlayerStartIconSponsorBlocker256px.png",
    "icons/PlayerStopIconSponsorBlocker256px.png",
    "icons/PlayerUploadIconSponsorBlocker256px.png",
    "icons/PlayerUploadFailedIconSponsorBlocker256px.png",
    "icons/upvote.png",
    "icons/downvote.png",
    "icons/PlayerInfoIconSponsorBlocker256px.png",
    "icons/PlayerDeleteIconSponsorBlocker256px.png",
    "popup.html"
  ],
  "permissions": [
    "storage",
    "notifications",
    "https://sponsor.ajay.app/*"
  ],
  "browser_action": {
    "default_title": "__MSG_Name__",
    "default_popup": "__MSG_Popup__"
  }, 
  "background": {
    "scripts":[
      "utils.js",
      "config.js",
      "background.js"
    ],
    "persistent": false
  },
  "icons": {
    "16": "icons/IconSponsorBlocker16px.png",
    "32": "icons/IconSponsorBlocker32px.png",
    "64": "icons/LogoSponsorBlocker64px.png",
    "128": "icons/LogoSponsorBlocker128px.png",
    "256": "icons/LogoSponsorBlocker256px.png"
  },
  "manifest_version": 2
}<|MERGE_RESOLUTION|>--- conflicted
+++ resolved
@@ -1,16 +1,9 @@
 {
-<<<<<<< HEAD
   "name": "__MSG_fullName__",
   "short_name": "__MSG_Name__",
-  "version": "1.0.33",
+  "version": "1.0.35",
   "default_locale": "en",
   "description": "__MSG_Description__",
-=======
-  "name": "SponsorBlock for YouTube - Skip Sponsorships",
-  "short_name": "SponsorBlock",
-  "version": "1.0.35",
-  "description": "Skip over sponsorship on YouTube videos. Report sponsors on videos you watch to save the time of others.",
->>>>>>> ecc48de3
   "content_scripts": [
     {
       "matches": [
