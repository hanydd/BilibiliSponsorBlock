--- conflicted
+++ resolved
@@ -262,18 +262,10 @@
   xmlhttp.send();
 }
 
-<<<<<<< HEAD
-function getYouTubeVideoID(url) { // Return video id or false
-  var regExp = /^.*((youtu.be\/)|(v\/)|(\/u\/\w\/)|(embed\/)|(watch\?))\??v?=?([^#\&\?]*).*/;
-  var match = url.match(regExp);
-  return (match && match[7].length == 11) ? match[7] : false;
-}
-
 function generateUUID(length = 36) {
-    var charset = "ABCDEFGHIJKLMNOPQRSTUVWXYZabcdefghijklmnopqrstuvwxyz0123456789";
-    var i;
-    var result = "";
-    var isOpera = Object.prototype.toString.call(window.opera) == '[object Opera]';
+    let charset = "ABCDEFGHIJKLMNOPQRSTUVWXYZabcdefghijklmnopqrstuvwxyz0123456789";
+    let result = "";
+    let isOpera = Object.prototype.toString.call(window.opera) == '[object Opera]';
     if (window.crypto && window.crypto.getRandomValues) {
         values = new Uint32Array(length);
         window.crypto.getRandomValues(values);
@@ -282,14 +274,9 @@
         }
         return result;
     } else {
-		    if(!isOpera) alert("[SB] Your browser can't generate a secure userID");
-        for (i = 0; i < length; i++) {
+        for (let i = 0; i < length; i++) {
           result += charset[Math.floor(Math.random() * charset.length)];
         }
         return result;
     }
-}
-=======
-//uuid generator function from https://gist.github.com/jed/982883
-function generateUUID(a){return a?(a^Math.random()*16>>a/4).toString(16):([1e7]+-1e3+-4e3+-8e3+-1e11).replace(/[018]/g,generateUUID)}
->>>>>>> 455189d9
+}