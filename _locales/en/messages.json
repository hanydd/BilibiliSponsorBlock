--- conflicted
+++ resolved
@@ -136,7 +136,6 @@
     "submitCheck": {
         "message": "Are you sure you want to submit this?"
     },
-<<<<<<< HEAD
     "whitelistChannel": {
          "message": "Whitelist Channel"
     },
@@ -232,7 +231,7 @@
     },
     "showNotice": {
         "message": "Show Notice Again"
-=======
+    },
     "longDescription": {
         "message": "SponsorBlock is an extension that will skip over sponsored segments of YouTube videos. SponsorBlock is a crowdsourced browser extension that let's anyone submit the start and end time's of sponsored segments of YouTube videos. Once one person submits this information, everyone else with this extension will skip right over the sponsored segment.",
         "description": "Full description of the extension on the store pages."
@@ -244,6 +243,5 @@
     "sourceCode": {
         "message": "Source Code",
         "description": "Used on Firefox Store Page"
->>>>>>> 4e795c8f
     }
 }