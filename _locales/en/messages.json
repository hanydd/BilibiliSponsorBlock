{
    "Name": {
        "message": "SponsorBlock",
        "description": "Name of the extension."
    },
    "fullName": {
        "message": "SponsorBlock for YouTube - Skip Sponsorships",
        "description": "Name of the extension."
    },

    "Description": {
        "message": "Skip over sponsorship on YouTube videos. Report sponsors on videos you watch to save the time of others.",
        "description": "Description of the extension."
    },
    "helpPage": {
        "message": "index_en.html"
    },
    "400": {
        "message": "Server said this request was invalid"
    },
    "429": {
        "message": "You have submitted too many sponsor times for this one video, are you sure there are this many?"
    },
    "409": {
        "message": "This has already been submitted before"
    },
    "502": {
        "message": "It seems the server is down. Contact the dev to inform them."
    },
    "channelWhitelisted": {
        "message": "Channel Whitelisted!"
    },
    "Sponsor": {
        "message": "Sponsor"
    },
    "Sponsors": {
        "message": "Sponsors"
    },
   "Segment": {
        "message": "sponsor segment"
    },
    "Segments": {
        "message": "sponsor segments"
    },
    "noticeTitle": {
        "message": "Sponsor Skipped"
    },
    "reportButtonTitle": {
        "message": "Report"
    },
    "reportButtonInfo": {
        "message": "Report this sponsor submission as incorrect."
    },
    "Dismiss": {
        "message": "Dismiss"
    },
    "Loading": {
        "message": "Loading..."
    },
    "Mins": {
        "message": "Minutes"
    },
    "Secs": {
        "message": "Seconds"
    },
    "Hide": {
        "message": "Never Show"
    },
    "hitGoBack": {
        "message": "Hit unskip to get to where you came from."
    },
    "unskip": {
        "message": "Unskip"
    },
    "reskip": {
        "message": "Reskip"
    },
    "paused": {
        "message": "Paused"
    },
    "confirmMSG": {
        "message": "\n\nTo edit or delete individual values, click the info button or open the extension popup by clicking the extension icon in the top right corner."
    },
    "clearThis": {
        "message": "Are you sure you want to clear this?\n\n"
    },
    "Unknown": {
        "message": "There was an error submitting your sponsor times, please try again later."
    },
  
    "sponsorFound": {
        "message": "This video's sponsors are in the database!"
    },
    "sponsor404": {
        "message": "No sponsors found"
    },
    "sponsorStart": {
        "message": "Sponsorship Starts Now"
    },
    "sponsorEnd": {
        "message": "Sponsorship Ends Now"
    },
    "noVideoID": {
        "message": "This probably isn't a YouTube tab, or you clicked too early. \n If you know this is a YouTube tab,\n close this popup and open it again."
    },
    "success": {
        "message": "Success!"
    },
    "voted": {
        "message": "Voted!"
    },
    "voteFail": {
        "message": "You have already voted this way before."
    },
    "serverDown": {
        "message": "It seems the sever is down. Contact the dev immediately."
    },
    "connectionError": {
        "message": "A connection error has occured. Error code: "
    },
    "wantToSubmit": {
        "message": "Do you want to submit the sponsor times for video id"
    },
    
    "leftTimes": {
        "message": "You seem to have left some sponsor times unsubmitted. Go back to that page to submit them (they are not deleted)."
    },
<<<<<<< HEAD
    "clearTimes": {
        "message": "Clear Sponsor Times"
    },
    "openPopup": {
        "message": "Open SponsorBlock Popup"
    },
    "SubmitTimes": {
        "message": "Submit Sponsor Times"
    },
=======
    "submitCheck": {
        "message": "Are you sure you want to submit this?"
    }
>>>>>>> 92095acf
}<|MERGE_RESOLUTION|>--- conflicted
+++ resolved
@@ -125,7 +125,6 @@
     "leftTimes": {
         "message": "You seem to have left some sponsor times unsubmitted. Go back to that page to submit them (they are not deleted)."
     },
-<<<<<<< HEAD
     "clearTimes": {
         "message": "Clear Sponsor Times"
     },
@@ -135,9 +134,7 @@
     "SubmitTimes": {
         "message": "Submit Sponsor Times"
     },
-=======
     "submitCheck": {
         "message": "Are you sure you want to submit this?"
     }
->>>>>>> 92095acf
 }