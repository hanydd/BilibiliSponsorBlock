{
    "name": "__MSG_fullName__",
    "short_name": "SponsorBlock",
    "version": "2.0.16.1",
    "default_locale": "en",
    "description": "__MSG_Description__",
    "homepage_url": "https://sponsor.ajay.app",
    "content_scripts": [{
        "run_at": "document_start",
        "matches": [
            "https://*.youtube.com/*",
            "https://www.youtube-nocookie.com/embed/*"
        ],
        "all_frames": true,
        "js": [
            "./js/vendor.js",
            "./js/content.js"
        ],
        "css": [
            "content.css",
            "./libs/Source+Sans+Pro.css",
            "popup.css"
        ]
    }],
    "web_accessible_resources": [
        "icons/LogoSponsorBlocker256px.png",
        "icons/IconSponsorBlocker256px.png",
        "icons/PlayerStartIconSponsorBlocker.svg",
        "icons/PlayerStopIconSponsorBlocker.svg",
        "icons/PlayerUploadIconSponsorBlocker.svg",
        "icons/PlayerUploadFailedIconSponsorBlocker.svg",
        "icons/PlayerCancelSegmentIconSponsorBlocker.svg",
        "icons/settings.svg",
        "icons/pencil.svg",
        "icons/check.svg",
        "icons/upvote.png",
        "icons/downvote.png",
        "icons/thumbs_down.svg",
        "icons/thumbs_up.svg",
        "icons/help.svg",
        "icons/report.png",
        "icons/close.png",
        "icons/beep.ogg",
<<<<<<< HEAD
        "icons/pause.svg",
        "icons/stop.svg",
        "icons/PlayerInfoIconSponsorBlocker256px.png",
        "icons/PlayerDeleteIconSponsorBlocker256px.png",
=======
        "icons/PlayerInfoIconSponsorBlocker.svg",
        "icons/PlayerDeleteIconSponsorBlocker.svg",
>>>>>>> 628871f0
        "popup.html",
        "content.css"
    ],
    "permissions": [
        "storage",
        "https://sponsor.ajay.app/*"
    ],
    "optional_permissions": [
        "*://*/*"
    ],
    "browser_action": {
        "default_title": "SponsorBlock",
        "default_popup": "popup.html"
    }, 
    "background": {
        "scripts":[
        "./js/vendor.js",
        "./js/background.js"
        ]
    },
    "icons": {
        "16": "icons/IconSponsorBlocker16px.png",
        "32": "icons/IconSponsorBlocker32px.png",
        "64": "icons/LogoSponsorBlocker64px.png",
        "128": "icons/LogoSponsorBlocker128px.png",
        "256": "icons/LogoSponsorBlocker256px.png"
    },
    "options_ui": {
        "page": "options/options.html",
        "open_in_tab": true
    },
    "manifest_version": 2
}  <|MERGE_RESOLUTION|>--- conflicted
+++ resolved
@@ -41,15 +41,10 @@
         "icons/report.png",
         "icons/close.png",
         "icons/beep.ogg",
-<<<<<<< HEAD
         "icons/pause.svg",
         "icons/stop.svg",
-        "icons/PlayerInfoIconSponsorBlocker256px.png",
-        "icons/PlayerDeleteIconSponsorBlocker256px.png",
-=======
         "icons/PlayerInfoIconSponsorBlocker.svg",
         "icons/PlayerDeleteIconSponsorBlocker.svg",
->>>>>>> 628871f0
         "popup.html",
         "content.css"
     ],
