{
    "name": "__MSG_fullName__",
    "short_name": "SponsorBlock",
<<<<<<< HEAD
    "version": "2.1.0.2",
=======
    "version": "2.1.1",
>>>>>>> 43484ee6
    "default_locale": "en",
    "description": "__MSG_Description__",
    "content_scripts": [{
        "run_at": "document_start",
        "matches": [
            "https://*.youtube.com/*",
            "https://www.youtube-nocookie.com/embed/*"
        ],
        "all_frames": true,
        "js": [
            "./js/vendor.js",
            "./js/content.js"
        ],
        "css": [
            "content.css",
            "./libs/Source+Sans+Pro.css",
            "popup.css"
        ]
    }],
    "web_accessible_resources": [
        "icons/LogoSponsorBlocker256px.png",
        "icons/IconSponsorBlocker256px.png",
        "icons/PlayerStartIconSponsorBlocker.svg",
        "icons/PlayerStopIconSponsorBlocker.svg",
        "icons/PlayerUploadIconSponsorBlocker.svg",
        "icons/PlayerUploadFailedIconSponsorBlocker.svg",
        "icons/PlayerCancelSegmentIconSponsorBlocker.svg",
        "icons/clipboard.svg",
        "icons/settings.svg",
        "icons/pencil.svg",
        "icons/check.svg",
        "icons/upvote.png",
        "icons/downvote.png",
        "icons/thumbs_down.svg",
        "icons/thumbs_up.svg",
        "icons/help.svg",
        "icons/report.png",
        "icons/close.png",
        "icons/beep.ogg",
        "icons/PlayerInfoIconSponsorBlocker.svg",
        "icons/PlayerDeleteIconSponsorBlocker.svg",
        "popup.html",
        "content.css"
    ],
    "permissions": [
        "storage",
        "https://sponsor.ajay.app/*"
    ],
    "optional_permissions": [
        "*://*/*"
    ],
    "browser_action": {
        "default_title": "SponsorBlock",
        "default_popup": "popup.html"
    }, 
    "background": {
        "scripts":[
        "./js/vendor.js",
        "./js/background.js"
        ]
    },
    "icons": {
        "16": "icons/IconSponsorBlocker16px.png",
        "32": "icons/IconSponsorBlocker32px.png",
        "64": "icons/LogoSponsorBlocker64px.png",
        "128": "icons/LogoSponsorBlocker128px.png",
        "256": "icons/LogoSponsorBlocker256px.png",
        "512": "icons/LogoSponsorBlocker512px.png",
        "1024": "icons/LogoSponsorBlocker1024px.png"
    },
    "options_ui": {
        "page": "options/options.html",
        "open_in_tab": true
    },
    "manifest_version": 2
}  <|MERGE_RESOLUTION|>--- conflicted
+++ resolved
@@ -1,11 +1,8 @@
 {
     "name": "__MSG_fullName__",
     "short_name": "SponsorBlock",
-<<<<<<< HEAD
     "version": "2.1.0.2",
-=======
     "version": "2.1.1",
->>>>>>> 43484ee6
     "default_locale": "en",
     "description": "__MSG_Description__",
     "content_scripts": [{
