--- conflicted
+++ resolved
@@ -1,14 +1,8 @@
 {
     "name": "__MSG_fullName__",
-<<<<<<< HEAD
     "short_name": "SponsorBlockBili",
-    "version": "5.5.3",
+    "version": "5.5.4",
     "default_locale": "zh_CN",
-=======
-    "short_name": "SponsorBlock",
-    "version": "5.5.4",
-    "default_locale": "en",
->>>>>>> fdf1a6ac
     "description": "__MSG_Description__",
     "homepage_url": "https://sponsor.ajay.app",
     "content_scripts": [{
