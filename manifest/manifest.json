{
    "name": "__MSG_fullName__",
    "short_name": "SponsorBlock",
    "version": "4.1.3",
    "default_locale": "en",
    "description": "__MSG_Description__",
    "homepage_url": "https://sponsor.ajay.app",
    "content_scripts": [{
        "run_at": "document_start",
        "matches": [
            "https://*.youtube.com/*",
            "https://www.youtube-nocookie.com/embed/*"
        ],
        "all_frames": true,
        "js": [
            "./js/vendor.js",
            "./js/content.js"
        ],
        "css": [
            "content.css",
            "./libs/Source+Sans+Pro.css",
            "popup.css"
        ]
    }],
    "web_accessible_resources": [
        "icons/LogoSponsorBlocker256px.png",
        "icons/IconSponsorBlocker256px.png",
        "icons/PlayerStartIconSponsorBlocker.svg",
        "icons/PlayerStopIconSponsorBlocker.svg",
        "icons/PlayerUploadIconSponsorBlocker.svg",
        "icons/PlayerUploadFailedIconSponsorBlocker.svg",
        "icons/PlayerCancelSegmentIconSponsorBlocker.svg",
        "icons/clipboard.svg",
        "icons/settings.svg",
        "icons/pencil.svg",
        "icons/check.svg",
        "icons/upvote.png",
        "icons/downvote.png",
        "icons/thumbs_down.svg",
        "icons/thumbs_down_locked.svg",
        "icons/thumbs_up.svg",
        "icons/help.svg",
        "icons/report.png",
        "icons/close.png",
        "icons/skipIcon.svg",
        "icons/refresh.svg",
        "icons/beep.ogg",
        "icons/pause.svg",
        "icons/stop.svg",
<<<<<<< HEAD
        "icons/skip.svg",
=======
        "icons/heart.svg",
        "icons/visible.svg",
        "icons/not_visible.svg",
>>>>>>> d6a0029b
        "icons/PlayerInfoIconSponsorBlocker.svg",
        "icons/PlayerDeleteIconSponsorBlocker.svg",
        "popup.html",
        "content.css"
    ],
    "permissions": [
        "storage",
        "https://sponsor.ajay.app/*"
    ],
    "optional_permissions": [
        "*://*/*"
    ],
    "browser_action": {
        "default_title": "SponsorBlock",
        "default_popup": "popup.html"
    }, 
    "background": {
        "scripts":[
        "./js/vendor.js",
        "./js/background.js"
        ]
    },
    "icons": {
        "16": "icons/IconSponsorBlocker16px.png",
        "32": "icons/IconSponsorBlocker32px.png",
        "64": "icons/LogoSponsorBlocker64px.png",
        "128": "icons/LogoSponsorBlocker128px.png",
        "256": "icons/LogoSponsorBlocker256px.png",
        "512": "icons/LogoSponsorBlocker512px.png",
        "1024": "icons/LogoSponsorBlocker1024px.png"
    },
    "options_ui": {
        "page": "options/options.html",
        "open_in_tab": true
    },
    "manifest_version": 2
}  <|MERGE_RESOLUTION|>--- conflicted
+++ resolved
@@ -47,13 +47,10 @@
         "icons/beep.ogg",
         "icons/pause.svg",
         "icons/stop.svg",
-<<<<<<< HEAD
         "icons/skip.svg",
-=======
         "icons/heart.svg",
         "icons/visible.svg",
         "icons/not_visible.svg",
->>>>>>> d6a0029b
         "icons/PlayerInfoIconSponsorBlocker.svg",
         "icons/PlayerDeleteIconSponsorBlocker.svg",
         "popup.html",
