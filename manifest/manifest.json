--- conflicted
+++ resolved
@@ -1,12 +1,7 @@
 {
     "name": "__MSG_fullName__",
-<<<<<<< HEAD
     "short_name": "SponsorBlockBili",
-    "version": "5.4.28",
-=======
-    "short_name": "SponsorBlock",
     "version": "5.5",
->>>>>>> 2bf6cf66
     "default_locale": "en",
     "description": "__MSG_Description__",
     "homepage_url": "https://sponsor.ajay.app",
