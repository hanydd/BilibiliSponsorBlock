name: Tests

on: [push, pull_request]

jobs:
  test:
    name: Run tests
    runs-on: ubuntu-latest

    steps:
      # Initialization
      - uses: actions/checkout@v2
      - uses: actions/setup-node@v2
        with:
          node-version: '18'
      - run: npm ci
<<<<<<< HEAD
      - name: Copy configuration
        run: cp config.json.example config.json
        
=======
      - run: sudo apt-get install chromium-chromedriver
      
      - name: Copy configuration
        run: cp config.json.example config.json
>>>>>>> 6b4da258
      - name: Run tests
        run: npm run test

      - name: Upload results on fail
        if: ${{ failure() }}
        uses: actions/upload-artifact@v3
        with:
          name: Test Results
          path: ./test-results<|MERGE_RESOLUTION|>--- conflicted
+++ resolved
@@ -14,16 +14,10 @@
         with:
           node-version: '18'
       - run: npm ci
-<<<<<<< HEAD
-      - name: Copy configuration
-        run: cp config.json.example config.json
-        
-=======
       - run: sudo apt-get install chromium-chromedriver
       
       - name: Copy configuration
         run: cp config.json.example config.json
->>>>>>> 6b4da258
       - name: Run tests
         run: npm run test
 
