{
    "serverAddress": "https://sponsor.ajay.app",
    "testingServerAddress": "https://sponsor.ajay.app/test",
    "serverAddressComment": "This specifies the default SponsorBlock server to connect to",
    "categoryList": ["sponsor", "selfpromo", "interaction", "poi_highlight", "intro", "outro", "preview", "music_offtopic", "chapter"],
    "categorySupport": {
        "sponsor": ["skip", "mute"],
        "selfpromo": ["skip", "mute"],
        "interaction": ["skip", "mute"],
        "intro": ["skip"],
        "outro": ["skip"],
        "preview": ["skip"],
        "music_offtopic": ["skip"],
<<<<<<< HEAD
        "poi_highlight": ["skip"],
        "chapter": ["chapter"]
=======
        "poi_highlight": ["skip"]
    },
    "wikiLinks": {
        "sponsor": "https://wiki.sponsor.ajay.app/w/Sponsor",
        "selfpromo": "https://wiki.sponsor.ajay.app/w/Unpaid/Self_Promotion",
        "interaction": "https://wiki.sponsor.ajay.app/w/Interaction_Reminder_(Subscribe)",
        "intro": "https://wiki.sponsor.ajay.app/w/Intermission/Intro_Animation",
        "outro": "https://wiki.sponsor.ajay.app/w/Endcards/Credits",
        "preview": "https://wiki.sponsor.ajay.app/w/Preview/Recap",
        "music_offtopic": "https://wiki.sponsor.ajay.app/w/Music:_Non-Music_Section",
        "poi_highlight": "https://wiki.sponsor.ajay.app/w/Highlight",
        "guidelines": "https://wiki.sponsor.ajay.app/w/Guidelines",
        "mute": "https://wiki.sponsor.ajay.app/w/Mute_Segment"
>>>>>>> 510db576
    }
}<|MERGE_RESOLUTION|>--- conflicted
+++ resolved
@@ -11,11 +11,8 @@
         "outro": ["skip"],
         "preview": ["skip"],
         "music_offtopic": ["skip"],
-<<<<<<< HEAD
         "poi_highlight": ["skip"],
         "chapter": ["chapter"]
-=======
-        "poi_highlight": ["skip"]
     },
     "wikiLinks": {
         "sponsor": "https://wiki.sponsor.ajay.app/w/Sponsor",
@@ -28,6 +25,5 @@
         "poi_highlight": "https://wiki.sponsor.ajay.app/w/Highlight",
         "guidelines": "https://wiki.sponsor.ajay.app/w/Guidelines",
         "mute": "https://wiki.sponsor.ajay.app/w/Mute_Segment"
->>>>>>> 510db576
     }
 }