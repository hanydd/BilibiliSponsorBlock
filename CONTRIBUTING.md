--- conflicted
+++ resolved
@@ -19,27 +19,9 @@
     - You can also run `npm run build` (for Chrome) or `npm run build:firefox` (for Firefox) to generate a production build.
 5. The built extension is now in `dist/`. You can load this folder directly in Chrome as an [unpacked extension](https://developer.chrome.com/docs/extensions/mv3/getstarted/#manifest), or convert it to a zip file to load it as a [temporary extension](https://developer.mozilla.org/docs/Tools/about:debugging#loading_a_temporary_extension) in Firefox.
 
-<<<<<<< HEAD
-"? property does not exist on type ConfigClass"
-> Make sure to copy `config.json.example` to `config.json` and remove comments
-=======
-## Windows-specific build issues
-"Cannot find module "../maze-utils"
-- `src/maze-utils` will not appear properly and builds will fail since it is is only rendered as a file  
-- Enable "Developer Mode" in Windows (This enables symlink support)
-- Enable symlink support in git:
-  ```pwsh
-  git config --global core.symlinks true
-  ```
-- Replace the text file with a symlink:
-  ```pwsh
-  git checkout -- src/maze-utils
-  ```
-
 ## Developing with a clean profile and hot reloading
 Run `npm run dev` (for Chrome) or `npm run dev:firefox` (for Firefox) to run the extension using a clean browser profile with hot reloading. This uses [`web-ext run`](https://extensionworkshop.com/documentation/develop/web-ext-command-reference/#commands).
 
 Known chromium bug: Extension is not loaded properly on first start. Visit `chrome://extensions/` and reload the extension.
 
 For Firefox for Android, use `npm run dev:firefox-android -- --adb-device <ip-address of the device>`. See the [Firefox documentation](https://extensionworkshop.com/documentation/develop/developing-extensions-for-firefox-for-android/#debug-your-extension) for more information.
->>>>>>> 7c5b7502
