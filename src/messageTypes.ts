//
// Message and Response Types
//

import { SegmentUUID, SponsorHideType, SponsorTime } from "./types";

interface BaseMessage {
    from?: string;
}

interface DefaultMessage {
    message: 
        "update"
        | "sponsorStart"
        | "getVideoID"
        | "getChannelID"
        | "isChannelWhitelisted"
        | "submitTimes"
        | "refreshSegments"
        | "closePopup";
}

interface BoolValueMessage {
    message: "whitelistChange";
    value: boolean;
}

interface IsInfoFoundMessage {
    message: "isInfoFound";
    updating: boolean;
}

interface SkipMessage {
    message: "unskip" | "reskip";
    UUID: SegmentUUID;
}

interface SubmitVoteMessage {
    message: "submitVote";
    type: number;
    UUID: SegmentUUID;
}

interface HideSegmentMessage {
    message: "hideSegment";
    type: SponsorHideType;
    UUID: SegmentUUID;
}

interface CopyToClipboardMessage {
    message: "copyToClipboard";
    text: string;
}

interface ImportSegmentsMessage {
    message: "importSegments";
    data: string;
}

interface KeyDownMessage {
    message: "keydown";
    key: string;
    keyCode: number;
    code: string;
    which: number;
    shiftKey: boolean;
    ctrlKey: boolean;
    altKey: boolean;
    metaKey: boolean;
}

export type Message = BaseMessage & (DefaultMessage | BoolValueMessage | IsInfoFoundMessage | SkipMessage | SubmitVoteMessage | HideSegmentMessage | CopyToClipboardMessage | ImportSegmentsMessage | KeyDownMessage);

export interface IsInfoFoundMessageResponse {
    found: boolean;
    status: number;
    sponsorTimes: SponsorTime[];
    time: number;
    onMobileYouTube: boolean;
}

interface GetVideoIdResponse {
    videoID: string;
}

interface GetChannelIDResponse {
    channelID: string;
}

interface SponsorStartResponse {
    creatingSegment: boolean;
}

interface IsChannelWhitelistedResponse {
    value: boolean;
}

export type MessageResponse = 
    IsInfoFoundMessageResponse
    | GetVideoIdResponse
    | GetChannelIDResponse
    | SponsorStartResponse
    | IsChannelWhitelistedResponse
<<<<<<< HEAD
    | Record<string, never>
    | VoteResponse
    | ImportSegmentsResponse;
=======
    | Record<never, never> // empty object response {}
    | VoteResponse;
>>>>>>> 780ea4a9

export interface VoteResponse {
    successType: number;
    statusCode: number;
    responseText: string;
}

export interface ImportSegmentsResponse {
    importedSegments: SponsorTime[];
}

export interface TimeUpdateMessage {
    message: "time";
    time: number;
}

export type PopupMessage = TimeUpdateMessage;<|MERGE_RESOLUTION|>--- conflicted
+++ resolved
@@ -101,14 +101,9 @@
     | GetChannelIDResponse
     | SponsorStartResponse
     | IsChannelWhitelistedResponse
-<<<<<<< HEAD
-    | Record<string, never>
+    | Record<string, never> // empty object response {}
     | VoteResponse
     | ImportSegmentsResponse;
-=======
-    | Record<never, never> // empty object response {}
-    | VoteResponse;
->>>>>>> 780ea4a9
 
 export interface VoteResponse {
     successType: number;
