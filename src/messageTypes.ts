//
// Message and Response Types
//

<<<<<<< HEAD
import { SegmentUUID, SponsorTime } from "./types";
=======
import { SegmentUUID, SponsorHideType, SponsorTime } from "./types";
>>>>>>> d6a0029b

interface BaseMessage {
    from?: string;
}

interface DefaultMessage {
    message: 
        "update"
        | "sponsorStart"
        | "getVideoID"
        | "getChannelID"
        | "isChannelWhitelisted"
        | "submitTimes"
        | "refreshSegments";
}

interface BoolValueMessage {
    message: "whitelistChange";
    value: boolean;
}

interface IsInfoFoundMessage {
    message: "isInfoFound";
    updating: boolean;
}

<<<<<<< HEAD
interface SkipMessage {
    message: "unskip" | "reskip";
    UUID: SegmentUUID;
}

export type Message = BaseMessage & (DefaultMessage | BoolValueMessage | IsInfoFoundMessage | SkipMessage);
=======
interface SubmitVoteMessage {
    message: "submitVote";
    type: number;
    UUID: SegmentUUID;
}

interface HideSegmentMessage {
    message: "hideSegment";
    type: SponsorHideType;
    UUID: SegmentUUID;
}

export type Message = BaseMessage & (DefaultMessage | BoolValueMessage | IsInfoFoundMessage | SubmitVoteMessage | HideSegmentMessage);
>>>>>>> d6a0029b

export interface IsInfoFoundMessageResponse {
    found: boolean;
    sponsorTimes: SponsorTime[];
    onMobileYouTube: boolean;
}

interface GetVideoIdResponse {
    videoID: string;
}

interface GetChannelIDResponse {
    channelID: string;
}

interface SponsorStartResponse {
    creatingSegment: boolean;
}

interface IsChannelWhitelistedResponse {
    value: boolean;
}

export type MessageResponse = 
    IsInfoFoundMessageResponse
    | GetVideoIdResponse
    | GetChannelIDResponse
    | SponsorStartResponse
    | IsChannelWhitelistedResponse
    | Record<string, never>
    | VoteResponse;

export interface VoteResponse {
    successType: number;
    statusCode: number;
    responseText: string;
}<|MERGE_RESOLUTION|>--- conflicted
+++ resolved
@@ -2,11 +2,7 @@
 // Message and Response Types
 //
 
-<<<<<<< HEAD
-import { SegmentUUID, SponsorTime } from "./types";
-=======
 import { SegmentUUID, SponsorHideType, SponsorTime } from "./types";
->>>>>>> d6a0029b
 
 interface BaseMessage {
     from?: string;
@@ -33,14 +29,11 @@
     updating: boolean;
 }
 
-<<<<<<< HEAD
 interface SkipMessage {
     message: "unskip" | "reskip";
     UUID: SegmentUUID;
 }
 
-export type Message = BaseMessage & (DefaultMessage | BoolValueMessage | IsInfoFoundMessage | SkipMessage);
-=======
 interface SubmitVoteMessage {
     message: "submitVote";
     type: number;
@@ -53,8 +46,7 @@
     UUID: SegmentUUID;
 }
 
-export type Message = BaseMessage & (DefaultMessage | BoolValueMessage | IsInfoFoundMessage | SubmitVoteMessage | HideSegmentMessage);
->>>>>>> d6a0029b
+export type Message = BaseMessage & (DefaultMessage | BoolValueMessage | IsInfoFoundMessage | SkipMessage | SubmitVoteMessage | HideSegmentMessage);
 
 export interface IsInfoFoundMessageResponse {
     found: boolean;
