//
// Message and Response Types
//

import { SegmentUUID, SponsorHideType, SponsorTime } from "./types";

interface BaseMessage {
    from?: string;
}

interface DefaultMessage {
    message: 
        "update"
        | "sponsorStart"
        | "getVideoID"
        | "getChannelID"
        | "isChannelWhitelisted"
        | "submitTimes"
        | "refreshSegments"
        | "closePopup";
}

interface BoolValueMessage {
    message: "whitelistChange";
    value: boolean;
}

interface IsInfoFoundMessage {
    message: "isInfoFound";
    updating: boolean;
}

interface SkipMessage {
    message: "unskip" | "reskip";
    UUID: SegmentUUID;
}

interface SubmitVoteMessage {
    message: "submitVote";
    type: number;
    UUID: SegmentUUID;
}

interface HideSegmentMessage {
    message: "hideSegment";
    type: SponsorHideType;
    UUID: SegmentUUID;
}

<<<<<<< HEAD
export type Message = BaseMessage & (DefaultMessage | BoolValueMessage | IsInfoFoundMessage | SkipMessage | SubmitVoteMessage | HideSegmentMessage);
=======
interface CopyToClipboardMessage {
    message: "copyToClipboard";
    text: string;
}

export type Message = BaseMessage & (DefaultMessage | BoolValueMessage | IsInfoFoundMessage | SubmitVoteMessage | HideSegmentMessage | CopyToClipboardMessage);
>>>>>>> 466152ed

export interface IsInfoFoundMessageResponse {
    found: boolean;
    sponsorTimes: SponsorTime[];
    onMobileYouTube: boolean;
}

interface GetVideoIdResponse {
    videoID: string;
}

interface GetChannelIDResponse {
    channelID: string;
}

interface SponsorStartResponse {
    creatingSegment: boolean;
}

interface IsChannelWhitelistedResponse {
    value: boolean;
}

export type MessageResponse = 
    IsInfoFoundMessageResponse
    | GetVideoIdResponse
    | GetChannelIDResponse
    | SponsorStartResponse
    | IsChannelWhitelistedResponse
    | Record<string, never>
    | VoteResponse;

export interface VoteResponse {
    successType: number;
    statusCode: number;
    responseText: string;
}<|MERGE_RESOLUTION|>--- conflicted
+++ resolved
@@ -47,16 +47,12 @@
     UUID: SegmentUUID;
 }
 
-<<<<<<< HEAD
-export type Message = BaseMessage & (DefaultMessage | BoolValueMessage | IsInfoFoundMessage | SkipMessage | SubmitVoteMessage | HideSegmentMessage);
-=======
 interface CopyToClipboardMessage {
     message: "copyToClipboard";
     text: string;
 }
 
-export type Message = BaseMessage & (DefaultMessage | BoolValueMessage | IsInfoFoundMessage | SubmitVoteMessage | HideSegmentMessage | CopyToClipboardMessage);
->>>>>>> 466152ed
+export type Message = BaseMessage & (DefaultMessage | BoolValueMessage | IsInfoFoundMessage | SkipMessage | SubmitVoteMessage | HideSegmentMessage | CopyToClipboardMessage);
 
 export interface IsInfoFoundMessageResponse {
     found: boolean;
