//
// Message and Response Types
//

import { SegmentUUID, SponsorHideType, SponsorTime } from "./types";

interface BaseMessage {
    from?: string;
}

interface DefaultMessage {
    message: 
        "update"
        | "sponsorStart"
        | "getVideoID"
        | "getChannelID"
        | "isChannelWhitelisted"
        | "submitTimes"
        | "refreshSegments"
        | "closePopup";
}

interface BoolValueMessage {
    message: "whitelistChange";
    value: boolean;
}

interface IsInfoFoundMessage {
    message: "isInfoFound";
    updating: boolean;
}

interface SkipMessage {
    message: "unskip" | "reskip";
    UUID: SegmentUUID;
}

interface SubmitVoteMessage {
    message: "submitVote";
    type: number;
    UUID: SegmentUUID;
}

interface HideSegmentMessage {
    message: "hideSegment";
    type: SponsorHideType;
    UUID: SegmentUUID;
}

interface CopyToClipboardMessage {
    message: "copyToClipboard";
    text: string;
}

<<<<<<< HEAD
interface ImportSegmentsMessage {
    message: "importSegments";
    data: string;
}

export type Message = BaseMessage & (DefaultMessage | BoolValueMessage | IsInfoFoundMessage | SkipMessage | SubmitVoteMessage | HideSegmentMessage | CopyToClipboardMessage | ImportSegmentsMessage);
=======
interface KeyDownMessage {
    message: "keydown";
    key: string;
    keyCode: number;
    code: string;
    which: number;
    shiftKey: boolean;
    ctrlKey: boolean;
    altKey: boolean;
    metaKey: boolean;
}

export type Message = BaseMessage & (DefaultMessage | BoolValueMessage | IsInfoFoundMessage | SubmitVoteMessage | HideSegmentMessage | CopyToClipboardMessage | KeyDownMessage);
>>>>>>> 6b4da258

export interface IsInfoFoundMessageResponse {
    found: boolean;
    sponsorTimes: SponsorTime[];
    onMobileYouTube: boolean;
}

interface GetVideoIdResponse {
    videoID: string;
}

interface GetChannelIDResponse {
    channelID: string;
}

interface SponsorStartResponse {
    creatingSegment: boolean;
}

interface IsChannelWhitelistedResponse {
    value: boolean;
}

export type MessageResponse = 
    IsInfoFoundMessageResponse
    | GetVideoIdResponse
    | GetChannelIDResponse
    | SponsorStartResponse
    | IsChannelWhitelistedResponse
    | Record<string, never>
    | VoteResponse
    | ImportSegmentsResponse;

export interface VoteResponse {
    successType: number;
    statusCode: number;
    responseText: string;
}

export interface ImportSegmentsResponse {
    importedSegments: SponsorTime[];
}<|MERGE_RESOLUTION|>--- conflicted
+++ resolved
@@ -52,14 +52,11 @@
     text: string;
 }
 
-<<<<<<< HEAD
 interface ImportSegmentsMessage {
     message: "importSegments";
     data: string;
 }
 
-export type Message = BaseMessage & (DefaultMessage | BoolValueMessage | IsInfoFoundMessage | SkipMessage | SubmitVoteMessage | HideSegmentMessage | CopyToClipboardMessage | ImportSegmentsMessage);
-=======
 interface KeyDownMessage {
     message: "keydown";
     key: string;
@@ -72,8 +69,7 @@
     metaKey: boolean;
 }
 
-export type Message = BaseMessage & (DefaultMessage | BoolValueMessage | IsInfoFoundMessage | SubmitVoteMessage | HideSegmentMessage | CopyToClipboardMessage | KeyDownMessage);
->>>>>>> 6b4da258
+export type Message = BaseMessage & (DefaultMessage | BoolValueMessage | IsInfoFoundMessage | SkipMessage | SubmitVoteMessage | HideSegmentMessage | CopyToClipboardMessage | ImportSegmentsMessage | KeyDownMessage);
 
 export interface IsInfoFoundMessageResponse {
     found: boolean;
