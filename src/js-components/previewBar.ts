--- conflicted
+++ resolved
@@ -226,13 +226,8 @@
         if (!this.onMobileYouTube) bar.style.opacity = Config.config.barTypes[fullCategoryName]?.opacity;
 
         bar.style.position = "absolute";
-<<<<<<< HEAD
-        const duration = segment[1] - segment[0];
-        if (segment[1] - segment[0] > 0) bar.style.width = `calc(${this.timeToPercentage(segment[1] - segment[0])}${this.chapterFilter(barSegment) ? ' - 2px' : ''})`;
-=======
         const duration = Math.min(segment[1], this.videoDuration) - segment[0];
-        if (duration > 0) bar.style.width = this.timeToPercentage(duration);
->>>>>>> 8ade66d7
+        if (duration > 0) bar.style.width = `calc(${this.timeToPercentage(segment[1] - segment[0])}${this.chapterFilter(barSegment) ? ' - 2px' : ''})`;
         
         const time = segment[1] ? Math.min(this.videoDuration, segment[0]) : segment[0];
         bar.style.left = this.timeToPercentage(time);
