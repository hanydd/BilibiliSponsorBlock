--- conflicted
+++ resolved
@@ -61,11 +61,8 @@
 export enum ActionType {
     Skip = "skip",
     Mute = "mute",
-<<<<<<< HEAD
     Chapter = "chapter",
-=======
     Full = "full"
->>>>>>> b6c1ee17
 }
 
 export const ActionTypes = [ActionType.Skip, ActionType.Mute];
