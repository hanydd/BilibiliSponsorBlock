import SubmissionNotice from "./render/SubmissionNotice";
import SkipNoticeComponent from "./components/SkipNoticeComponent";
import SkipNotice from "./render/SkipNotice";

export interface ContentContainer {
    (): {
        vote: (type: number, UUID: SegmentUUID, category?: Category, skipNotice?: SkipNoticeComponent) => void,
        dontShowNoticeAgain: () => void,
        unskipSponsorTime: (segment: SponsorTime) => void,
        sponsorTimes: SponsorTime[],
        sponsorTimesSubmitting: SponsorTime[],
        skipNotices: SkipNotice[],
        v: HTMLVideoElement,
        sponsorVideoID,
        reskipSponsorTime: (segment: SponsorTime) => void,
        updatePreviewBar: () => void,
        onMobileYouTube: boolean,
        sponsorSubmissionNotice: SubmissionNotice,
        resetSponsorSubmissionNotice: () => void,
        updateEditButtonsOnPlayer: () => void,
        previewTime: (time: number, unpause?: boolean) => void,
        videoInfo: VideoInfo,
        getRealCurrentTime: () => number
    }
}

export interface FetchResponse {
    responseText: string,
    status: number,
    ok: boolean
}

export interface VideoDurationResponse {
    duration: number;
}

export enum CategorySkipOption {
    ShowOverlay,
    ManualSkip,
    AutoSkip
}

export interface CategorySelection {
    name: Category;
    option: CategorySkipOption
}

export enum SponsorHideType {
    Visible = undefined,
    Downvoted = 1,
    MinimumDuration
}

<<<<<<< HEAD
export enum CategoryActionType {
    Skippable = "", // Strings are used to find proper language configs
    POI = "_POI"
}

export type SegmentUUID = string  & { __segmentUUIDBrand: unknown };
export type Category = string & { __categoryBrand: unknown };

=======
export enum SponsorSourceType {
    Server = undefined,
    Local = 1
}

>>>>>>> 2a3a04a5
export interface SponsorTime {
    segment: [number] | [number, number];
    UUID: SegmentUUID;

    category: Category;

    hidden?: SponsorHideType;
    source?: SponsorSourceType;
}

export interface PreviewBarOption {
    color: string,
    opacity: string
}


export interface Registration {
    message: string,
    id: string,
    allFrames: boolean,
    js: browser.extensionTypes.ExtensionFileOrCode[],
    css: browser.extensionTypes.ExtensionFileOrCode[],
    matches: string[]
}

export interface BackgroundScriptContainer {
    registerFirefoxContentScript: (opts: Registration) => void,
    unregisterFirefoxContentScript: (id: string) => void
}

export interface VideoInfo {
    responseContext: {
        serviceTrackingParams: Array<{service: string, params: Array<{key: string, value: string}>}>,
        webResponseContextExtensionData: {
            hasDecorated: boolean
        }
    },
    playabilityStatus: {
        status: string,
        playableInEmbed: boolean,
        miniplayer: {
            miniplayerRenderer: {
                playbackMode: string
            }
        }
    };
    streamingData: unknown;
    playbackTracking: unknown;
    videoDetails: {
        videoId: string,
        title: string,
        lengthSeconds: string,
        keywords: string[],
        channelId: string,
        isOwnerViewing: boolean,
        shortDescription: string,
        isCrawlable: boolean,
        thumbnail: {
            thumbnails: Array<{url: string, width: number, height: number}>
        },
        averageRating: number,
        allowRatings: boolean,
        viewCount: string,
        author: string,
        isPrivate: boolean,
        isUnpluggedCorpus: boolean,
        isLiveContent: boolean,
    };
    playerConfig: unknown;
    storyboards: unknown;
    microformat: {
        playerMicroformatRenderer: {
            thumbnail: {
                thumbnails: Array<{url: string, width: number, height: number}>
            },
            embed: {
                iframeUrl: string,
                flashUrl: string,
                width: number,
                height: number,
                flashSecureUrl: string,
            },
            title: {
                simpleText: string,
            },
            description: {
                simpleText: string,
            },
            lengthSeconds: string,
            ownerProfileUrl: string,
            externalChannelId: string,
            availableCountries: string[],
            isUnlisted: boolean,
            hasYpcMetadata: boolean,
            viewCount: string,
            category: Category,
            publishDate: string,
            ownerChannelName: string,
            uploadDate: string,
        }
    };
    trackingParams: string;
    attestation: unknown;
    messages: unknown;
}

export type VideoID = string;

export type StorageChangesObject = { [key: string]: chrome.storage.StorageChange };

export type UnEncodedSegmentTimes = [string, SponsorTime[]][];

export enum ChannelIDStatus {
    Fetching,
    Found,
    Failed
}

export interface ChannelIDInfo {
    id: string,
    status: ChannelIDStatus
}<|MERGE_RESOLUTION|>--- conflicted
+++ resolved
@@ -51,7 +51,6 @@
     MinimumDuration
 }
 
-<<<<<<< HEAD
 export enum CategoryActionType {
     Skippable = "", // Strings are used to find proper language configs
     POI = "_POI"
@@ -60,13 +59,11 @@
 export type SegmentUUID = string  & { __segmentUUIDBrand: unknown };
 export type Category = string & { __categoryBrand: unknown };
 
-=======
 export enum SponsorSourceType {
     Server = undefined,
     Local = 1
 }
 
->>>>>>> 2a3a04a5
 export interface SponsorTime {
     segment: [number] | [number, number];
     UUID: SegmentUUID;
