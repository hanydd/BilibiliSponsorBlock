import Config from "./config";
import { SponsorTime, CategorySkipOption, VideoID, SponsorHideType, VideoInfo, StorageChangesObject, ChannelIDInfo, ChannelIDStatus, SponsorSourceType, SegmentUUID, Category, SkipToTimeParams, ToggleSkippable, ActionType, ScheduledTime, HashedValue } from "./types";

import { ContentContainer, Keybind } from "./types";
import Utils from "./utils";
const utils = new Utils();

import runThePopup from "./popup";

import PreviewBar, {PreviewBarSegment} from "./js-components/previewBar";
import SkipNotice from "./render/SkipNotice";
import SkipNoticeComponent from "./components/SkipNoticeComponent";
import SubmissionNotice from "./render/SubmissionNotice";
import { Message, MessageResponse, VoteResponse } from "./messageTypes";
import * as Chat from "./js-components/chat";
import { SkipButtonControlBar } from "./js-components/skipButtonControlBar";
import { getStartTimeFromUrl } from "./utils/urlParser";
import { findValidElement, getControls, getExistingChapters, getHashParams, isVisible } from "./utils/pageUtils";
import { isSafari, keybindEquals } from "./utils/configUtils";
import { CategoryPill } from "./render/CategoryPill";
import { AnimationUtils } from "./utils/animationUtils";
import { GenericUtils } from "./utils/genericUtils";

// Hack to get the CSS loaded on permission-based sites (Invidious)
utils.wait(() => Config.config !== null, 5000, 10).then(addCSS);

//was sponsor data found when doing SponsorsLookup
let sponsorDataFound = false;
//the actual sponsorTimes if loaded and UUIDs associated with them
let sponsorTimes: SponsorTime[] = null;
let existingChaptersImported = false;
//what video id are these sponsors for
let sponsorVideoID: VideoID = null;
// List of open skip notices
const skipNotices: SkipNotice[] = [];
let activeSkipKeybindElement: ToggleSkippable = null;

// JSON video info
let videoInfo: VideoInfo = null;
// The channel this video is about
let channelIDInfo: ChannelIDInfo;
// Locked Categories in this tab, like: ["sponsor","intro","outro"]
let lockedCategories: Category[] = [];
// Used to calculate a more precise "virtual" video time
let lastKnownVideoTime: { videoTime: number, preciseTime: number } = {
    videoTime: null,
    preciseTime: null
};
// It resumes with a slightly later time on chromium
let lastTimeFromWaitingEvent = null;

// Skips are scheduled to ensure precision.
// Skips are rescheduled every seeking event.
// Skips are canceled every seeking event
let currentSkipSchedule: NodeJS.Timeout = null;
let currentSkipInterval: NodeJS.Timeout = null;

/** Has the sponsor been skipped */
let sponsorSkipped: boolean[] = [];

//the video
let video: HTMLVideoElement;
let videoMuted = false; // Has it been attempted to be muted
let videoMutationObserver: MutationObserver = null;
// List of videos that have had event listeners added to them
const videosWithEventListeners: HTMLVideoElement[] = [];
const controlsWithEventListeners: HTMLElement[] = []

let onInvidious;
let onMobileYouTube;

//the video id of the last preview bar update
let lastPreviewBarUpdate;

// Is the video currently being switched
let switchingVideos = null;

// Made true every videoID change
let firstEvent = false;

// Used by the play and playing listeners to make sure two aren't
// called at the same time
let lastCheckTime = 0;
let lastCheckVideoTime = -1;

//is this channel whitelised from getting sponsors skipped
let channelWhitelisted = false;

let previewBar: PreviewBar = null;
// Skip to highlight button
let skipButtonControlBar: SkipButtonControlBar = null;
// For full video sponsors/selfpromo
let categoryPill: CategoryPill = null;

/** Element containing the player controls on the YouTube player. */
let controls: HTMLElement | null = null;

/** Contains buttons created by `createButton()`. */
const playerButtons: Record<string, {button: HTMLButtonElement, image: HTMLImageElement, setupListener: boolean}> = {};

// Direct Links after the config is loaded
utils.wait(() => Config.config !== null, 1000, 1).then(() => videoIDChange(getYouTubeVideoID(document)));
// wait for hover preview to appear, and refresh attachments if ever found
window.addEventListener("DOMContentLoaded", () => utils.waitForElement(".ytp-inline-preview-ui").then(() => refreshVideoAttachments()));
addPageListeners();
addHotkeyListener();

/** Segments created by the user which have not yet been submitted. */
let sponsorTimesSubmitting: SponsorTime[] = [];
let loadedPreloadedSegment = false;

//becomes true when isInfoFound is called
//this is used to close the popup on YouTube when the other popup opens
let popupInitialised = false;

let submissionNotice: SubmissionNotice = null;

// If there is an advert playing (or about to be played), this is true
let isAdPlaying = false;

// Contains all of the functions and variables needed by the skip notice
const skipNoticeContentContainer: ContentContainer = () => ({
    vote,
    dontShowNoticeAgain,
    unskipSponsorTime,
    sponsorTimes,
    sponsorTimesSubmitting,
    skipNotices,
    v: video,
    sponsorVideoID,
    reskipSponsorTime,
    updatePreviewBar,
    onMobileYouTube,
    sponsorSubmissionNotice: submissionNotice,
    resetSponsorSubmissionNotice,
    updateEditButtonsOnPlayer,
    previewTime,
    videoInfo,
    getRealCurrentTime: getRealCurrentTime,
    lockedCategories,
    channelIDInfo
});

// value determining when to count segment as skipped and send telemetry to server (percent based)
const manualSkipPercentCount = 0.5;

//get messages from the background script and the popup
chrome.runtime.onMessage.addListener(messageListener);

function messageListener(request: Message, sender: unknown, sendResponse: (response: MessageResponse) => void): void | boolean {
    //messages from popup script
    switch(request.message){
        case "update":
            videoIDChange(getYouTubeVideoID(document));
            break;
        case "sponsorStart":
            startOrEndTimingNewSegment()

            sendResponse({
                creatingSegment: isSegmentCreationInProgress(),
            });

            break;
        case "isInfoFound":
            //send the sponsor times along with if it's found
            sendResponse({
                found: sponsorDataFound,
                sponsorTimes: sponsorTimes,
                onMobileYouTube
            });

            if (!request.updating && popupInitialised && document.getElementById("sponsorBlockPopupContainer") != null) {
                //the popup should be closed now that another is opening
                closeInfoMenu();
            }

            popupInitialised = true;
            break;
        case "getVideoID":
            sendResponse({
                videoID: sponsorVideoID,
                creatingSegment: isSegmentCreationInProgress(),
            });

            break;
        case "getChannelID":
            sendResponse({
                channelID: channelIDInfo.id
            });

            break;
        case "isChannelWhitelisted":
            sendResponse({
                value: channelWhitelisted
            });

            break;
        case "whitelistChange":
            channelWhitelisted = request.value;
            sponsorsLookup(sponsorVideoID);

            break;
        case "submitTimes":
            submitSponsorTimes();
            break;
        case "refreshSegments":
            sponsorsLookup(sponsorVideoID, false).then(() => sendResponse({
                found: sponsorDataFound,
                sponsorTimes: sponsorTimes,
                onMobileYouTube
            }));

            return true;
        case "unskip":
            unskipSponsorTime(sponsorTimes.find((segment) => segment.UUID === request.UUID));
            break;
        case "reskip":
            reskipSponsorTime(sponsorTimes.find((segment) => segment.UUID === request.UUID));
            break;
        case "submitVote":
            vote(request.type, request.UUID).then((response) => sendResponse(response));
            return true;
        case "hideSegment":
            utils.getSponsorTimeFromUUID(sponsorTimes, request.UUID).hidden = request.type;
            utils.addHiddenSegment(sponsorVideoID, request.UUID, request.type);
            updatePreviewBar();
            break;
    }
}

/**
 * Called when the config is updated
<<<<<<< HEAD
=======
 *
 * @param {String} changes
>>>>>>> 42eceb3e
 */
function contentConfigUpdateListener(changes: StorageChangesObject) {
    for (const key in changes) {
        switch(key) {
            case "hideVideoPlayerControls":
            case "hideInfoButtonPlayerControls":
            case "hideDeleteButtonPlayerControls":
                updateVisibilityOfPlayerControlsButton()
                break;
        }
    }
}

if (!Config.configSyncListeners.includes(contentConfigUpdateListener)) {
    Config.configSyncListeners.push(contentConfigUpdateListener);
}

function resetValues() {
    lastCheckTime = 0;
    lastCheckVideoTime = -1;

    sponsorTimes = null;
    existingChaptersImported = false;
    sponsorSkipped = [];

    videoInfo = null;
    channelWhitelisted = false;
    channelIDInfo = {
        status: ChannelIDStatus.Fetching,
        id: null
    };
    lockedCategories = [];

    //empty the preview bar
    if (previewBar !== null) {
        previewBar.clear();
    }

    //reset sponsor data found check
    sponsorDataFound = false;

    if (switchingVideos === null) {
        // When first loading a video, it is not switching videos
        switchingVideos = false;
    } else {
        switchingVideos = true;
    }

    firstEvent = true;

    // Reset advert playing flag
    isAdPlaying = false;

    for (let i = 0; i < skipNotices.length; i++) {
        skipNotices.pop()?.close();
    }

    skipButtonControlBar?.disable();
    categoryPill?.setVisibility(false);
}

async function videoIDChange(id) {
    //if the id has not changed return unless the video element has changed
    if (sponsorVideoID === id && isVisible(video)) return;

    //set the global videoID
    sponsorVideoID = id;

    resetValues();

	//id is not valid
    if (!id) return;

    // Wait for options to be ready
    await utils.wait(() => Config.config !== null, 5000, 1);

    // If enabled, it will check if this video is private or unlisted and double check with the user if the sponsors should be looked up
    if (Config.config.checkForUnlistedVideos) {
        const shouldContinue = confirm("SponsorBlock: You have the setting 'Ignore Unlisted/Private Videos' enabled."
                                + " Due to a change in how segment fetching works, this setting is not needed anymore as it cannot leak your video ID to the server."
                                + " It instead sends just the first 4 characters of a longer hash of the videoID to the server, and filters through a subset of the database."
                                + " More info about this implementation can be found here: https://github.com/ajayyy/SponsorBlockServer/issues/25"
                                + "\n\nPlease click okay to confirm that you acknowledge this and continue using SponsorBlock.");
        if (shouldContinue) {
            Config.config.checkForUnlistedVideos = false;
        } else {
            return;
        }
    }

    // Get new video info
    // getVideoInfo(); // Seems to have been replaced

    // Update whitelist data when the video data is loaded
    whitelistCheck();

    //setup the preview bar
    if (previewBar === null) {
        if (onMobileYouTube) {
            // Mobile YouTube workaround
            const observer = new MutationObserver(handleMobileControlsMutations);
            let controlsContainer = null;

            utils.wait(() => {
                controlsContainer = document.getElementById("player-control-container")
                return controlsContainer !== null
            }).then(() => {
                observer.observe(document.getElementById("player-control-container"), {
                    attributes: true,
                    childList: true,
                    subtree: true
                });
            }).catch();
        } else {
            utils.wait(getControls).then(createPreviewBar);
        }
    }

    //close popup
    closeInfoMenu();

    sponsorsLookup(id);

    // Make sure all player buttons are properly added
    updateVisibilityOfPlayerControlsButton();

    // Clear unsubmitted segments from the previous video
    sponsorTimesSubmitting = [];
    updateSponsorTimesSubmitting();
}

function handleMobileControlsMutations(): void {
    updateVisibilityOfPlayerControlsButton();

    skipButtonControlBar?.updateMobileControls();

    if (previewBar !== null) {
        if (document.body.contains(previewBar.container)) {
            const progressBarBackground = document.querySelector<HTMLElement>(".progress-bar-background");

            if (progressBarBackground !== null) {
                updatePreviewBarPositionMobile(progressBarBackground);
            }

            return;
        } else {
            // The container does not exist anymore, remove that old preview bar
            previewBar.remove();
            previewBar = null;
        }
    }

    // Create the preview bar if needed (the function hasn't returned yet)
    createPreviewBar();
}

/**
 * Creates a preview bar on the video
 */
function createPreviewBar(): void {
    if (previewBar !== null) return;

    const progressElementSelectors = [
        // For mobile YouTube
        ".progress-bar-background",
        // For YouTube
        ".ytp-progress-bar",
        ".no-model.cue-range-markers",
        // For Invidious/VideoJS
        ".vjs-progress-holder"
    ];

    for (const selector of progressElementSelectors) {
        const el = findValidElement(document.querySelectorAll(selector));

        if (el) {
            previewBar = new PreviewBar(el, onMobileYouTube, onInvidious);

            updatePreviewBar();

            break;
        }
    }
}

/**
 * Triggered every time the video duration changes.
 * This happens when the resolution changes or at random time to clear memory.
 */
function durationChangeListener(): void {
    updateAdFlag();
    updatePreviewBar();
}

/**
 * Triggered once the video is ready.
 * This is mainly to attach to embedded players who don't have a video element visible.
 */
function videoOnReadyListener(): void {
    createPreviewBar();
    updatePreviewBar();
    createButtons();
}

function cancelSponsorSchedule(): void {
    if (currentSkipSchedule !== null) {
        clearTimeout(currentSkipSchedule);
        currentSkipSchedule = null;
    }

    if (currentSkipInterval !== null) {
        clearInterval(currentSkipInterval);
        currentSkipInterval = null;
    }
}

/**
 * @param currentTime Optional if you don't want to use the actual current time
 */
function startSponsorSchedule(includeIntersectingSegments = false, currentTime?: number, includeNonIntersectingSegments = true): void {
    cancelSponsorSchedule();

    // Don't skip if advert playing and reset last checked time
    if (isAdPlaying) {
        // Reset lastCheckVideoTime
        lastCheckVideoTime = -1;
        lastCheckTime = 0;

        return;
    }

<<<<<<< HEAD
    if (!video) return;
    if (currentTime === undefined || currentTime === null) currentTime = video.currentTime;
=======
    if (!video || video.paused) return;
    if (currentTime === undefined || currentTime === null) {
        const virtualTime = lastTimeFromWaitingEvent ?? (lastKnownVideoTime.videoTime ?
            (performance.now() - lastKnownVideoTime.preciseTime) / 1000 + lastKnownVideoTime.videoTime : null);
        if ((lastTimeFromWaitingEvent || !utils.isFirefox()) 
                && !isSafari() && virtualTime && Math.abs(virtualTime - video.currentTime) < 0.6){
            currentTime = virtualTime;
        } else {
            currentTime = video.currentTime;
        }
    }
    lastTimeFromWaitingEvent = null;
>>>>>>> 42eceb3e

    previewBar?.updateChapterText(sponsorTimes, sponsorTimesSubmitting, currentTime);

    if (video.paused) return;
    if (videoMuted && !inMuteSegment(currentTime)) {
        video.muted = false;
        videoMuted = false;

        for (const notice of skipNotices) {
            // So that the notice can hide buttons
            notice.unmutedListener();
        }
    }

    if (Config.config.disableSkipping || channelWhitelisted || (channelIDInfo.status === ChannelIDStatus.Fetching && Config.config.forceChannelCheck)){
        return;
    }

    if (incorrectVideoCheck()) return;

    const skipInfo = getNextSkipIndex(currentTime, includeIntersectingSegments, includeNonIntersectingSegments);

    if (skipInfo.index === -1) return;

    const currentSkip = skipInfo.array[skipInfo.index];
    const skipTime: number[] = [currentSkip.scheduledTime, skipInfo.array[skipInfo.endIndex].segment[1]];
    const timeUntilSponsor = skipTime[0] - currentTime;
    const videoID = sponsorVideoID;

    // Find all indexes in between the start and end
    let skippingSegments = [skipInfo.array[skipInfo.index]];
    if (skipInfo.index !== skipInfo.endIndex) {
        skippingSegments = [];

        for (const segment of skipInfo.array) {
            if (shouldAutoSkip(segment) &&
                    segment.segment[0] >= skipTime[0] && segment.segment[1] <= skipTime[1]) {
                skippingSegments.push(segment);
            }
        }
    }

    const skippingFunction = (forceVideoTime?: number) => {
        let forcedSkipTime: number = null;
        let forcedIncludeIntersectingSegments = false;
        let forcedIncludeNonIntersectingSegments = true;

        if (incorrectVideoCheck(videoID, currentSkip)) return;
        forceVideoTime ||= video.currentTime;

<<<<<<< HEAD
        if ((shouldSkip(currentSkip) || sponsorTimesSubmitting?.some((segment) => segment.segment === currentSkip.segment))) {
            if (forceVideoTime >= skipTime[0] && forceVideoTime < skipTime[1]) {
                skipToTime({
                    v: video, 
                    skipTime, 
                    skippingSegments, 
                    openNotice: skipInfo.openNotice
                });
    
                if (utils.getCategorySelection(currentSkip.category)?.option === CategorySkipOption.ManualSkip 
                        || currentSkip.actionType === ActionType.Mute) {
                    forcedSkipTime = skipTime[0] + 0.001;
                } else {
                    forcedSkipTime = skipTime[1];
                    forcedIncludeIntersectingSegments = true;
                    forcedIncludeNonIntersectingSegments = false;
                }
=======
        if (forceVideoTime >= skipTime[0] && forceVideoTime < skipTime[1]) {
            skipToTime({
                v: video,
                skipTime,
                skippingSegments,
                openNotice: skipInfo.openNotice
            });

            if (utils.getCategorySelection(currentSkip.category)?.option === CategorySkipOption.ManualSkip
                    || currentSkip.actionType === ActionType.Mute) {
                forcedSkipTime = skipTime[0] + 0.001;
>>>>>>> 42eceb3e
            } else {
                forcedSkipTime = forceVideoTime + 0.001;
            }
        }

        startSponsorSchedule(forcedIncludeIntersectingSegments, forcedSkipTime, forcedIncludeNonIntersectingSegments);
    };

    if (timeUntilSponsor < 0.003) {
        skippingFunction(currentTime);
    } else {
        const delayTime = timeUntilSponsor * 1000 * (1 / video.playbackRate);
        if (delayTime < 300) {
            // For Firefox, use interval instead of timeout near the end to combat imprecise video time
            const startIntervalTime = performance.now();
            const startVideoTime = Math.max(currentTime, video.currentTime);
            currentSkipInterval = setInterval(() => {
                const intervalDuration = performance.now() - startIntervalTime;
                if (intervalDuration >= delayTime || video.currentTime >= skipTime[0]) {
                    clearInterval(currentSkipInterval);
                    if (!utils.isFirefox() && !video.muted) {
                        // Workaround for more accurate skipping on Chromium
                        video.muted = true;
                        video.muted = false;
                    }

                    skippingFunction(Math.max(video.currentTime, startVideoTime + video.playbackRate * intervalDuration / 1000));
                }
            }, 1);
        } else {
            // Schedule for right before to be more precise than normal timeout
            currentSkipSchedule = setTimeout(skippingFunction, Math.max(0, delayTime - 100));
        }
    }
}

function inMuteSegment(currentTime: number): boolean {
    const checkFunction = (segment) => segment.actionType === ActionType.Mute && segment.segment[0] <= currentTime && segment.segment[1] > currentTime;
    return sponsorTimes?.some(checkFunction) || sponsorTimesSubmitting.some(checkFunction);
}

/**
 * This makes sure the videoID is still correct and if the sponsorTime is included
 */
function incorrectVideoCheck(videoID?: string, sponsorTime?: SponsorTime): boolean {
    const currentVideoID = getYouTubeVideoID(document);
    if (currentVideoID !== (videoID || sponsorVideoID) || (sponsorTime
            && (!sponsorTimes || !sponsorTimes?.some((time) => time.segment === sponsorTime.segment))
            && !sponsorTimesSubmitting.some((time) => time.segment === sponsorTime.segment))) {
        // Something has really gone wrong
        console.error("[SponsorBlock] The videoID recorded when trying to skip is different than what it should be.");
        console.error("[SponsorBlock] VideoID recorded: " + sponsorVideoID + ". Actual VideoID: " + currentVideoID);

        // Video ID change occured
        videoIDChange(currentVideoID);

        return true;
    } else {
        return false;
    }
}

function setupVideoMutationListener() {
    const videoContainer = document.querySelector(".html5-video-container");
    if (!videoContainer || videoMutationObserver !== null || onInvidious) return;

    videoMutationObserver = new MutationObserver(refreshVideoAttachments);

    videoMutationObserver.observe(videoContainer, {
        attributes: true,
        childList: true,
        subtree: true
    });
}

function refreshVideoAttachments() {
    const newVideo = findValidElement(document.querySelectorAll('video')) as HTMLVideoElement;
    if (newVideo && newVideo !== video) {
        video = newVideo;

        if (!videosWithEventListeners.includes(video)) {
            videosWithEventListeners.push(video);

            setupVideoListeners();
            setupSkipButtonControlBar();
            setupCategoryPill();
        }

        // Create a new bar in the new video element
        if (previewBar && !utils.findReferenceNode()?.contains(previewBar.container)) {
            previewBar.remove();
            previewBar = null;

            createPreviewBar();
        }
    }
}

function setupVideoListeners() {
    //wait until it is loaded
    video.addEventListener('loadstart', videoOnReadyListener)
    video.addEventListener('durationchange', durationChangeListener);

    if (!Config.config.disableSkipping) {
        switchingVideos = false;

        video.addEventListener('play', () => {
            // If it is not the first event, then the only way to get to 0 is if there is a seek event
            // This check makes sure that changing the video resolution doesn't cause the extension to think it
            // gone back to the begining
            if (!firstEvent && video.currentTime === 0) return;
            firstEvent = false;

            updateVirtualTime();

            if (switchingVideos) {
                switchingVideos = false;
                // If already segments loaded before video, retry to skip starting segments
                if (sponsorTimes) startSkipScheduleCheckingForStartSponsors();
            }

            // Check if an ad is playing
            updateAdFlag();

            // Make sure it doesn't get double called with the playing event
            if (Math.abs(lastCheckVideoTime - video.currentTime) > 0.3
                    || (lastCheckVideoTime !== video.currentTime && Date.now() - lastCheckTime > 2000)) {
                lastCheckTime = Date.now();
                lastCheckVideoTime = video.currentTime;

                startSponsorSchedule();
            }

        });
        video.addEventListener('playing', () => {
            updateVirtualTime();

            // Make sure it doesn't get double called with the play event
            if (Math.abs(lastCheckVideoTime - video.currentTime) > 0.3
                    || (lastCheckVideoTime !== video.currentTime && Date.now() - lastCheckTime > 2000)) {
                lastCheckTime = Date.now();
                lastCheckVideoTime = video.currentTime;

                startSponsorSchedule();
            }
        });
        video.addEventListener('seeking', () => {
            if (!video.paused){
                // Reset lastCheckVideoTime
                lastCheckTime = Date.now();
                lastCheckVideoTime = video.currentTime;

                updateVirtualTime();
                lastTimeFromWaitingEvent = null;

                startSponsorSchedule();
            } else {
                previewBar?.updateChapterText(sponsorTimes, sponsorTimesSubmitting, video.currentTime);
            }
        });
        video.addEventListener('ratechange', () => startSponsorSchedule());
        // Used by videospeed extension (https://github.com/igrigorik/videospeed/pull/740)
        video.addEventListener('videoSpeed_ratechange', () => startSponsorSchedule());
        const paused = () => {
            // Reset lastCheckVideoTime
            lastCheckVideoTime = -1;
            lastCheckTime = 0;

            lastKnownVideoTime = {
                videoTime: null,
                preciseTime: null
            }
            lastTimeFromWaitingEvent = video.currentTime;

            cancelSponsorSchedule();
        };
        video.addEventListener('pause', paused);
        video.addEventListener('waiting', paused);

        startSponsorSchedule();
    }
}

function updateVirtualTime() {
    lastKnownVideoTime = {
        videoTime: video.currentTime,
        preciseTime: performance.now()
    };
}

function setupSkipButtonControlBar() {
    if (!skipButtonControlBar) {
        skipButtonControlBar = new SkipButtonControlBar({
            skip: (segment) => skipToTime({
                v: video,
                skipTime: segment.segment,
                skippingSegments: [segment],
                openNotice: true,
                forceAutoSkip: true
            }),
            onMobileYouTube
        });
    }

    skipButtonControlBar.attachToPage();
}

function setupCategoryPill() {
    if (!categoryPill) {
        categoryPill = new CategoryPill();
    }

    categoryPill.attachToPage(onMobileYouTube, onInvidious, voteAsync);
}

async function sponsorsLookup(id: string, keepOldSubmissions = true) {
    if (!video || !isVisible(video)) refreshVideoAttachments();
    //there is still no video here
    if (!video) {
        setTimeout(() => sponsorsLookup(id), 100);
        return;
    }

    setupVideoMutationListener();

    // Create categories list
    const categories: string[] = Config.config.categorySelections.map((category) => category.name);

    const extraRequestData: Record<string, unknown> = {};
    const hashParams = getHashParams();
    if (hashParams.requiredSegment) extraRequestData.requiredSegment = hashParams.requiredSegment;

    // Check for hashPrefix setting
    const hashPrefix = (await utils.getHash(id, 1)).slice(0, 4) as VideoID & HashedValue;
    const response = await utils.asyncRequestToServer('GET', "/api/skipSegments/" + hashPrefix, {
        categories,
        actionTypes: getEnabledActionTypes(),
        userAgent: `${chrome.runtime.id}`,
        ...extraRequestData
    });

    if (response?.ok) {
        const recievedSegments: SponsorTime[] = JSON.parse(response.responseText)
                    ?.filter((video) => video.videoID === id)
<<<<<<< HEAD
                    ?.map((video) => video.segments)?.[0]
                    ?.map((segment) => ({
                        ...segment,
                        source: SponsorSourceType.Server
                    }));
        if (!recievedSegments || !recievedSegments.length) { 
=======
                    ?.map((video) => video.segments)[0];
        if (!recievedSegments || !recievedSegments.length) {
>>>>>>> 42eceb3e
            // return if no video found
            retryFetch();
            return;
        }

        sponsorDataFound = true;

        // Check if any old submissions should be kept
        if (sponsorTimes !== null && keepOldSubmissions) {
            for (let i = 0; i < sponsorTimes.length; i++) {
                if (sponsorTimes[i].source === SponsorSourceType.Local)  {
                    // This is a user submission, keep it
                    recievedSegments.push(sponsorTimes[i]);
                }
            }
        }

        const oldSegments = sponsorTimes || [];
        sponsorTimes = recievedSegments;
        existingChaptersImported = false;

        // Hide all submissions smaller than the minimum duration
        if (Config.config.minDuration !== 0) {
            for (const segment of sponsorTimes) {
                const duration = segment.segment[1] - segment.segment[0];
                if (duration > 0 && duration < Config.config.minDuration) {
                    segment.hidden = SponsorHideType.MinimumDuration;
                }
            }
        }

        if (keepOldSubmissions) {
            for (const segment of oldSegments) {
                const otherSegment = sponsorTimes.find((other) => segment.UUID === other.UUID);
                if (otherSegment) {
                    // If they downvoted it, or changed the category, keep it
                    otherSegment.hidden = segment.hidden;
                    otherSegment.category = segment.category;
                }
            }
        }

        // See if some segments should be hidden
        const downvotedData = Config.local.downvotedSegments[hashPrefix];
        if (downvotedData) {
            for (const segment of sponsorTimes) {
                const hashedUUID = await utils.getHash(segment.UUID, 1);
                const segmentDownvoteData = downvotedData.segments.find((downvote) => downvote.uuid === hashedUUID);
                if (segmentDownvoteData) {
                    segment.hidden = segmentDownvoteData.hidden;
                }
            }
        }

        startSkipScheduleCheckingForStartSponsors();

        //update the preview bar
        //leave the type blank for now until categories are added
        if (lastPreviewBarUpdate == id || (lastPreviewBarUpdate == null && !isNaN(video.duration))) {
            //set it now
            //otherwise the listener can handle it
            updatePreviewBar();
        }

        importExistingChapters(true);
    } else if (response?.status === 404) {
        retryFetch();
    }

    lookupVipInformation(id);
}

function importExistingChapters(wait: boolean) {
    if (Config.config.renderAsChapters && !existingChaptersImported
            && (sponsorTimes?.length > 0 || sponsorTimesSubmitting.length > 0)) {
        GenericUtils.wait(() => video && getExistingChapters(sponsorVideoID, video.duration),
            wait ? 5000 : 0, 100, (c) => c?.length > 0).then((chapters) => {
                if (!existingChaptersImported && chapters?.length > 0) {
                    sponsorTimes = (sponsorTimes ?? []).concat(...chapters);
                    existingChaptersImported = true;
                    updatePreviewBar();
                }
            });
    }
}

function getEnabledActionTypes(): ActionType[] {
    const actionTypes = [ActionType.Skip, ActionType.Poi, ActionType.Chapter];
    if (Config.config.muteSegments) {
        actionTypes.push(ActionType.Mute);
    }
    if (Config.config.fullVideoSegments) {
        actionTypes.push(ActionType.Full);
    }

    return actionTypes;
}

function lookupVipInformation(id: string): void {
    updateVipInfo().then((isVip) => {
        if (isVip) {
            lockedCategoriesLookup(id);
        }
    });
}

async function updateVipInfo(): Promise<boolean> {
    const currentTime = Date.now();
    const lastUpdate = Config.config.lastIsVipUpdate;
    if (currentTime - lastUpdate > 1000 * 60 * 60 * 72) { // 72 hours
        Config.config.lastIsVipUpdate = currentTime;

        const response = await utils.asyncRequestToServer("GET", "/api/isUserVIP", { userID: Config.config.userID});

        if (response.ok) {
            let isVip = false;
            try {
                const vipResponse = JSON.parse(response.responseText)?.vip;
                if (typeof(vipResponse) === "boolean") {
                    isVip = vipResponse;
                }
            } catch (e) { } //eslint-disable-line no-empty

            Config.config.isVip = isVip;
            return isVip;
        }
    }

    return Config.config.isVip;
}

async function lockedCategoriesLookup(id: string): Promise<void> {
    const hashPrefix = (await utils.getHash(id, 1)).slice(0, 4);
    const response = await utils.asyncRequestToServer("GET", "/api/lockCategories/" + hashPrefix);

    if (response.ok) {
        try {
            const categoriesResponse = JSON.parse(response.responseText).filter((lockInfo) => lockInfo.videoID === id)[0]?.categories;
            if (Array.isArray(categoriesResponse)) {
                lockedCategories = categoriesResponse;
            }
        } catch (e) { } //eslint-disable-line no-empty
    }
}

function retryFetch(): void {
    if (!Config.config.refetchWhenNotFound) return;

    sponsorDataFound = false;

    setTimeout(() => {
        if (sponsorVideoID && sponsorTimes?.length === 0) {
            sponsorsLookup(sponsorVideoID);
        }
    }, 10000 + Math.random() * 30000);
}

/**
 * Only should be used when it is okay to skip a sponsor when in the middle of it
 *
 * Ex. When segments are first loaded
 */
function startSkipScheduleCheckingForStartSponsors() {
	// switchingVideos is ignored in Safari due to event fire order. See #1142
    if ((!switchingVideos || isSafari) && sponsorTimes) {
        // See if there are any starting sponsors
        let startingSegmentTime = getStartTimeFromUrl(document.URL) || -1;
        let found = false;
        let startingSegment: SponsorTime = null;
        for (const time of sponsorTimes) {
            if (time.segment[0] <= video.currentTime && time.segment[0] > startingSegmentTime && time.segment[1] > video.currentTime
                    && time.actionType !== ActionType.Poi) {
                        startingSegmentTime = time.segment[0];
                        startingSegment = time;
                        found = true;
                break;
            }
        }
        if (!found) {
            for (const time of sponsorTimesSubmitting) {
                if (time.segment[0] <= video.currentTime && time.segment[0] > startingSegmentTime && time.segment[1] > video.currentTime
                        && time.actionType !== ActionType.Poi) {
                            startingSegmentTime = time.segment[0];
                            startingSegment = time;
                            found = true;
                    break;
                }
            }
        }

        // For highlight category
        const poiSegments = sponsorTimes
            .filter((time) => time.segment[1] > video.currentTime && time.actionType === ActionType.Poi)
            .sort((a, b) => b.segment[0] - a.segment[0]);
        for (const time of poiSegments) {
            const skipOption = utils.getCategorySelection(time.category)?.option;
            if (skipOption !== CategorySkipOption.ShowOverlay) {
                skipToTime({
                    v: video,
                    skipTime: time.segment,
                    skippingSegments: [time],
                    openNotice: true,
                    unskipTime: video.currentTime
                });
                if (skipOption === CategorySkipOption.AutoSkip) break;
            }
        }

        const fullVideoSegment = sponsorTimes.filter((time) => time.actionType === ActionType.Full)[0];
        if (fullVideoSegment) {
            categoryPill?.setSegment(fullVideoSegment);
        }

        if (startingSegmentTime !== -1) {
            startSponsorSchedule(undefined, startingSegmentTime);
        } else {
            startSponsorSchedule();
        }
    }
}

/**
 * Get the video info for the current tab from YouTube
 *
 * TODO: Replace
 */
async function getVideoInfo(): Promise<void> {
    const result = await utils.asyncRequestToCustomServer("GET", "https://www.youtube.com/get_video_info?video_id=" + sponsorVideoID + "&html5=1&c=TVHTML5&cver=7.20190319");

    if (result.ok) {
        const decodedData = decodeURIComponent(result.responseText).match(/player_response=([^&]*)/)[1];
        if (!decodedData) {
            console.error("[SB] Failed at getting video info from YouTube.");
            console.error("[SB] Data returned from YouTube: " + result.responseText);
            return;
        }

        videoInfo = JSON.parse(decodedData);
    }
}

function getYouTubeVideoID(document: Document): string | boolean {
    const url = document.URL;
    // clips should never skip, going from clip to full video has no indications.
    if (url.includes("youtube.com/clip/")) return false;
    // skip to document and don't hide if on /embed/
    if (url.includes("/embed/") && url.includes("youtube.com")) return getYouTubeVideoIDFromDocument(document, false);
    // skip to URL if matches youtube watch or invidious or matches youtube pattern
    if ((!url.includes("youtube.com")) || url.includes("/watch") || url.includes("/shorts/") || url.includes("playlist")) return getYouTubeVideoIDFromURL(url);
    // skip to document if matches pattern
    if (url.includes("/channel/") || url.includes("/user/") || url.includes("/c/")) return getYouTubeVideoIDFromDocument(document);
    // not sure, try URL then document
    return getYouTubeVideoIDFromURL(url) || getYouTubeVideoIDFromDocument(document, false);
}

function getYouTubeVideoIDFromDocument(document: Document, hideIcon = true): string | boolean {
    // get ID from document (channel trailer / embedded playlist)
    const videoURL = document.querySelector("[data-sessionlink='feature=player-title']")?.getAttribute("href");
    if (videoURL) {
        onInvidious = hideIcon;
        return getYouTubeVideoIDFromURL(videoURL);
    } else {
        return false
    }
}

function getYouTubeVideoIDFromURL(url: string): string | boolean {
    if(url.startsWith("https://www.youtube.com/tv#/")) url = url.replace("#", "");

    //Attempt to parse url
    let urlObject: URL = null;
    try {
        urlObject = new URL(url);
    } catch (e) {
        console.error("[SB] Unable to parse URL: " + url);
        return false;
    }

    // Check if valid hostname
    if (Config.config && Config.config.invidiousInstances.includes(urlObject.host)) {
        onInvidious = true;
    } else if (urlObject.host === "m.youtube.com") {
        onMobileYouTube = true;
    } else if (!["m.youtube.com", "www.youtube.com", "www.youtube-nocookie.com", "music.youtube.com"].includes(urlObject.host)) {
        if (!Config.config) {
            // Call this later, in case this is an Invidious tab
            utils.wait(() => Config.config !== null).then(() => videoIDChange(getYouTubeVideoIDFromURL(url)));
        }

        return false
    }

    //Get ID from searchParam
    if (urlObject.searchParams.has("v") && ["/watch", "/watch/"].includes(urlObject.pathname) || urlObject.pathname.startsWith("/tv/watch")) {
        const id = urlObject.searchParams.get("v");
        return id.length == 11 ? id : false;
    } else if (urlObject.pathname.startsWith("/embed/") || urlObject.pathname.startsWith("/shorts/")) {
        try {
            const id = urlObject.pathname.split("/")[2]
            if (id?.length >=11 ) return id.slice(0, 11);
        } catch (e) {
            console.error("[SB] Video ID not valid for " + url);
            return false;
        }
    }
    return false;
}

/**
 * This function is required on mobile YouTube and will keep getting called whenever the preview bar disapears
 */
function updatePreviewBarPositionMobile(parent: HTMLElement) {
    if (document.getElementById("previewbar") === null) {
        previewBar.createElement(parent);
    }
}

function updatePreviewBar(): void {
    if (previewBar === null) return;

    if (isAdPlaying) {
        previewBar.clear();
        return;
    }

    if (video === null) return;

    const previewBarSegments: PreviewBarSegment[] = [];
    if (sponsorTimes) {
        sponsorTimes.forEach((segment) => {
            if (segment.hidden !== SponsorHideType.Visible) return;

            previewBarSegments.push({
                segment: segment.segment as [number, number],
                category: segment.category,
                actionType: segment.actionType,
                unsubmitted: false,
                showLarger: segment.actionType === ActionType.Poi,
                description: segment.description,
                source: segment.source,
            });
        });
    }

    sponsorTimesSubmitting.forEach((segment) => {
        previewBarSegments.push({
            segment: segment.segment as [number, number],
            category: segment.category,
            actionType: segment.actionType,
            unsubmitted: true,
            showLarger: segment.actionType === ActionType.Poi,
            description: segment.description,
            source: segment.source
        });
    });

    previewBar.set(previewBarSegments.filter((segment) => segment.actionType !== ActionType.Full), video?.duration)

    if (Config.config.showTimeWithSkips) {
        const skippedDuration = utils.getTimestampsDuration(previewBarSegments.map(({segment}) => segment));

        showTimeWithoutSkips(skippedDuration);
    }

    // Update last video id
    lastPreviewBarUpdate = sponsorVideoID;
}

//checks if this channel is whitelisted, should be done only after the channelID has been loaded
async function whitelistCheck() {
    const whitelistedChannels = Config.config.whitelistedChannels;

    const getChannelID = () =>
        (document.querySelector("a.ytd-video-owner-renderer") // YouTube
        ?? document.querySelector("a.ytp-title-channel-logo") // YouTube Embed
        ?? document.querySelector(".channel-profile #channel-name")?.parentElement.parentElement // Invidious
        ?? document.querySelector("a.slim-owner-icon-and-title")) // Mobile YouTube
            ?.getAttribute("href")?.match(/\/channel\/(UC[a-zA-Z0-9_-]{22})/)[1];

    try {
        await utils.wait(() => !!getChannelID(), 6000, 20);

        channelIDInfo = {
            status: ChannelIDStatus.Found,
            id: getChannelID().match(/^\/?([^\s/]+)/)[0]
        }
    } catch (e) {
        channelIDInfo = {
            status: ChannelIDStatus.Failed,
            id: null
        }

        return;
    }

    //see if this is a whitelisted channel
    if (whitelistedChannels != undefined &&
            channelIDInfo.status === ChannelIDStatus.Found && whitelistedChannels.includes(channelIDInfo.id)) {
        channelWhitelisted = true;
    }

    // check if the start of segments were missed
    if (Config.config.forceChannelCheck && sponsorTimes?.length > 0) startSkipScheduleCheckingForStartSponsors();
}

/**
 * Returns info about the next upcoming sponsor skip
 */
function getNextSkipIndex(currentTime: number, includeIntersectingSegments: boolean, includeNonIntersectingSegments: boolean):
        {array: ScheduledTime[], index: number, endIndex: number, openNotice: boolean} {

    const { includedTimes: submittedArray, scheduledTimes: sponsorStartTimes } =
        getStartTimes(sponsorTimes, includeIntersectingSegments, includeNonIntersectingSegments);
    const { scheduledTimes: sponsorStartTimesAfterCurrentTime } = getStartTimes(sponsorTimes, includeIntersectingSegments, includeNonIntersectingSegments, currentTime, true);

    const minSponsorTimeIndex = sponsorStartTimes.indexOf(Math.min(...sponsorStartTimesAfterCurrentTime));
    const endTimeIndex = getLatestEndTimeIndex(submittedArray, minSponsorTimeIndex);

    const { includedTimes: unsubmittedArray, scheduledTimes: unsubmittedSponsorStartTimes } =
        getStartTimes(sponsorTimesSubmitting, includeIntersectingSegments, includeNonIntersectingSegments);
    const { scheduledTimes: unsubmittedSponsorStartTimesAfterCurrentTime } = getStartTimes(sponsorTimesSubmitting, includeIntersectingSegments, includeNonIntersectingSegments, currentTime, false);

    const minUnsubmittedSponsorTimeIndex = unsubmittedSponsorStartTimes.indexOf(Math.min(...unsubmittedSponsorStartTimesAfterCurrentTime));
    const previewEndTimeIndex = getLatestEndTimeIndex(unsubmittedArray, minUnsubmittedSponsorTimeIndex);

    if ((minUnsubmittedSponsorTimeIndex === -1 && minSponsorTimeIndex !== -1) ||
            sponsorStartTimes[minSponsorTimeIndex] < unsubmittedSponsorStartTimes[minUnsubmittedSponsorTimeIndex]) {
        return {
            array: submittedArray,
            index: minSponsorTimeIndex,
            endIndex: endTimeIndex,
            openNotice: true
        };
    } else {
        return {
            array: unsubmittedArray,
            index: minUnsubmittedSponsorTimeIndex,
            endIndex: previewEndTimeIndex,
            openNotice: false
        };
    }
}

/**
 * This returns index if the skip option is not AutoSkip
 *
 * Finds the last endTime that occurs in a segment that the given
 * segment skips into that is part of an AutoSkip category.
 *
 * Used to find where a segment should truely skip to if there are intersecting submissions due to
 * them having different categories.
 *
 * @param sponsorTimes
 * @param index Index of the given sponsor
 * @param hideHiddenSponsors
 */
function getLatestEndTimeIndex(sponsorTimes: SponsorTime[], index: number, hideHiddenSponsors = true): number {
    // Only combine segments for AutoSkip
    if (index == -1 ||
            !shouldAutoSkip(sponsorTimes[index])
            || sponsorTimes[index].actionType !== ActionType.Skip) {
        return index;
    }

    // Default to the normal endTime
    let latestEndTimeIndex = index;

    for (let i = 0; i < sponsorTimes?.length; i++) {
        const currentSegment = sponsorTimes[i].segment;
        const latestEndTime = sponsorTimes[latestEndTimeIndex].segment[1];

        if (currentSegment[0] <= latestEndTime && currentSegment[1] > latestEndTime
            && (!hideHiddenSponsors || sponsorTimes[i].hidden === SponsorHideType.Visible)
            && shouldAutoSkip(sponsorTimes[i])
            && sponsorTimes[i].actionType === ActionType.Skip) {
                // Overlapping segment
                latestEndTimeIndex = i;
        }
    }

    // Keep going if required
    if (latestEndTimeIndex !== index) {
        latestEndTimeIndex = getLatestEndTimeIndex(sponsorTimes, latestEndTimeIndex, hideHiddenSponsors);
    }

    return latestEndTimeIndex;
}

/**
 * Gets just the start times from a sponsor times array.
 * Optionally specify a minimum
 *
 * @param sponsorTimes
 * @param minimum
 * @param hideHiddenSponsors
 * @param includeIntersectingSegments If true, it will include segments that start before
 *  the current time, but end after
 */
function getStartTimes(sponsorTimes: SponsorTime[], includeIntersectingSegments: boolean, includeNonIntersectingSegments: boolean,
    minimum?: number, hideHiddenSponsors = false): {includedTimes: ScheduledTime[], scheduledTimes: number[]} {
    if (!sponsorTimes) return {includedTimes: [], scheduledTimes: []};

    const includedTimes: ScheduledTime[] = [];
    const scheduledTimes: number[] = [];

    const possibleTimes = sponsorTimes.map((sponsorTime) => ({
        ...sponsorTime,
        scheduledTime: sponsorTime.segment[0]
    }));

    // Schedule at the end time to know when to unmute and remove title from seek bar
    sponsorTimes.forEach(sponsorTime => {
        if (!possibleTimes.some((time) => sponsorTime.segment[1] === time.scheduledTime)) {
            possibleTimes.push({
                ...sponsorTime,
                scheduledTime: sponsorTime.segment[1]
            });
        }
    });

    for (let i = 0; i < possibleTimes.length; i++) {
        if ((minimum === undefined
                || ((includeNonIntersectingSegments && possibleTimes[i].scheduledTime >= minimum)
<<<<<<< HEAD
                    || (includeIntersectingSegments && possibleTimes[i].scheduledTime < minimum && possibleTimes[i].segment[1] > minimum))) 
=======
                    || (includeIntersectingSegments && possibleTimes[i].scheduledTime < minimum && possibleTimes[i].segment[1] > minimum)))
                && (!onlySkippableSponsors || shouldSkip(possibleTimes[i]))
>>>>>>> 42eceb3e
                && (!hideHiddenSponsors || possibleTimes[i].hidden === SponsorHideType.Visible)
                && possibleTimes[i].segment.length === 2
                && possibleTimes[i].actionType !== ActionType.Poi) {

            scheduledTimes.push(possibleTimes[i].scheduledTime);
            includedTimes.push(possibleTimes[i]);
        }
    }

    return { includedTimes, scheduledTimes };
}

/**
 * Skip to exact time in a video and autoskips
 *
 * @param time
 */
function previewTime(time: number, unpause = true) {
    video.currentTime = time;

    // Unpause the video if needed
    if (unpause && video.paused){
        video.play();
    }
}

//send telemetry and count skip
function sendTelemetryAndCount(skippingSegments: SponsorTime[], secondsSkipped: number, fullSkip: boolean) {
    if (!Config.config.trackViewCount || (!Config.config.trackViewCountInPrivate && chrome.extension.inIncognitoContext)) return;

    let counted = false;
    for (const segment of skippingSegments) {
        const index = sponsorTimes?.findIndex((s) => s.segment === segment.segment);
        if (index !== -1 && !sponsorSkipped[index]) {
            sponsorSkipped[index] = true;
            if (!counted) {
                Config.config.minutesSaved = Config.config.minutesSaved + secondsSkipped / 60;
                Config.config.skipCount = Config.config.skipCount + 1;
                counted = true;
            }

            if (fullSkip) utils.asyncRequestToServer("POST", "/api/viewedVideoSponsorTime?UUID=" + segment.UUID);
        }
    }
}

//skip from the start time to the end time for a certain index sponsor time
function skipToTime({v, skipTime, skippingSegments, openNotice, forceAutoSkip, unskipTime}: SkipToTimeParams): void {
    if (Config.config.disableSkipping) return;

    // There will only be one submission if it is manual skip
    const autoSkip: boolean = forceAutoSkip || shouldAutoSkip(skippingSegments[0]);

    if ((autoSkip || sponsorTimesSubmitting.some((time) => time.segment === skippingSegments[0].segment))
            && v.currentTime !== skipTime[1]) {
        switch(skippingSegments[0].actionType) {
            case ActionType.Poi:
            case ActionType.Skip: {
                // Fix for looped videos not working when skipping to the end #426
                // for some reason you also can't skip to 1 second before the end
                if (v.loop && v.duration > 1 && skipTime[1] >= v.duration - 1) {
                    v.currentTime = 0;
                } else if (navigator.vendor === "Apple Computer, Inc." && v.duration > 1 && skipTime[1] >= v.duration) {
                    // MacOS will loop otherwise #1027
                    v.currentTime = v.duration - 0.001;
                } else {
                    v.currentTime = skipTime[1];
                }

                break;
            }
            case ActionType.Mute: {
                if (!v.muted) {
                    v.muted = true;
                    videoMuted = true;
                }
                break;
            }
        }
    }

    if (autoSkip && Config.config.audioNotificationOnSkip) {
        const beep = new Audio(chrome.runtime.getURL("icons/beep.ogg"));
        beep.volume = video.volume * 0.1;
        const oldMetadata = navigator.mediaSession.metadata
        beep.play();
        beep.addEventListener("ended", () => {
            navigator.mediaSession.metadata = null;
            setTimeout(() =>
                navigator.mediaSession.metadata = oldMetadata
            );
        })
    }

    if (!autoSkip
            && skippingSegments.length === 1
            && skippingSegments[0].actionType === ActionType.Poi) {
        skipButtonControlBar.enable(skippingSegments[0]);
        if (onMobileYouTube || Config.config.skipKeybind == null) skipButtonControlBar.setShowKeybindHint(false);

        activeSkipKeybindElement?.setShowKeybindHint(false);
        activeSkipKeybindElement = skipButtonControlBar;
    } else {
        if (openNotice) {
            //send out the message saying that a sponsor message was skipped
            if (!Config.config.dontShowNotice || !autoSkip) {
                const newSkipNotice = new SkipNotice(skippingSegments, autoSkip, skipNoticeContentContainer, unskipTime);
                if (onMobileYouTube || Config.config.skipKeybind == null) newSkipNotice.setShowKeybindHint(false);
                skipNotices.push(newSkipNotice);

                activeSkipKeybindElement?.setShowKeybindHint(false);
                activeSkipKeybindElement = newSkipNotice;
            }
        }
    }

    //send telemetry that a this sponsor was skipped
    if (autoSkip) sendTelemetryAndCount(skippingSegments, skipTime[1] - skipTime[0], true);
}

function unskipSponsorTime(segment: SponsorTime, unskipTime: number = null) {
    if (segment.actionType === ActionType.Mute) {
        video.muted = false;
        videoMuted = false;
    } else {
        //add a tiny bit of time to make sure it is not skipped again
        video.currentTime = unskipTime ?? segment.segment[0] + 0.001;
    }

}

function reskipSponsorTime(segment: SponsorTime) {
    if (segment.actionType === ActionType.Mute) {
        video.muted = true;
        videoMuted = true;
    } else {
        const skippedTime = Math.max(segment.segment[1] - video.currentTime, 0);
        const segmentDuration = segment.segment[1] - segment.segment[0];
        const fullSkip = skippedTime / segmentDuration > manualSkipPercentCount;

        video.currentTime = segment.segment[1];
        sendTelemetryAndCount([segment], skippedTime, fullSkip);
        startSponsorSchedule(true, segment.segment[1], false);
    }
}

function createButton(baseID: string, title: string, callback: () => void, imageName: string, isDraggable = false): HTMLElement {
    const existingElement = document.getElementById(baseID + "Button");
    if (existingElement !== null) return existingElement;

    // Button HTML
    const newButton = document.createElement("button");
    newButton.draggable = isDraggable;
    newButton.id = baseID + "Button";
    newButton.classList.add("playerButton");
    newButton.classList.add("ytp-button");
    newButton.setAttribute("title", chrome.i18n.getMessage(title));
    newButton.addEventListener("click", () => {
        callback();
    });

    // Image HTML
    const newButtonImage = document.createElement("img");
    newButton.draggable = isDraggable;
    newButtonImage.id = baseID + "Image";
    newButtonImage.className = "playerButtonImage";
    newButtonImage.src = chrome.extension.getURL("icons/" + imageName);

    // Append image to button
    newButton.appendChild(newButtonImage);

    // Add the button to player
    if (controls) controls.prepend(newButton);

    // Store the elements to prevent unnecessary querying
    playerButtons[baseID] = {
        button: newButton,
        image: newButtonImage,
        setupListener: false
    };

    return newButton;
}

function shouldAutoSkip(segment: SponsorTime): boolean {
    return utils.getCategorySelection(segment.category)?.option === CategorySkipOption.AutoSkip ||
            (Config.config.autoSkipOnMusicVideos && sponsorTimes?.some((s) => s.category === "music_offtopic")
                && segment.actionType !== ActionType.Poi);
}

function shouldSkip(segment: SponsorTime): boolean {
    return (segment.actionType !== ActionType.Full
            && utils.getCategorySelection(segment.category)?.option !== CategorySkipOption.ShowOverlay)
            || (Config.config.autoSkipOnMusicVideos && sponsorTimes?.some((s) => s.category === "music_offtopic"));
}

/** Creates any missing buttons on the YouTube player if possible. */
async function createButtons(): Promise<void> {
    if (onMobileYouTube) return;

    controls = await utils.wait(getControls).catch();

    // Add button if does not already exist in html
    createButton("startSegment", "sponsorStart", () => closeInfoMenuAnd(() => startOrEndTimingNewSegment()), "PlayerStartIconSponsorBlocker.svg");
    createButton("cancelSegment", "sponsorCancel", () => closeInfoMenuAnd(() => cancelCreatingSegment()), "PlayerCancelSegmentIconSponsorBlocker.svg");
    createButton("delete", "clearTimes", () => closeInfoMenuAnd(() => clearSponsorTimes()), "PlayerDeleteIconSponsorBlocker.svg");
    createButton("submit", "SubmitTimes", submitSponsorTimes, "PlayerUploadIconSponsorBlocker.svg");
    createButton("info", "openPopup", openInfoMenu, "PlayerInfoIconSponsorBlocker.svg");

    const controlsContainer = getControls();
    if (Config.config.autoHideInfoButton && !onInvidious && controlsContainer
            && playerButtons["info"]?.button && !controlsWithEventListeners.includes(controlsContainer)) {
        controlsWithEventListeners.push(controlsContainer);

        AnimationUtils.setupAutoHideAnimation(playerButtons["info"].button, controlsContainer);
    }
}

/** Creates any missing buttons on the player and updates their visiblity. */
async function updateVisibilityOfPlayerControlsButton(): Promise<void> {
    // Not on a proper video yet
    if (!sponsorVideoID || onMobileYouTube) return;

    await createButtons();

    updateEditButtonsOnPlayer();

    // Don't show the info button on embeds
    if (Config.config.hideInfoButtonPlayerControls || document.URL.includes("/embed/") || onInvidious) {
        playerButtons.info.button.style.display = "none";
    } else {
        playerButtons.info.button.style.removeProperty("display");
    }
}

/** Updates the visibility of buttons on the player related to creating segments. */
function updateEditButtonsOnPlayer(): void {
    // Don't try to update the buttons if we aren't on a YouTube video page
    if (!sponsorVideoID || onMobileYouTube) return;

    const buttonsEnabled = !Config.config.hideVideoPlayerControls && !onInvidious;

    let creatingSegment = false;
    let submitButtonVisible = false;
    let deleteButtonVisible = false;

    // Only check if buttons should be visible if they're enabled
    if (buttonsEnabled) {
        creatingSegment = isSegmentCreationInProgress();

        // Show only if there are any segments to submit
        submitButtonVisible = sponsorTimesSubmitting.length > 0;

        // Show only if there are any segments to delete
        deleteButtonVisible = sponsorTimesSubmitting.length > 1 || (sponsorTimesSubmitting.length > 0 && !creatingSegment);
    }

    // Update the elements
    playerButtons.startSegment.button.style.display = buttonsEnabled ? "unset" : "none";
    playerButtons.cancelSegment.button.style.display = buttonsEnabled && creatingSegment ? "unset" : "none";

    if (buttonsEnabled) {
        if (creatingSegment) {
            playerButtons.startSegment.image.src = chrome.extension.getURL("icons/PlayerStopIconSponsorBlocker.svg");
            playerButtons.startSegment.button.setAttribute("title", chrome.i18n.getMessage("sponsorEnd"));
        } else {
            playerButtons.startSegment.image.src = chrome.extension.getURL("icons/PlayerStartIconSponsorBlocker.svg");
            playerButtons.startSegment.button.setAttribute("title", chrome.i18n.getMessage("sponsorStart"));
        }
    }

    playerButtons.submit.button.style.display = submitButtonVisible && !Config.config.hideUploadButtonPlayerControls ? "unset" : "none";
    playerButtons.delete.button.style.display = deleteButtonVisible && !Config.config.hideDeleteButtonPlayerControls ? "unset" : "none";
}

/**
 * Used for submitting. This will use the HTML displayed number when required as the video's
 * current time is out of date while scrubbing or at the end of the video. This is not needed
 * for sponsor skipping as the video is not playing during these times.
 */
function getRealCurrentTime(): number {
    // Used to check if replay button
    const playButtonSVGData = document.querySelector(".ytp-play-button")?.querySelector(".ytp-svg-fill")?.getAttribute("d");
    const replaceSVGData = "M 18,11 V 7 l -5,5 5,5 v -4 c 3.3,0 6,2.7 6,6 0,3.3 -2.7,6 -6,6 -3.3,0 -6,-2.7 -6,-6 h -2 c 0,4.4 3.6,8 8,8 4.4,0 8,-3.6 8,-8 0,-4.4 -3.6,-8 -8,-8 z";

    if (playButtonSVGData === replaceSVGData) {
        // At the end of the video
        return video?.duration;
    } else {
        return video.currentTime;
    }
}

function startOrEndTimingNewSegment() {
    const roundedTime = Math.round((getRealCurrentTime() + Number.EPSILON) * 1000) / 1000;
    if (!isSegmentCreationInProgress()) {
        sponsorTimesSubmitting.push({
            segment: [roundedTime],
            UUID: GenericUtils.generateUserID() as SegmentUUID,
            category: Config.config.defaultCategory,
            actionType: ActionType.Skip,
            source: SponsorSourceType.Local
        });
    } else {
        // Finish creating the new segment
        const existingSegment = getIncompleteSegment();
        const existingTime = existingSegment.segment[0];
        const currentTime = roundedTime;

        // Swap timestamps if the user put the segment end before the start
        existingSegment.segment = [Math.min(existingTime, currentTime), Math.max(existingTime, currentTime)];
    }

    // Save the newly created segment
    Config.config.unsubmittedSegments[sponsorVideoID] = sponsorTimesSubmitting;
    Config.forceSyncUpdate("unsubmittedSegments");

    // Make sure they know if someone has already submitted something it while they were watching
    sponsorsLookup(sponsorVideoID);

    updateEditButtonsOnPlayer();
    updateSponsorTimesSubmitting(false);

    importExistingChapters(false);
}

function getIncompleteSegment(): SponsorTime {
    return sponsorTimesSubmitting[sponsorTimesSubmitting.length - 1];
}

/** Is the latest submitting segment incomplete */
function isSegmentCreationInProgress(): boolean {
    const segment = getIncompleteSegment();
    return segment && segment?.segment?.length !== 2;
}

function cancelCreatingSegment() {
    if (isSegmentCreationInProgress()) {
        sponsorTimesSubmitting.splice(sponsorTimesSubmitting.length - 1, 1);
        Config.config.unsubmittedSegments[sponsorVideoID] = sponsorTimesSubmitting;
        Config.forceSyncUpdate("unsubmittedSegments");

        if (sponsorTimesSubmitting.length <= 0) resetSponsorSubmissionNotice();
    }

    updateEditButtonsOnPlayer();
    updateSponsorTimesSubmitting(false);
}

function updateSponsorTimesSubmitting(getFromConfig = true) {
    const segmentTimes = Config.config.unsubmittedSegments[sponsorVideoID];

    //see if this data should be saved in the sponsorTimesSubmitting variable
    if (getFromConfig && segmentTimes != undefined) {
        sponsorTimesSubmitting = [];

        for (const segmentTime of segmentTimes) {
            sponsorTimesSubmitting.push({
                segment: segmentTime.segment,
                UUID: segmentTime.UUID,
                category: segmentTime.category,
                actionType: segmentTime.actionType,
                description: segmentTime.description,
                source: segmentTime.source
            });
        }

        if (sponsorTimesSubmitting.length > 0) {
            importExistingChapters(true);
        }
    }

    updatePreviewBar();

    // Restart skipping schedule
    if (video !== null) startSponsorSchedule();

    if (submissionNotice !== null) {
        submissionNotice.update();
    }

    checkForPreloadedSegment();
}

function openInfoMenu() {
    if (document.getElementById("sponsorBlockPopupContainer") != null) {
        //it's already added
        return;
    }

    popupInitialised = false;

    //hide info button
    if (playerButtons.info) playerButtons.info.button.style.display = "none";

    sendRequestToCustomServer('GET', chrome.extension.getURL("popup.html"), function(xmlhttp) {
        if (xmlhttp.readyState == 4 && xmlhttp.status == 200) {
            const popup = document.createElement("div");
            popup.id = "sponsorBlockPopupContainer";

            let htmlData = xmlhttp.responseText;
            // Hack to replace head data (title, favicon)
            htmlData = htmlData.replace(/<head>[\S\s]*<\/head>/gi, "");
            // Hack to replace body and html tag with div
            htmlData = htmlData.replace(/<body/gi, "<div");
            htmlData = htmlData.replace(/<\/body/gi, "</div");
            htmlData = htmlData.replace(/<html/gi, "<div");
            htmlData = htmlData.replace(/<\/html/gi, "</div");

            popup.innerHTML = htmlData;

            //close button
            const closeButton = document.createElement("button");
            const closeButtonIcon = document.createElement("img");
            closeButtonIcon.src = chrome.extension.getURL("icons/close.png");
            closeButtonIcon.width = 15;
            closeButtonIcon.height = 15;
            closeButton.appendChild(closeButtonIcon);
            closeButton.setAttribute("title", chrome.i18n.getMessage("closePopup"));
            closeButton.classList.add("sbCloseButton");
            closeButton.addEventListener("click", closeInfoMenu);

            //add the close button
            popup.prepend(closeButton);

            const parentNodes = document.querySelectorAll("#secondary");
            let parentNode = null;
            for (let i = 0; i < parentNodes.length; i++) {
                if (parentNodes[i].firstElementChild !== null) {
                    parentNode = parentNodes[i];
                }
            }
            if (parentNode == null) {
                //old youtube theme
                parentNode = document.getElementById("watch7-sidebar-contents");
            }

            //make the logo source not 404
            //query selector must be used since getElementByID doesn't work on a node and this isn't added to the document yet
            const logo = <HTMLImageElement> popup.querySelector("#sponsorBlockPopupLogo");
            const settings = <HTMLImageElement> popup.querySelector("#sbPopupIconSettings");
            const edit = <HTMLImageElement> popup.querySelector("#sbPopupIconEdit");
            const copy = <HTMLImageElement> popup.querySelector("#sbPopupIconCopyUserID");
            const check = <HTMLImageElement> popup.querySelector("#sbPopupIconCheck");
            const refreshSegments = <HTMLImageElement> popup.querySelector("#refreshSegments");
            const heart = <HTMLImageElement> popup.querySelector(".sbHeart");
            const close = <HTMLImageElement> popup.querySelector("#sbCloseDonate");
            logo.src = chrome.extension.getURL("icons/IconSponsorBlocker256px.png");
            settings.src = chrome.extension.getURL("icons/settings.svg");
            edit.src = chrome.extension.getURL("icons/pencil.svg");
            copy.src = chrome.extension.getURL("icons/clipboard.svg");
            check.src = chrome.extension.getURL("icons/check.svg");
            heart.src = chrome.extension.getURL("icons/heart.svg");
            close.src = chrome.extension.getURL("icons/close.png");
            refreshSegments.src = chrome.extension.getURL("icons/refresh.svg");

            parentNode.insertBefore(popup, parentNode.firstChild);

            //run the popup init script
            runThePopup(messageListener);
        }
    });
}

function closeInfoMenu() {
    const popup = document.getElementById("sponsorBlockPopupContainer");
    if (popup === null) return;

    popup.remove();

    // Show info button if it's not an embed
    if (!document.URL.includes("/embed/") && playerButtons.info) {
        playerButtons.info.button.style.display = "unset";
    }
}

/**
 * The content script currently has no way to notify the info menu of changes. As a workaround we close it, thus making it query the new information when reopened.
 *
 * This function and all its uses should be removed when this issue is fixed.
 * */
function closeInfoMenuAnd<T>(func: () => T): T {
    closeInfoMenu();

    return func();
}

function clearSponsorTimes() {
    const currentVideoID = sponsorVideoID;

    const sponsorTimes = Config.config.unsubmittedSegments[currentVideoID];

    if (sponsorTimes != undefined && sponsorTimes.length > 0) {
        const confirmMessage = chrome.i18n.getMessage("clearThis") + getSegmentsMessage(sponsorTimes)
                                + "\n" + chrome.i18n.getMessage("confirmMSG")
        if(!confirm(confirmMessage)) return;

        resetSponsorSubmissionNotice();

        //clear the sponsor times
        delete Config.config.unsubmittedSegments[currentVideoID];
        Config.forceSyncUpdate("unsubmittedSegments");

        //clear sponsor times submitting
        sponsorTimesSubmitting = [];

        updatePreviewBar();
        updateEditButtonsOnPlayer();
    }
}

//if skipNotice is null, it will not affect the UI
async function vote(type: number, UUID: SegmentUUID, category?: Category, skipNotice?: SkipNoticeComponent): Promise<VoteResponse> {
    if (skipNotice !== null && skipNotice !== undefined) {
        //add loading info
        skipNotice.addVoteButtonInfo.bind(skipNotice)(chrome.i18n.getMessage("Loading"))
        skipNotice.setNoticeInfoMessage.bind(skipNotice)();
    }

    const response = await voteAsync(type, UUID, category);
    if (response != undefined) {
        //see if it was a success or failure
        if (skipNotice != null) {
            if (response.successType == 1 || (response.successType == -1 && response.statusCode == 429)) {
                //success (treat rate limits as a success)
                skipNotice.afterVote.bind(skipNotice)(utils.getSponsorTimeFromUUID(sponsorTimes, UUID), type, category);
            } else if (response.successType == -1) {
                if (response.statusCode === 403 && response.responseText.startsWith("Vote rejected due to a warning from a moderator.")) {
                    skipNotice.setNoticeInfoMessageWithOnClick.bind(skipNotice)(() => {
                        Chat.openWarningChat(response.responseText);
                        skipNotice.closeListener.call(skipNotice);
                    }, chrome.i18n.getMessage("voteRejectedWarning"));
                } else {
                    skipNotice.setNoticeInfoMessage.bind(skipNotice)(GenericUtils.getErrorMessage(response.statusCode, response.responseText))
                }

                skipNotice.resetVoteButtonInfo.bind(skipNotice)();
            }
        }
    }

    return response;
}

async function voteAsync(type: number, UUID: SegmentUUID, category?: Category): Promise<VoteResponse> {
    const sponsorIndex = utils.getSponsorIndexFromUUID(sponsorTimes, UUID);

    // Don't vote for preview sponsors
    if (sponsorIndex == -1 || sponsorTimes[sponsorIndex].source !== SponsorSourceType.Server) return;

    // See if the local time saved count and skip count should be saved
    if (type === 0 && sponsorSkipped[sponsorIndex] || type === 1 && !sponsorSkipped[sponsorIndex]) {
        let factor = 1;
        if (type == 0) {
            factor = -1;

            sponsorSkipped[sponsorIndex] = false;
        }

        // Count this as a skip
        Config.config.minutesSaved = Config.config.minutesSaved + factor * (sponsorTimes[sponsorIndex].segment[1] - sponsorTimes[sponsorIndex].segment[0]) / 60;

        Config.config.skipCount = Config.config.skipCount + factor;
    }

    return new Promise((resolve) => {
        chrome.runtime.sendMessage({
            message: "submitVote",
            type: type,
            UUID: UUID,
            category: category
        }, (response) => {
            if (response.successType === 1) {
                // Change the sponsor locally
                const segment = utils.getSponsorTimeFromUUID(sponsorTimes, UUID);
                if (segment) {
                    if (type === 0) {
                        segment.hidden = SponsorHideType.Downvoted;
                    } else if (category) {
                        segment.category = category;
                    } else if (type === 1) {
                        segment.hidden = SponsorHideType.Visible;
                    }

                    if (!category && !Config.config.isVip) {
                        utils.addHiddenSegment(sponsorVideoID, segment.UUID, segment.hidden);
                    }

                    updatePreviewBar();
                }
            }

            resolve(response);
        });
    });
}

//Closes all notices that tell the user that a sponsor was just skipped
function closeAllSkipNotices(){
    const notices = document.getElementsByClassName("sponsorSkipNotice");
    for (let i = 0; i < notices.length; i++) {
        notices[i].remove();
    }
}

function dontShowNoticeAgain() {
    Config.config.dontShowNotice = true;
    closeAllSkipNotices();
}

/**
 * Helper method for the submission notice to clear itself when it closes
 */
function resetSponsorSubmissionNotice() {
    submissionNotice?.close();
    submissionNotice = null;
}

function submitSponsorTimes() {
    if (submissionNotice !== null){
        submissionNotice.close();
        submissionNotice = null;
        return;
    }

    if (sponsorTimesSubmitting !== undefined && sponsorTimesSubmitting.length > 0) {
        submissionNotice = new SubmissionNotice(skipNoticeContentContainer, sendSubmitMessage);
    }

}

//send the message to the background js
//called after all the checks have been made that it's okay to do so
async function sendSubmitMessage() {
    // Block if submitting on a running livestream or premiere
    if (isVisible(document.querySelector(".ytp-live-badge"))) {
        alert(chrome.i18n.getMessage("liveOrPremiere"));
        return;
    }

    // Add loading animation
    playerButtons.submit.image.src = chrome.extension.getURL("icons/PlayerUploadIconSponsorBlocker.svg");
    const stopAnimation = AnimationUtils.applyLoadingAnimation(playerButtons.submit.button, 1, () => updateEditButtonsOnPlayer());

    //check if a sponsor exceeds the duration of the video
    for (let i = 0; i < sponsorTimesSubmitting.length; i++) {
        if (sponsorTimesSubmitting[i].segment[1] > video.duration) {
            sponsorTimesSubmitting[i].segment[1] = video.duration;
        }
    }

    //update sponsorTimes
    Config.config.unsubmittedSegments[sponsorVideoID] = sponsorTimesSubmitting;
    Config.forceSyncUpdate("unsubmittedSegments");

    // Check to see if any of the submissions are below the minimum duration set
    if (Config.config.minDuration > 0) {
        for (let i = 0; i < sponsorTimesSubmitting.length; i++) {
            const duration = sponsorTimesSubmitting[i].segment[1] - sponsorTimesSubmitting[i].segment[0];
            if (duration > 0 && duration < Config.config.minDuration) {
                const confirmShort = chrome.i18n.getMessage("shortCheck") + "\n\n" +
                    getSegmentsMessage(sponsorTimesSubmitting);

                if(!confirm(confirmShort)) return;
            }
        }
    }

    const response = await utils.asyncRequestToServer("POST", "/api/skipSegments", {
        videoID: sponsorVideoID,
        userID: Config.config.userID,
        segments: sponsorTimesSubmitting,
        videoDuration: video?.duration,
        userAgent: `${chrome.runtime.id}/v${chrome.runtime.getManifest().version}`
    });

    if (response.status === 200) {
        stopAnimation();

        // Remove segments from storage since they've already been submitted
        delete Config.config.unsubmittedSegments[sponsorVideoID];
        Config.forceSyncUpdate("unsubmittedSegments");

        const newSegments = sponsorTimesSubmitting;
        try {
            const recievedNewSegments = JSON.parse(response.responseText);
            if (recievedNewSegments?.length === newSegments.length) {
                for (let i = 0; i < recievedNewSegments.length; i++) {
                    newSegments[i].UUID = recievedNewSegments[i].UUID;
                    newSegments[i].source = SponsorSourceType.Server;
                }
            }
        } catch(e) {} // eslint-disable-line no-empty

        // Add submissions to current sponsors list
        sponsorTimes = (sponsorTimes || []).concat(newSegments);

        // Increase contribution count
        Config.config.sponsorTimesContributed = Config.config.sponsorTimesContributed + sponsorTimesSubmitting.length;

        // New count just used to see if a warning "Read The Guidelines!!" message needs to be shown
        // One per time submitting
        Config.config.submissionCountSinceCategories = Config.config.submissionCountSinceCategories + 1;

        // Empty the submitting times
        sponsorTimesSubmitting = [];

        updatePreviewBar();

        const fullVideoSegment = sponsorTimes.filter((time) => time.actionType === ActionType.Full)[0];
        if (fullVideoSegment) {
            categoryPill?.setSegment(fullVideoSegment);
        }
    } else {
        // Show that the upload failed
        playerButtons.submit.button.style.animation = "unset";
        playerButtons.submit.image.src = chrome.extension.getURL("icons/PlayerUploadFailedIconSponsorBlocker.svg");

        if (response.status === 403 && response.responseText.startsWith("Submission rejected due to a warning from a moderator.")) {
            Chat.openWarningChat(response.responseText);
        } else {
            alert(GenericUtils.getErrorMessage(response.status, response.responseText));
        }
    }
}

//get the message that visually displays the video times
function getSegmentsMessage(sponsorTimes: SponsorTime[]): string {
    let sponsorTimesMessage = "";

    for (let i = 0; i < sponsorTimes.length; i++) {
        for (let s = 0; s < sponsorTimes[i].segment.length; s++) {
            let timeMessage = GenericUtils.getFormattedTime(sponsorTimes[i].segment[s]);
            //if this is an end time
            if (s == 1) {
                timeMessage = " " + chrome.i18n.getMessage("to") + " " + timeMessage;
            } else if (i > 0) {
                //add commas if necessary
                timeMessage = ", " + timeMessage;
            }

            sponsorTimesMessage += timeMessage;
        }
    }

    return sponsorTimesMessage;
}

function addPageListeners(): void {
    const refreshListners = () => {
        if (!isVisible(video)) {
            refreshVideoAttachments();
        }
    };

    document.addEventListener("yt-navigate-finish", refreshListners);
}

function addHotkeyListener(): void {
    document.addEventListener("keydown", hotkeyListener);
}

function hotkeyListener(e: KeyboardEvent): void {
    if (["textarea", "input"].includes(document.activeElement?.tagName?.toLowerCase())
        || document.activeElement?.id?.toLowerCase()?.includes("editable")) return;

    const key: Keybind = {
        key: e.key,
        code: e.code,
        alt: e.altKey,
        ctrl: e.ctrlKey,
        shift: e.shiftKey
    };

    const skipKey = Config.config.skipKeybind;
    const startSponsorKey = Config.config.startSponsorKeybind;
    const submitKey = Config.config.submitKeybind;

    if (keybindEquals(key, skipKey)) {
        if (activeSkipKeybindElement)
            activeSkipKeybindElement.toggleSkip.call(activeSkipKeybindElement);
        return;
    } else if (keybindEquals(key, startSponsorKey)) {
        startOrEndTimingNewSegment();
        return;
    } else if (keybindEquals(key, submitKey)) {
        submitSponsorTimes();
        return;
    }

    //legacy - to preserve keybinds for skipKey, startSponsorKey and submitKey for people who set it before the update. (shouldn't be changed for future keybind options)
    if (key.key == skipKey?.key && skipKey.code == null && !keybindEquals(Config.syncDefaults.skipKeybind, skipKey)) {
        if (activeSkipKeybindElement)
            activeSkipKeybindElement.toggleSkip.call(activeSkipKeybindElement);
    } else if (key.key == startSponsorKey?.key && startSponsorKey.code == null && !keybindEquals(Config.syncDefaults.startSponsorKeybind, startSponsorKey)) {
        startOrEndTimingNewSegment();
    } else if (key.key == submitKey?.key && submitKey.code == null && !keybindEquals(Config.syncDefaults.submitKeybind, submitKey)) {
        submitSponsorTimes();
    }
}

/**
 * Adds the CSS to the page if needed. Required on optional sites with Chrome.
 */
function addCSS() {
    if (!utils.isFirefox() && Config.config.invidiousInstances.includes(new URL(document.URL).host)) {
        window.addEventListener("DOMContentLoaded", () => {
            const head = document.getElementsByTagName("head")[0];

            for (const file of utils.css) {
                const fileref = document.createElement("link");

                fileref.rel = "stylesheet";
                fileref.type = "text/css";
                fileref.href = chrome.extension.getURL(file);

                head.appendChild(fileref);
            }
        });
    }
}

function sendRequestToCustomServer(type, fullAddress, callback) {
    const xmlhttp = new XMLHttpRequest();

    xmlhttp.open(type, fullAddress, true);

    if (callback != undefined) {
        xmlhttp.onreadystatechange = function () {
            callback(xmlhttp, false);
        };

        xmlhttp.onerror = function() {
            callback(xmlhttp, true);
        };
    }

    //submit this request
    xmlhttp.send();
}

/**
 * Update the isAdPlaying flag and hide preview bar/controls if ad is playing
 */
function updateAdFlag(): void {
    const wasAdPlaying = isAdPlaying;
    isAdPlaying = document.getElementsByClassName('ad-showing').length > 0;
    if(wasAdPlaying != isAdPlaying) {
        updatePreviewBar();
        updateVisibilityOfPlayerControlsButton();
    }
}

function showTimeWithoutSkips(skippedDuration: number): void {
    if (onInvidious) return;

    if (isNaN(skippedDuration) || skippedDuration < 0) {
        skippedDuration = 0;
    }

    // YouTube player time display
    const displayClass = onMobileYouTube ? "ytm-time-display" : "ytp-time-display.notranslate"
    const display = document.querySelector(`.${displayClass}`);
    if (!display) return;

    const durationID = "sponsorBlockDurationAfterSkips";
    let duration = document.getElementById(durationID);

    // Create span if needed
    if (duration === null) {
        duration = document.createElement('span');
        duration.id = durationID;
        duration.classList.add(displayClass);

        display.appendChild(duration);
    }
<<<<<<< HEAD
    
    const durationAfterSkips = GenericUtils.getFormattedTime(video?.duration - skippedDuration)
=======

    const durationAfterSkips = utils.getFormattedTime(video?.duration - skippedDuration)
>>>>>>> 42eceb3e

    duration.innerText = (durationAfterSkips == null || skippedDuration <= 0) ? "" : " (" + durationAfterSkips + ")";
}

function checkForPreloadedSegment() {
    if (loadedPreloadedSegment) return;

    loadedPreloadedSegment = true;
    const hashParams = getHashParams();

    let pushed = false;
    const segments = hashParams.segments;
    if (Array.isArray(segments)) {
        for (const segment of segments) {
            if (Array.isArray(segment.segment)) {
                if (!sponsorTimesSubmitting.some((s) => s.segment[0] === segment.segment[0] && s.segment[1] === s.segment[1])) {
                    sponsorTimesSubmitting.push({
                        segment: segment.segment,
                        UUID: GenericUtils.generateUserID() as SegmentUUID,
                        category: segment.category ? segment.category : Config.config.defaultCategory,
                        actionType: segment.actionType ? segment.actionType : ActionType.Skip,
                        source: SponsorSourceType.Local
                    });

                    pushed = true;
                }
            }
        }
    }

    if (pushed) {
        Config.config.unsubmittedSegments[sponsorVideoID] = sponsorTimesSubmitting;
        Config.forceSyncUpdate("unsubmittedSegments");
    }
}<|MERGE_RESOLUTION|>--- conflicted
+++ resolved
@@ -230,11 +230,6 @@
 
 /**
  * Called when the config is updated
-<<<<<<< HEAD
-=======
- *
- * @param {String} changes
->>>>>>> 42eceb3e
  */
 function contentConfigUpdateListener(changes: StorageChangesObject) {
     for (const key in changes) {
@@ -466,11 +461,7 @@
         return;
     }
 
-<<<<<<< HEAD
     if (!video) return;
-    if (currentTime === undefined || currentTime === null) currentTime = video.currentTime;
-=======
-    if (!video || video.paused) return;
     if (currentTime === undefined || currentTime === null) {
         const virtualTime = lastTimeFromWaitingEvent ?? (lastKnownVideoTime.videoTime ?
             (performance.now() - lastKnownVideoTime.preciseTime) / 1000 + lastKnownVideoTime.videoTime : null);
@@ -482,7 +473,6 @@
         }
     }
     lastTimeFromWaitingEvent = null;
->>>>>>> 42eceb3e
 
     previewBar?.updateChapterText(sponsorTimes, sponsorTimesSubmitting, currentTime);
 
@@ -533,13 +523,12 @@
         if (incorrectVideoCheck(videoID, currentSkip)) return;
         forceVideoTime ||= video.currentTime;
 
-<<<<<<< HEAD
         if ((shouldSkip(currentSkip) || sponsorTimesSubmitting?.some((segment) => segment.segment === currentSkip.segment))) {
             if (forceVideoTime >= skipTime[0] && forceVideoTime < skipTime[1]) {
                 skipToTime({
-                    v: video, 
-                    skipTime, 
-                    skippingSegments, 
+                    v: video,
+                    skipTime,
+                    skippingSegments,
                     openNotice: skipInfo.openNotice
                 });
     
@@ -551,19 +540,6 @@
                     forcedIncludeIntersectingSegments = true;
                     forcedIncludeNonIntersectingSegments = false;
                 }
-=======
-        if (forceVideoTime >= skipTime[0] && forceVideoTime < skipTime[1]) {
-            skipToTime({
-                v: video,
-                skipTime,
-                skippingSegments,
-                openNotice: skipInfo.openNotice
-            });
-
-            if (utils.getCategorySelection(currentSkip.category)?.option === CategorySkipOption.ManualSkip
-                    || currentSkip.actionType === ActionType.Mute) {
-                forcedSkipTime = skipTime[0] + 0.001;
->>>>>>> 42eceb3e
             } else {
                 forcedSkipTime = forceVideoTime + 0.001;
             }
@@ -808,17 +784,12 @@
     if (response?.ok) {
         const recievedSegments: SponsorTime[] = JSON.parse(response.responseText)
                     ?.filter((video) => video.videoID === id)
-<<<<<<< HEAD
                     ?.map((video) => video.segments)?.[0]
                     ?.map((segment) => ({
                         ...segment,
                         source: SponsorSourceType.Server
                     }));
-        if (!recievedSegments || !recievedSegments.length) { 
-=======
-                    ?.map((video) => video.segments)[0];
         if (!recievedSegments || !recievedSegments.length) {
->>>>>>> 42eceb3e
             // return if no video found
             retryFetch();
             return;
@@ -1342,12 +1313,7 @@
     for (let i = 0; i < possibleTimes.length; i++) {
         if ((minimum === undefined
                 || ((includeNonIntersectingSegments && possibleTimes[i].scheduledTime >= minimum)
-<<<<<<< HEAD
                     || (includeIntersectingSegments && possibleTimes[i].scheduledTime < minimum && possibleTimes[i].segment[1] > minimum))) 
-=======
-                    || (includeIntersectingSegments && possibleTimes[i].scheduledTime < minimum && possibleTimes[i].segment[1] > minimum)))
-                && (!onlySkippableSponsors || shouldSkip(possibleTimes[i]))
->>>>>>> 42eceb3e
                 && (!hideHiddenSponsors || possibleTimes[i].hidden === SponsorHideType.Visible)
                 && possibleTimes[i].segment.length === 2
                 && possibleTimes[i].actionType !== ActionType.Poi) {
@@ -2224,13 +2190,8 @@
 
         display.appendChild(duration);
     }
-<<<<<<< HEAD
     
-    const durationAfterSkips = GenericUtils.getFormattedTime(video?.duration - skippedDuration)
-=======
-
-    const durationAfterSkips = utils.getFormattedTime(video?.duration - skippedDuration)
->>>>>>> 42eceb3e
+    const durationAfterSkips = GenericUtils.getFormattedTime(video?.duration - skippedDuration);
 
     duration.innerText = (durationAfterSkips == null || skippedDuration <= 0) ? "" : " (" + durationAfterSkips + ")";
 }
