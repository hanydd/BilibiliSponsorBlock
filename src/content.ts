import Config from "./config";
import { SponsorTime, CategorySkipOption, VideoID, SponsorHideType, VideoInfo, StorageChangesObject, ChannelIDInfo, ChannelIDStatus, SponsorSourceType, SegmentUUID, Category, SkipToTimeParams, ToggleSkippable, ActionType, ScheduledTime, HashedValue } from "./types";

import { ContentContainer, Keybind } from "./types";
import Utils from "./utils";
const utils = new Utils();

import PreviewBar, {PreviewBarSegment} from "./js-components/previewBar";
import SkipNotice from "./render/SkipNotice";
import SkipNoticeComponent from "./components/SkipNoticeComponent";
import SubmissionNotice from "./render/SubmissionNotice";
import { Message, MessageResponse, VoteResponse } from "./messageTypes";
import { SkipButtonControlBar } from "./js-components/skipButtonControlBar";
import { getStartTimeFromUrl } from "./utils/urlParser";
import { findValidElement, getControls, getExistingChapters, getHashParams, isVisible } from "./utils/pageUtils";
import { isSafari, keybindEquals } from "./utils/configUtils";
import { CategoryPill } from "./render/CategoryPill";
import { AnimationUtils } from "./utils/animationUtils";
import { GenericUtils } from "./utils/genericUtils";
import { logDebug } from "./utils/logger";
<<<<<<< HEAD
import { importTimes } from "./utils/exporter";
=======
import { openWarningDialog } from "./utils/warnings";
>>>>>>> 780ea4a9

// Hack to get the CSS loaded on permission-based sites (Invidious)
utils.wait(() => Config.config !== null, 5000, 10).then(addCSS);

//was sponsor data found when doing SponsorsLookup
let sponsorDataFound = false;
//the actual sponsorTimes if loaded and UUIDs associated with them
let sponsorTimes: SponsorTime[] = [];
let existingChaptersImported = false;
//what video id are these sponsors for
let sponsorVideoID: VideoID = null;
// List of open skip notices
const skipNotices: SkipNotice[] = [];
let activeSkipKeybindElement: ToggleSkippable = null;

// JSON video info
let videoInfo: VideoInfo = null;
// The channel this video is about
let channelIDInfo: ChannelIDInfo;
// Locked Categories in this tab, like: ["sponsor","intro","outro"]
let lockedCategories: Category[] = [];
// Used to calculate a more precise "virtual" video time
let lastKnownVideoTime: { videoTime: number, preciseTime: number } = {
    videoTime: null,
    preciseTime: null
};
// It resumes with a slightly later time on chromium
let lastTimeFromWaitingEvent = null;

// Skips are scheduled to ensure precision.
// Skips are rescheduled every seeking event.
// Skips are canceled every seeking event
let currentSkipSchedule: NodeJS.Timeout = null;
let currentSkipInterval: NodeJS.Timeout = null;

/** Has the sponsor been skipped */
let sponsorSkipped: boolean[] = [];

//the video
let video: HTMLVideoElement;
let videoMuted = false; // Has it been attempted to be muted
let videoMutationObserver: MutationObserver = null;
let waitingForNewVideo = false;
// List of videos that have had event listeners added to them
const videosWithEventListeners: HTMLVideoElement[] = [];
const controlsWithEventListeners: HTMLElement[] = []

// This misleading variable name will be fixed soon
let onInvidious: boolean;
let onMobileYouTube: boolean;

//the video id of the last preview bar update
let lastPreviewBarUpdate;

// Is the video currently being switched
let switchingVideos = null;

// Used by the play and playing listeners to make sure two aren't
// called at the same time
let lastCheckTime = 0;
let lastCheckVideoTime = -1;

//is this channel whitelised from getting sponsors skipped
let channelWhitelisted = false;

let previewBar: PreviewBar = null;
// Skip to highlight button
let skipButtonControlBar: SkipButtonControlBar = null;
// For full video sponsors/selfpromo
let categoryPill: CategoryPill = null;

/** Element containing the player controls on the YouTube player. */
let controls: HTMLElement | null = null;

/** Contains buttons created by `createButton()`. */
const playerButtons: Record<string, {button: HTMLButtonElement, image: HTMLImageElement, setupListener: boolean}> = {};

// Direct Links after the config is loaded
utils.wait(() => Config.config !== null, 1000, 1).then(() => videoIDChange(getYouTubeVideoID(document)));
// wait for hover preview to appear, and refresh attachments if ever found
utils.waitForElement(".ytp-inline-preview-ui").then(() => refreshVideoAttachments())
utils.waitForElement("a.ytp-title-link[data-sessionlink='feature=player-title']").then(() => videoIDChange(getYouTubeVideoID(document)).then())
addPageListeners();
addHotkeyListener();

/** Segments created by the user which have not yet been submitted. */
let sponsorTimesSubmitting: SponsorTime[] = [];
let loadedPreloadedSegment = false;

//becomes true when isInfoFound is called
//this is used to close the popup on YouTube when the other popup opens
let popupInitialised = false;

let submissionNotice: SubmissionNotice = null;

// If there is an advert playing (or about to be played), this is true
let isAdPlaying = false;

let lastResponseStatus: number;
let retryCount = 0;

// Contains all of the functions and variables needed by the skip notice
const skipNoticeContentContainer: ContentContainer = () => ({
    vote,
    dontShowNoticeAgain,
    unskipSponsorTime,
    sponsorTimes,
    sponsorTimesSubmitting,
    skipNotices,
    v: video,
    sponsorVideoID,
    reskipSponsorTime,
    updatePreviewBar,
    onMobileYouTube,
    sponsorSubmissionNotice: submissionNotice,
    resetSponsorSubmissionNotice,
    updateEditButtonsOnPlayer,
    previewTime,
    videoInfo,
    getRealCurrentTime: getRealCurrentTime,
    lockedCategories,
    channelIDInfo
});

// value determining when to count segment as skipped and send telemetry to server (percent based)
const manualSkipPercentCount = 0.5;

//get messages from the background script and the popup
chrome.runtime.onMessage.addListener(messageListener);

function messageListener(request: Message, sender: unknown, sendResponse: (response: MessageResponse) => void): void | boolean {
    //messages from popup script
    switch(request.message){
        case "update":
            videoIDChange(getYouTubeVideoID(document));
            break;
        case "sponsorStart":
            startOrEndTimingNewSegment()

            sendResponse({
                creatingSegment: isSegmentCreationInProgress(),
            });

            break;
        case "isInfoFound":
            //send the sponsor times along with if it's found
            sendResponse({
                found: sponsorDataFound,
                status: lastResponseStatus,
                sponsorTimes: sponsorTimes,
                time: video.currentTime,
                onMobileYouTube
            });

            if (!request.updating && popupInitialised && document.getElementById("sponsorBlockPopupContainer") != null) {
                //the popup should be closed now that another is opening
                closeInfoMenu();
            }

            popupInitialised = true;
            break;
        case "getVideoID":
            sendResponse({
                videoID: sponsorVideoID,
                creatingSegment: isSegmentCreationInProgress(),
            });

            break;
        case "getChannelID":
            sendResponse({
                channelID: channelIDInfo.id
            });

            break;
        case "isChannelWhitelisted":
            sendResponse({
                value: channelWhitelisted
            });

            break;
        case "whitelistChange":
            channelWhitelisted = request.value;
            sponsorsLookup();

            break;
        case "submitTimes":
            submitSponsorTimes();
            break;
        case "refreshSegments":
            // update video on refresh if videoID invalid
            if (!sponsorVideoID) videoIDChange(getYouTubeVideoID(document));
            // fetch segments
            sponsorsLookup(false).then(() => sendResponse({
                found: sponsorDataFound,
                status: lastResponseStatus,
                sponsorTimes: sponsorTimes,
                time: video.currentTime,
                onMobileYouTube
            }));

            return true;
        case "unskip":
            unskipSponsorTime(sponsorTimes.find((segment) => segment.UUID === request.UUID), null, true);
            break;
        case "reskip":
            reskipSponsorTime(sponsorTimes.find((segment) => segment.UUID === request.UUID), true);
            break;
        case "submitVote":
            vote(request.type, request.UUID).then((response) => sendResponse(response));
            return true;
        case "hideSegment":
            utils.getSponsorTimeFromUUID(sponsorTimes, request.UUID).hidden = request.type;
            utils.addHiddenSegment(sponsorVideoID, request.UUID, request.type);
            updatePreviewBar();
            break;
        case "closePopup":
            closeInfoMenu();
            break;
        case "copyToClipboard":
            navigator.clipboard.writeText(request.text);
            break;
        case "importSegments": {
            const importedSegments = importTimes(request.data, video.duration);
            let addedSegments = false;
            for (const segment of importedSegments) {
                if (!sponsorTimesSubmitting.concat(sponsorTimes ?? []).some(
                        (s) => Math.abs(s.segment[0] - segment.segment[0]) < 1 
                            && Math.abs(s.segment[1] - segment.segment[1]) < 1)) {
                    sponsorTimesSubmitting.push(segment);
                    addedSegments = true;
                }
            }

            if (addedSegments) {
                Config.config.unsubmittedSegments[sponsorVideoID] = sponsorTimesSubmitting;
                Config.forceSyncUpdate("unsubmittedSegments");

                updateEditButtonsOnPlayer();
                updateSponsorTimesSubmitting(false);
            }

            sendResponse({
                importedSegments
            });
            break;
        }
        case "keydown":
            document.dispatchEvent(new KeyboardEvent('keydown', {
                key: request.key,
                keyCode: request.keyCode,
                code: request.code,
                which: request.which,
                shiftKey: request.shiftKey,
                ctrlKey: request.ctrlKey,
                altKey: request.altKey,
                metaKey: request.metaKey
            }));
            break;
    }

    sendResponse({});
}

/**
 * Called when the config is updated
 */
function contentConfigUpdateListener(changes: StorageChangesObject) {
    for (const key in changes) {
        switch(key) {
            case "hideVideoPlayerControls":
            case "hideInfoButtonPlayerControls":
            case "hideDeleteButtonPlayerControls":
                updateVisibilityOfPlayerControlsButton()
                break;
            case "categorySelections":
                sponsorsLookup();
                break;
        }
    }
}

if (!Config.configSyncListeners.includes(contentConfigUpdateListener)) {
    Config.configSyncListeners.push(contentConfigUpdateListener);
}

function resetValues() {
    lastCheckTime = 0;
    lastCheckVideoTime = -1;
    retryCount = 0;

    sponsorTimes = [];
    existingChaptersImported = false;
    sponsorSkipped = [];

    videoInfo = null;
    channelWhitelisted = false;
    channelIDInfo = {
        status: ChannelIDStatus.Fetching,
        id: null
    };
    lockedCategories = [];

    //empty the preview bar
    if (previewBar !== null) {
        previewBar.clear();
    }

    //reset sponsor data found check
    sponsorDataFound = false;

    if (switchingVideos === null) {
        // When first loading a video, it is not switching videos
        switchingVideos = false;
    } else {
        switchingVideos = true;
        logDebug("Setting switching videos to true (reset data)");
    }

    // Reset advert playing flag
    isAdPlaying = false;

    for (let i = 0; i < skipNotices.length; i++) {
        skipNotices.pop()?.close();
    }

    skipButtonControlBar?.disable();
    categoryPill?.setVisibility(false);
}

async function videoIDChange(id): Promise<void> {
    //if the id has not changed return unless the video element has changed
    if (sponsorVideoID === id && (isVisible(video) || !video)) return;

    //set the global videoID
    sponsorVideoID = id;

    resetValues();

	//id is not valid
    if (!id) return;

    // Wait for options to be ready
    await utils.wait(() => Config.config !== null, 5000, 1);

    // If enabled, it will check if this video is private or unlisted and double check with the user if the sponsors should be looked up
    if (Config.config.checkForUnlistedVideos) {
        const shouldContinue = confirm("SponsorBlock: You have the setting 'Ignore Unlisted/Private Videos' enabled."
                                + " Due to a change in how segment fetching works, this setting is not needed anymore as it cannot leak your video ID to the server."
                                + " It instead sends just the first 4 characters of a longer hash of the videoID to the server, and filters through a subset of the database."
                                + " More info about this implementation can be found here: https://github.com/ajayyy/SponsorBlockServer/issues/25"
                                + "\n\nPlease click okay to confirm that you acknowledge this and continue using SponsorBlock.");
        if (shouldContinue) {
            Config.config.checkForUnlistedVideos = false;
        } else {
            return;
        }
    }

    // Update whitelist data when the video data is loaded
    whitelistCheck();

    //setup the preview bar
    if (previewBar === null) {
        if (onMobileYouTube) {
            // Mobile YouTube workaround
            const observer = new MutationObserver(handleMobileControlsMutations);
            let controlsContainer = null;

            utils.wait(() => {
                controlsContainer = document.getElementById("player-control-container")
                return controlsContainer !== null
            }).then(() => {
                observer.observe(document.getElementById("player-control-container"), {
                    attributes: true,
                    childList: true,
                    subtree: true
                });
            }).catch();
        } else {
            utils.wait(getControls).then(createPreviewBar);
        }
    }

    //close popup
    closeInfoMenu();

    sponsorsLookup(id);

    // Make sure all player buttons are properly added
    updateVisibilityOfPlayerControlsButton();

    // Clear unsubmitted segments from the previous video
    sponsorTimesSubmitting = [];
    updateSponsorTimesSubmitting();
}

function handleMobileControlsMutations(): void {
    updateVisibilityOfPlayerControlsButton();

    skipButtonControlBar?.updateMobileControls();

    if (previewBar !== null) {
        if (document.body.contains(previewBar.container)) {
            const progressBarBackground = document.querySelector<HTMLElement>(".progress-bar-background");

            if (progressBarBackground !== null) {
                updatePreviewBarPositionMobile(progressBarBackground);
            }

            return;
        } else {
            // The container does not exist anymore, remove that old preview bar
            previewBar.remove();
            previewBar = null;
        }
    }

    // Create the preview bar if needed (the function hasn't returned yet)
    createPreviewBar();
}

/**
 * Creates a preview bar on the video
 */
function createPreviewBar(): void {
    if (previewBar !== null) return;

    const progressElementOptions = [{
            // For mobile YouTube
            selector: ".progress-bar-background",
            isVisibleCheck: true
        }, {
            // For new mobile YouTube (#1287)
            selector: ".progress-bar-line",
            isVisibleCheck: true
        }, {
            // For Desktop YouTube
            selector: ".ytp-progress-bar",
            isVisibleCheck: true
        }, {
            // For Desktop YouTube
            selector: ".no-model.cue-range-marker",
            isVisibleCheck: true
        }, {
            // For Invidious/VideoJS
            selector: ".vjs-progress-holder",
            isVisibleCheck: false
        }
    ];

    for (const option of progressElementOptions) {
        const allElements = document.querySelectorAll(option.selector) as NodeListOf<HTMLElement>;
        const el = option.isVisibleCheck ? findValidElement(allElements) : allElements[0];

        if (el) {
            previewBar = new PreviewBar(el, onMobileYouTube, onInvidious);

            updatePreviewBar();

            break;
        }
    }
}

/**
 * Triggered every time the video duration changes.
 * This happens when the resolution changes or at random time to clear memory.
 */
function durationChangeListener(): void {
    updateAdFlag();
    updatePreviewBar();
}

/**
 * Triggered once the video is ready.
 * This is mainly to attach to embedded players who don't have a video element visible.
 */
function videoOnReadyListener(): void {
    createPreviewBar();
    updatePreviewBar();
    createButtons();
}

function cancelSponsorSchedule(): void {
    logDebug("Pausing skipping");

    if (currentSkipSchedule !== null) {
        clearTimeout(currentSkipSchedule);
        currentSkipSchedule = null;
    }

    if (currentSkipInterval !== null) {
        clearInterval(currentSkipInterval);
        currentSkipInterval = null;
    }
}

/**
 * @param currentTime Optional if you don't want to use the actual current time
 */
function startSponsorSchedule(includeIntersectingSegments = false, currentTime?: number, includeNonIntersectingSegments = true): void {
    cancelSponsorSchedule();

    // Don't skip if advert playing and reset last checked time
    if (isAdPlaying) {
        // Reset lastCheckVideoTime
        lastCheckVideoTime = -1;
        lastCheckTime = 0;
        logDebug("[SB] Ad playing, pausing skipping");

        return;
    }

    // ensure we are on the correct video
    const newVideoID = getYouTubeVideoID(document);
    if (newVideoID !== sponsorVideoID) {
        videoIDChange(newVideoID);
        return;
    }

    logDebug(`Considering to start skipping: ${!video}, ${video?.paused}`);
    if (!video) return;
    if (currentTime === undefined || currentTime === null) {
        currentTime = getVirtualTime();
    }
    lastTimeFromWaitingEvent = null;

<<<<<<< HEAD
    updateActiveSegment(currentTime);

    if (video.paused) return;
    if (videoMuted && !inMuteSegment(currentTime)) {
=======
    const skipInfo = getNextSkipIndex(currentTime, includeIntersectingSegments, includeNonIntersectingSegments);

    const currentSkip = skipInfo.array[skipInfo.index];
    const skipTime: number[] = [currentSkip?.scheduledTime, skipInfo.array[skipInfo.endIndex]?.segment[1]];
    const timeUntilSponsor = skipTime?.[0] - currentTime;
    const videoID = sponsorVideoID;
    const skipBuffer = 0.003;

    if (videoMuted && !inMuteSegment(currentTime, skipInfo.index !== -1 
            && timeUntilSponsor < skipBuffer && shouldAutoSkip(currentSkip))) {
>>>>>>> 780ea4a9
        video.muted = false;
        videoMuted = false;

        for (const notice of skipNotices) {
            // So that the notice can hide buttons
            notice.unmutedListener(currentTime);
        }
    }

    logDebug(`Ready to start skipping: ${skipInfo.index} at ${currentTime}`);
    if (skipInfo.index === -1) return;

    if (Config.config.disableSkipping || channelWhitelisted || (channelIDInfo.status === ChannelIDStatus.Fetching && Config.config.forceChannelCheck)){
        return;
    }

    if (incorrectVideoCheck()) return;

    // Find all indexes in between the start and end
    let skippingSegments = [skipInfo.array[skipInfo.index]];
    if (skipInfo.index !== skipInfo.endIndex) {
        skippingSegments = [];

        for (const segment of skipInfo.array) {
            if (shouldAutoSkip(segment) &&
                    segment.segment[0] >= skipTime[0] && segment.segment[1] <= skipTime[1]) {
                skippingSegments.push(segment);
            }
        }
    }

<<<<<<< HEAD
    const skipBuffer = 0.003;
=======
    logDebug(`Next step in starting skipping: ${!shouldSkip(currentSkip)}, ${!sponsorTimesSubmitting?.some((segment) => segment.segment === currentSkip.segment)}`);

    // Don't skip if this category should not be skipped
    if (!shouldSkip(currentSkip) && !sponsorTimesSubmitting?.some((segment) => segment.segment === currentSkip.segment)) return;

>>>>>>> 780ea4a9
    const skippingFunction = (forceVideoTime?: number) => {
        let forcedSkipTime: number = null;
        let forcedIncludeIntersectingSegments = false;
        let forcedIncludeNonIntersectingSegments = true;

        if (incorrectVideoCheck(videoID, currentSkip)) return;
        forceVideoTime ||= Math.max(video.currentTime, getVirtualTime());

<<<<<<< HEAD
        if ((shouldSkip(currentSkip) || sponsorTimesSubmitting?.some((segment) => segment.segment === currentSkip.segment))) {
            if (forceVideoTime >= skipTime[0] - skipBuffer && forceVideoTime < skipTime[1]) {
                skipToTime({
                    v: video,
                    skipTime,
                    skippingSegments,
                    openNotice: skipInfo.openNotice
                });
    
                if (utils.getCategorySelection(currentSkip.category)?.option === CategorySkipOption.ManualSkip 
                        || currentSkip.actionType === ActionType.Mute) {
                    forcedSkipTime = skipTime[0] + 0.001;
                } else {
                    forcedSkipTime = skipTime[1];
                    forcedIncludeIntersectingSegments = true;
                    forcedIncludeNonIntersectingSegments = false;
                }
=======
        if (forceVideoTime >= skipTime[0] - skipBuffer && forceVideoTime < skipTime[1]) {
            skipToTime({
                v: video,
                skipTime,
                skippingSegments,
                openNotice: skipInfo.openNotice
            });

            // These are segments that start at the exact same time but need seperate notices
            for (const extra of skipInfo.extraIndexes) {
                const extraSkip = skipInfo.array[extra];
                if (shouldSkip(extraSkip)) {
                    skipToTime({
                        v: video,
                        skipTime: [extraSkip.scheduledTime, extraSkip.segment[1]],
                        skippingSegments: [extraSkip],
                        openNotice: skipInfo.openNotice
                    });
                }
            }

            if (utils.getCategorySelection(currentSkip.category)?.option === CategorySkipOption.ManualSkip
                    || currentSkip.actionType === ActionType.Mute) {
                forcedSkipTime = skipTime[0] + 0.001;
>>>>>>> 780ea4a9
            } else {
                forcedSkipTime = forceVideoTime + 0.001;
            }
        } else {
            forcedSkipTime = forceVideoTime + 0.001;
        }

        startSponsorSchedule(forcedIncludeIntersectingSegments, forcedSkipTime, forcedIncludeNonIntersectingSegments);
    };

    if (timeUntilSponsor < skipBuffer) {
        skippingFunction(currentTime);
    } else {
        const delayTime = timeUntilSponsor * 1000 * (1 / video.playbackRate);
        if (delayTime < 300) {
            // Use interval instead of timeout near the end to combat imprecise video time
            const startIntervalTime = performance.now();
            const startVideoTime = Math.max(currentTime, video.currentTime);
            logDebug(`Starting setInterval skipping ${video.currentTime} to skip at ${skipTime[0]}`);

            currentSkipInterval = setInterval(() => {
                const intervalDuration = performance.now() - startIntervalTime;
                if (intervalDuration >= delayTime || video.currentTime >= skipTime[0]) {
                    clearInterval(currentSkipInterval);
                    if (!utils.isFirefox() && !video.muted) {
                        // Workaround for more accurate skipping on Chromium
                        video.muted = true;
                        video.muted = false;
                    }

                    skippingFunction(Math.max(video.currentTime, startVideoTime + video.playbackRate * intervalDuration / 1000));
                }
            }, 1);
        } else {
            logDebug(`Starting timeout to skip ${video.currentTime} to skip at ${skipTime[0]}`);
            
            // Schedule for right before to be more precise than normal timeout
            currentSkipSchedule = setTimeout(skippingFunction, Math.max(0, delayTime - 150));
        }
    }
}

function getVirtualTime(): number {
    const virtualTime = lastTimeFromWaitingEvent ?? (lastKnownVideoTime.videoTime ?
        (performance.now() - lastKnownVideoTime.preciseTime) / 1000 + lastKnownVideoTime.videoTime : null);

    if ((lastTimeFromWaitingEvent || !utils.isFirefox())
        && !isSafari() && virtualTime && Math.abs(virtualTime - video.currentTime) < 0.6 && video.currentTime !== 0) {
        return virtualTime;
    } else {
        return video.currentTime;
    }
}

function inMuteSegment(currentTime: number, includeOverlap: boolean): boolean {
    const checkFunction = (segment) => segment.actionType === ActionType.Mute 
        && segment.segment[0] <= currentTime 
        && (segment.segment[1] > currentTime || (includeOverlap && segment.segment[1] + 0.02 > currentTime));
    return sponsorTimes?.some(checkFunction) || sponsorTimesSubmitting.some(checkFunction);
}

/**
 * This makes sure the videoID is still correct and if the sponsorTime is included
 */
function incorrectVideoCheck(videoID?: string, sponsorTime?: SponsorTime): boolean {
    const currentVideoID = getYouTubeVideoID(document);
    if (currentVideoID !== (videoID || sponsorVideoID) || (sponsorTime
            && (!sponsorTimes || !sponsorTimes?.some((time) => time.segment === sponsorTime.segment))
            && !sponsorTimesSubmitting.some((time) => time.segment === sponsorTime.segment))) {
        // Something has really gone wrong
        console.error("[SponsorBlock] The videoID recorded when trying to skip is different than what it should be.");
        console.error("[SponsorBlock] VideoID recorded: " + sponsorVideoID + ". Actual VideoID: " + currentVideoID);

        // Video ID change occured
        videoIDChange(currentVideoID);

        return true;
    } else {
        return false;
    }
}

function setupVideoMutationListener() {
    const videoContainer = document.querySelector(".html5-video-container");
    if (!videoContainer || videoMutationObserver !== null || onInvidious) return;

    videoMutationObserver = new MutationObserver(refreshVideoAttachments);

    videoMutationObserver.observe(videoContainer, {
        attributes: true,
        childList: true,
        subtree: true
    });
}

async function refreshVideoAttachments(): Promise<void> {
    if (waitingForNewVideo) return;

    waitingForNewVideo = true;
    const newVideo = await utils.waitForElement("video", true) as HTMLVideoElement;
    waitingForNewVideo = false;

    video = newVideo;
    if (!videosWithEventListeners.includes(video)) {
        videosWithEventListeners.push(video);

        setupVideoListeners();
        setupSkipButtonControlBar();
        setupCategoryPill();
    }

    if (previewBar && !utils.findReferenceNode()?.contains(previewBar.container)) {
        previewBar.remove();
        previewBar = null;

        createPreviewBar();
    }

    videoIDChange(getYouTubeVideoID(document));
}

function setupVideoListeners() {
    //wait until it is loaded
    video.addEventListener('loadstart', videoOnReadyListener)
    video.addEventListener('durationchange', durationChangeListener);

    if (!Config.config.disableSkipping) {
        switchingVideos = false;

        let startedWaiting = false;
        let lastPausedAtZero = true;

        video.addEventListener('play', () => {
            // If it is not the first event, then the only way to get to 0 is if there is a seek event
            // This check makes sure that changing the video resolution doesn't cause the extension to think it
            // gone back to the begining
            if (video.readyState <= HTMLMediaElement.HAVE_CURRENT_DATA 
                    && video.currentTime === 0) return;

            updateVirtualTime();

            if (switchingVideos || lastPausedAtZero) {
                switchingVideos = false;
                logDebug("Setting switching videos to false");

                // If already segments loaded before video, retry to skip starting segments
                if (sponsorTimes) startSkipScheduleCheckingForStartSponsors();
            }

            lastPausedAtZero = false;

            // Check if an ad is playing
            updateAdFlag();

            // Make sure it doesn't get double called with the playing event
            if (Math.abs(lastCheckVideoTime - video.currentTime) > 0.3
                    || (lastCheckVideoTime !== video.currentTime && Date.now() - lastCheckTime > 2000)) {
                lastCheckTime = Date.now();
                lastCheckVideoTime = video.currentTime;

                startSponsorSchedule();
            }

        });
        video.addEventListener('playing', () => {
            updateVirtualTime();
            lastPausedAtZero = false;
            
            if (startedWaiting) {
                startedWaiting = false;
                logDebug(`[SB] Playing event after buffering: ${Math.abs(lastCheckVideoTime - video.currentTime) > 0.3
                    || (lastCheckVideoTime !== video.currentTime && Date.now() - lastCheckTime > 2000)}`);
            }

            if (switchingVideos) {
                switchingVideos = false;
                logDebug("Setting switching videos to false");

                // If already segments loaded before video, retry to skip starting segments
                if (sponsorTimes) startSkipScheduleCheckingForStartSponsors();
            }

            // Make sure it doesn't get double called with the play event
            if (Math.abs(lastCheckVideoTime - video.currentTime) > 0.3
                    || (lastCheckVideoTime !== video.currentTime && Date.now() - lastCheckTime > 2000)) {
                lastCheckTime = Date.now();
                lastCheckVideoTime = video.currentTime;

                startSponsorSchedule();
            }
        });
        video.addEventListener('seeking', () => {
            if (!video.paused){
                // Reset lastCheckVideoTime
                lastCheckTime = Date.now();
                lastCheckVideoTime = video.currentTime;

                updateVirtualTime();
                lastTimeFromWaitingEvent = null;

                startSponsorSchedule();
<<<<<<< HEAD
            } else {
                updateActiveSegment(video.currentTime);
=======
            } else if (video.currentTime === 0) {
                lastPausedAtZero = true;
>>>>>>> 780ea4a9
            }
        });
        video.addEventListener('ratechange', () => startSponsorSchedule());
        // Used by videospeed extension (https://github.com/igrigorik/videospeed/pull/740)
        video.addEventListener('videoSpeed_ratechange', () => startSponsorSchedule());
        const paused = () => {
            // Reset lastCheckVideoTime
            lastCheckVideoTime = -1;
            lastCheckTime = 0;

            lastKnownVideoTime = {
                videoTime: null,
                preciseTime: null
            }
            lastTimeFromWaitingEvent = video.currentTime;

            cancelSponsorSchedule();
        };
        video.addEventListener('pause', () => paused());
        video.addEventListener('waiting', () => {
            logDebug("[SB] Not skipping due to buffering");
            startedWaiting = true;

            paused();
        });

        startSponsorSchedule();
    }
}

function updateVirtualTime() {
    lastKnownVideoTime = {
        videoTime: video.currentTime,
        preciseTime: performance.now()
    };
}

function setupSkipButtonControlBar() {
    if (!skipButtonControlBar) {
        skipButtonControlBar = new SkipButtonControlBar({
            skip: (segment) => skipToTime({
                v: video,
                skipTime: segment.segment,
                skippingSegments: [segment],
                openNotice: true,
                forceAutoSkip: true
            }),
            onMobileYouTube
        });
    }

    skipButtonControlBar.attachToPage();
}

function setupCategoryPill() {
    if (!categoryPill) {
        categoryPill = new CategoryPill();
    }

    categoryPill.attachToPage(onMobileYouTube, onInvidious, voteAsync);
}

async function sponsorsLookup(keepOldSubmissions = true) {
    if (!video || !isVisible(video)) refreshVideoAttachments();
    //there is still no video here
    if (!video) {
        setTimeout(() => sponsorsLookup(), 100);
        return;
    }

    setupVideoMutationListener();

    // Create categories list
    const categories: string[] = Config.config.categorySelections.map((category) => category.name);

    const extraRequestData: Record<string, unknown> = {};
    const hashParams = getHashParams();
    if (hashParams.requiredSegment) extraRequestData.requiredSegment = hashParams.requiredSegment;

    const hashPrefix = (await utils.getHash(sponsorVideoID, 1)).slice(0, 4) as VideoID & HashedValue;
    const response = await utils.asyncRequestToServer('GET', "/api/skipSegments/" + hashPrefix, {
        categories,
        actionTypes: getEnabledActionTypes(),
        userAgent: `${chrome.runtime.id}`,
        ...extraRequestData
    });

    // store last response status
    lastResponseStatus = response?.status;

    if (response?.ok) {
        const recievedSegments: SponsorTime[] = JSON.parse(response.responseText)
                    ?.filter((video) => video.videoID === sponsorVideoID)
                    ?.map((video) => video.segments)?.[0]
                    ?.map((segment) => ({
                        ...segment,
                        source: SponsorSourceType.Server
                    }))
                    ?.sort((a, b) => a.segment[0] - b.segment[0]);
        if (!recievedSegments || !recievedSegments.length) {
            // return if no video found
            retryFetch(404);
            return;
        }

        sponsorDataFound = true;

        // Check if any old submissions should be kept
        if (sponsorTimes !== null && keepOldSubmissions) {
            for (let i = 0; i < sponsorTimes.length; i++) {
                if (sponsorTimes[i].source === SponsorSourceType.Local)  {
                    // This is a user submission, keep it
                    recievedSegments.push(sponsorTimes[i]);
                }
            }
        }

        const oldSegments = sponsorTimes || [];
        sponsorTimes = recievedSegments;
        existingChaptersImported = false;

        // Hide all submissions smaller than the minimum duration
        if (Config.config.minDuration !== 0) {
            for (const segment of sponsorTimes) {
                const duration = segment.segment[1] - segment.segment[0];
                if (duration > 0 && duration < Config.config.minDuration) {
                    segment.hidden = SponsorHideType.MinimumDuration;
                }
            }
        }

        if (keepOldSubmissions) {
            for (const segment of oldSegments) {
                const otherSegment = sponsorTimes.find((other) => segment.UUID === other.UUID);
                if (otherSegment) {
                    // If they downvoted it, or changed the category, keep it
                    otherSegment.hidden = segment.hidden;
                    otherSegment.category = segment.category;
                }
            }
        }

        // See if some segments should be hidden
        const downvotedData = Config.local.downvotedSegments[hashPrefix];
        if (downvotedData) {
            for (const segment of sponsorTimes) {
                const hashedUUID = await utils.getHash(segment.UUID, 1);
                const segmentDownvoteData = downvotedData.segments.find((downvote) => downvote.uuid === hashedUUID);
                if (segmentDownvoteData) {
                    segment.hidden = segmentDownvoteData.hidden;
                }
            }
        }

        startSkipScheduleCheckingForStartSponsors();

        //update the preview bar
        //leave the type blank for now until categories are added
        if (lastPreviewBarUpdate == sponsorVideoID || (lastPreviewBarUpdate == null && !isNaN(video.duration))) {
            //set it now
            //otherwise the listener can handle it
            updatePreviewBar();
        }
    } else {
        retryFetch(lastResponseStatus);
    }

    importExistingChapters(true);

    if (Config.config.isVip) {
        lockedCategoriesLookup();
    }
}

function importExistingChapters(wait: boolean) {
    if (!existingChaptersImported) {
        GenericUtils.wait(() => video && getExistingChapters(sponsorVideoID, video.duration),
            wait ? 5000 : 0, 100, (c) => c?.length > 0).then((chapters) => {
                if (!existingChaptersImported && chapters?.length > 0) {
                    sponsorTimes = (sponsorTimes ?? []).concat(...chapters).sort((a, b) => a.segment[0] - b.segment[0]);
                    existingChaptersImported = true;
                    updatePreviewBar();
                }
            });
    }
}

function getEnabledActionTypes(): ActionType[] {
    const actionTypes = [ActionType.Skip, ActionType.Poi, ActionType.Chapter];
    if (Config.config.muteSegments) {
        actionTypes.push(ActionType.Mute);
    }
    if (Config.config.fullVideoSegments) {
        actionTypes.push(ActionType.Full);
    }

    return actionTypes;
}

async function lockedCategoriesLookup(): Promise<void> {
    const hashPrefix = (await utils.getHash(sponsorVideoID, 1)).slice(0, 4);
    const response = await utils.asyncRequestToServer("GET", "/api/lockCategories/" + hashPrefix);

    if (response.ok) {
        try {
            const categoriesResponse = JSON.parse(response.responseText).filter((lockInfo) => lockInfo.videoID === sponsorVideoID)[0]?.categories;
            if (Array.isArray(categoriesResponse)) {
                lockedCategories = categoriesResponse;
            }
        } catch (e) { } //eslint-disable-line no-empty
    }
}

function retryFetch(errorCode: number): void {
    if (!Config.config.refetchWhenNotFound) return;
    sponsorDataFound = false;

    if (errorCode !== 404 && retryCount > 1) {
        // Too many errors (50x), give up 
        return;
    }

    retryCount++;

    const delay = errorCode === 404 ? (10000 + Math.random() * 30000) : (2000 + Math.random() * 10000);
    setTimeout(() => {
        if (sponsorVideoID && sponsorTimes?.length === 0 
                || sponsorTimes.every((segment) => segment.source !== SponsorSourceType.Server)) {
            sponsorsLookup();
        }
    }, delay);
}

/**
 * Only should be used when it is okay to skip a sponsor when in the middle of it
 *
 * Ex. When segments are first loaded
 */
function startSkipScheduleCheckingForStartSponsors() {
	// switchingVideos is ignored in Safari due to event fire order. See #1142
    if ((!switchingVideos || isSafari) && sponsorTimes) {
        // See if there are any starting sponsors
        let startingSegmentTime = getStartTimeFromUrl(document.URL) || -1;
        let found = false;
        for (const time of sponsorTimes) {
            if (time.segment[0] <= video.currentTime && time.segment[0] > startingSegmentTime && time.segment[1] > video.currentTime
                    && time.actionType !== ActionType.Poi) {
                        startingSegmentTime = time.segment[0];
                        found = true;
                break;
            }
        }
        if (!found) {
            for (const time of sponsorTimesSubmitting) {
                if (time.segment[0] <= video.currentTime && time.segment[0] > startingSegmentTime && time.segment[1] > video.currentTime
                        && time.actionType !== ActionType.Poi) {
                            startingSegmentTime = time.segment[0];
                            found = true;
                    break;
                }
            }
        }

        // For highlight category
        const poiSegments = sponsorTimes
            .filter((time) => time.segment[1] > video.currentTime && time.actionType === ActionType.Poi)
            .sort((a, b) => b.segment[0] - a.segment[0]);
        for (const time of poiSegments) {
            const skipOption = utils.getCategorySelection(time.category)?.option;
            if (skipOption !== CategorySkipOption.ShowOverlay) {
                skipToTime({
                    v: video,
                    skipTime: time.segment,
                    skippingSegments: [time],
                    openNotice: true,
                    unskipTime: video.currentTime
                });
                if (skipOption === CategorySkipOption.AutoSkip) break;
            }
        }

        const fullVideoSegment = sponsorTimes.filter((time) => time.actionType === ActionType.Full)[0];
        if (fullVideoSegment) {
            categoryPill?.setSegment(fullVideoSegment);
        }

        if (startingSegmentTime !== -1) {
            startSponsorSchedule(undefined, startingSegmentTime);
        } else {
            startSponsorSchedule();
        }
    }
}

function getYouTubeVideoID(document: Document, url?: string): string | boolean {
    url ||= document.URL;
    // clips should never skip, going from clip to full video has no indications.
    if (url.includes("youtube.com/clip/")) return false;
    // skip to document and don't hide if on /embed/
    if (url.includes("/embed/") && url.includes("youtube.com")) return getYouTubeVideoIDFromDocument(false);
    // skip to URL if matches youtube watch or invidious or matches youtube pattern
    if ((!url.includes("youtube.com")) || url.includes("/watch") || url.includes("/shorts/") || url.includes("playlist")) return getYouTubeVideoIDFromURL(url);
    // skip to document if matches pattern
    if (url.includes("/channel/") || url.includes("/user/") || url.includes("/c/")) return getYouTubeVideoIDFromDocument();
    // not sure, try URL then document
    return getYouTubeVideoIDFromURL(url) || getYouTubeVideoIDFromDocument(false);
}

function getYouTubeVideoIDFromDocument(hideIcon = true): string | boolean {
    // get ID from document (channel trailer / embedded playlist)
    const element = video?.parentElement?.parentElement?.querySelector("a.ytp-title-link[data-sessionlink='feature=player-title']");
    const videoURL = element?.getAttribute("href");
    if (videoURL) {
        onInvidious = hideIcon;
        return getYouTubeVideoIDFromURL(videoURL);
    } else {
        return false;
    }
}

function getYouTubeVideoIDFromURL(url: string): string | boolean {
    if(url.startsWith("https://www.youtube.com/tv#/")) url = url.replace("#", "");

    //Attempt to parse url
    let urlObject: URL = null;
    try {
        urlObject = new URL(url);
    } catch (e) {
        console.error("[SB] Unable to parse URL: " + url);
        return false;
    }

    // Check if valid hostname
    if (Config.config && Config.config.invidiousInstances.includes(urlObject.host)) {
        onInvidious = true;
    } else if (urlObject.host === "m.youtube.com") {
        onMobileYouTube = true;
    } else if (!["m.youtube.com", "www.youtube.com", "www.youtube-nocookie.com", "music.youtube.com"].includes(urlObject.host)) {
        if (!Config.config) {
            // Call this later, in case this is an Invidious tab
            utils.wait(() => Config.config !== null).then(() => videoIDChange(getYouTubeVideoIDFromURL(url)));
        }

        return false;
    } else {
        onInvidious = false;
    }

    //Get ID from searchParam
    if (urlObject.searchParams.has("v") && ["/watch", "/watch/"].includes(urlObject.pathname) || urlObject.pathname.startsWith("/tv/watch")) {
        const id = urlObject.searchParams.get("v");
        return id.length == 11 ? id : false;
    } else if (urlObject.pathname.startsWith("/embed/") || urlObject.pathname.startsWith("/shorts/")) {
        try {
            const id = urlObject.pathname.split("/")[2]
            if (id?.length >=11 ) return id.slice(0, 11);
        } catch (e) {
            console.error("[SB] Video ID not valid for " + url);
            return false;
        }
    }
    return false;
}

/**
 * This function is required on mobile YouTube and will keep getting called whenever the preview bar disapears
 */
function updatePreviewBarPositionMobile(parent: HTMLElement) {
    if (document.getElementById("previewbar") === null) {
        previewBar.createElement(parent);
    }
}

function updatePreviewBar(): void {
    if (previewBar === null) return;

    if (isAdPlaying) {
        previewBar.clear();
        return;
    }

    if (video === null) return;

    const previewBarSegments: PreviewBarSegment[] = [];
    if (sponsorTimes) {
        sponsorTimes.forEach((segment) => {
            if (segment.hidden !== SponsorHideType.Visible) return;

            previewBarSegments.push({
                segment: segment.segment as [number, number],
                category: segment.category,
                actionType: segment.actionType,
                unsubmitted: false,
                showLarger: segment.actionType === ActionType.Poi,
                description: segment.description,
                source: segment.source,
            });
        });
    }

    sponsorTimesSubmitting.forEach((segment) => {
        previewBarSegments.push({
            segment: segment.segment as [number, number],
            category: segment.category,
            actionType: segment.actionType,
            unsubmitted: true,
            showLarger: segment.actionType === ActionType.Poi,
            description: segment.description,
            source: segment.source
        });
    });

    previewBar.set(previewBarSegments.filter((segment) => segment.actionType !== ActionType.Full), video?.duration)

    if (Config.config.showTimeWithSkips) {
        const skippedDuration = utils.getTimestampsDuration(previewBarSegments.map(({segment}) => segment));

        showTimeWithoutSkips(skippedDuration);
    }

    // Update last video id
    lastPreviewBarUpdate = sponsorVideoID;
}

//checks if this channel is whitelisted, should be done only after the channelID has been loaded
async function whitelistCheck() {
    const whitelistedChannels = Config.config.whitelistedChannels;

    const getChannelID = () =>
        (document.querySelector("a.ytd-video-owner-renderer") // YouTube
        ?? document.querySelector("a.ytp-title-channel-logo") // YouTube Embed
        ?? document.querySelector(".channel-profile #channel-name")?.parentElement.parentElement // Invidious
        ?? document.querySelector("a.slim-owner-icon-and-title")) // Mobile YouTube
            ?.getAttribute("href")?.match(/\/(?:channel|c|user)\/(UC[a-zA-Z0-9_-]{22}|[a-zA-Z0-9_-]+)/)?.[1];

    try {
        await utils.wait(() => !!getChannelID(), 6000, 20);

        channelIDInfo = {
            status: ChannelIDStatus.Found,
            id: getChannelID().match(/^\/?([^\s/]+)/)[0]
        };
    } catch (e) {
        channelIDInfo = {
            status: ChannelIDStatus.Failed,
            id: null
        };
    }

    //see if this is a whitelisted channel
    if (whitelistedChannels != undefined &&
            channelIDInfo.status === ChannelIDStatus.Found && whitelistedChannels.includes(channelIDInfo.id)) {
        channelWhitelisted = true;
    }

    // check if the start of segments were missed
    if (Config.config.forceChannelCheck && sponsorTimes?.length > 0) startSkipScheduleCheckingForStartSponsors();
}

/**
 * Returns info about the next upcoming sponsor skip
 */
function getNextSkipIndex(currentTime: number, includeIntersectingSegments: boolean, includeNonIntersectingSegments: boolean):
        {array: ScheduledTime[], index: number, endIndex: number, extraIndexes: number[], openNotice: boolean} {

    const autoSkipSorter = (segment: ScheduledTime) => {
        const skipOption = utils.getCategorySelection(segment.category)?.option;
        if ((skipOption === CategorySkipOption.AutoSkip || shouldAutoSkip(segment))
                && segment.actionType === ActionType.Skip) {
            return 0;
        } else if (skipOption !== CategorySkipOption.ShowOverlay) {
            return 1;
        } else {
            return 2;
        }
    }

    const { includedTimes: submittedArray, scheduledTimes: sponsorStartTimes } =
        getStartTimes(sponsorTimes, includeIntersectingSegments, includeNonIntersectingSegments);
    const { scheduledTimes: sponsorStartTimesAfterCurrentTime } = getStartTimes(sponsorTimes, includeIntersectingSegments, includeNonIntersectingSegments, currentTime, true);

    // This is an array in-case multiple segments have the exact same start time
    const minSponsorTimeIndexes = GenericUtils.indexesOf(sponsorStartTimes, Math.min(...sponsorStartTimesAfterCurrentTime));
    // Find auto skipping segments if possible, sort by duration otherwise
    const minSponsorTimeIndex = minSponsorTimeIndexes.sort(
        (a, b) => ((autoSkipSorter(submittedArray[a]) - autoSkipSorter(submittedArray[b])) 
        || (submittedArray[a].segment[1] - submittedArray[a].segment[0]) - (submittedArray[b].segment[1] - submittedArray[b].segment[0])))[0] ?? -1;
    // Store extra indexes for the non-auto skipping segments if others occur at the exact same start time
    const extraIndexes = minSponsorTimeIndexes.filter((i) => i !== minSponsorTimeIndex && autoSkipSorter(submittedArray[i]) !== 0);

    const endTimeIndex = getLatestEndTimeIndex(submittedArray, minSponsorTimeIndex);

    const { includedTimes: unsubmittedArray, scheduledTimes: unsubmittedSponsorStartTimes } =
        getStartTimes(sponsorTimesSubmitting, includeIntersectingSegments, includeNonIntersectingSegments);
    const { scheduledTimes: unsubmittedSponsorStartTimesAfterCurrentTime } = getStartTimes(sponsorTimesSubmitting, includeIntersectingSegments, includeNonIntersectingSegments, currentTime, false);

    const minUnsubmittedSponsorTimeIndex = unsubmittedSponsorStartTimes.indexOf(Math.min(...unsubmittedSponsorStartTimesAfterCurrentTime));
    const previewEndTimeIndex = getLatestEndTimeIndex(unsubmittedArray, minUnsubmittedSponsorTimeIndex);

    if ((minUnsubmittedSponsorTimeIndex === -1 && minSponsorTimeIndex !== -1) ||
            sponsorStartTimes[minSponsorTimeIndex] < unsubmittedSponsorStartTimes[minUnsubmittedSponsorTimeIndex]) {
        return {
            array: submittedArray,
            index: minSponsorTimeIndex,
            endIndex: endTimeIndex,
            extraIndexes, // Segments at same time that need seperate notices
            openNotice: true
        };
    } else {
        return {
            array: unsubmittedArray,
            index: minUnsubmittedSponsorTimeIndex,
            endIndex: previewEndTimeIndex,
            extraIndexes: [], // No manual things for unsubmitted
            openNotice: false
        };
    }
}

/**
 * This returns index if the skip option is not AutoSkip
 *
 * Finds the last endTime that occurs in a segment that the given
 * segment skips into that is part of an AutoSkip category.
 *
 * Used to find where a segment should truely skip to if there are intersecting submissions due to
 * them having different categories.
 *
 * @param sponsorTimes
 * @param index Index of the given sponsor
 * @param hideHiddenSponsors
 */
function getLatestEndTimeIndex(sponsorTimes: SponsorTime[], index: number, hideHiddenSponsors = true): number {
    // Only combine segments for AutoSkip
    if (index == -1 ||
            !shouldAutoSkip(sponsorTimes[index])
            || sponsorTimes[index].actionType !== ActionType.Skip) {
        return index;
    }

    // Default to the normal endTime
    let latestEndTimeIndex = index;

    for (let i = 0; i < sponsorTimes?.length; i++) {
        const currentSegment = sponsorTimes[i].segment;
        const latestEndTime = sponsorTimes[latestEndTimeIndex].segment[1];

        if (currentSegment[0] <= latestEndTime && currentSegment[1] > latestEndTime
            && (!hideHiddenSponsors || sponsorTimes[i].hidden === SponsorHideType.Visible)
            && shouldAutoSkip(sponsorTimes[i])
            && sponsorTimes[i].actionType === ActionType.Skip) {
                // Overlapping segment
                latestEndTimeIndex = i;
        }
    }

    // Keep going if required
    if (latestEndTimeIndex !== index) {
        latestEndTimeIndex = getLatestEndTimeIndex(sponsorTimes, latestEndTimeIndex, hideHiddenSponsors);
    }

    return latestEndTimeIndex;
}

/**
 * Gets just the start times from a sponsor times array.
 * Optionally specify a minimum
 *
 * @param sponsorTimes
 * @param minimum
 * @param hideHiddenSponsors
 * @param includeIntersectingSegments If true, it will include segments that start before
 *  the current time, but end after
 */
function getStartTimes(sponsorTimes: SponsorTime[], includeIntersectingSegments: boolean, includeNonIntersectingSegments: boolean,
    minimum?: number, hideHiddenSponsors = false): {includedTimes: ScheduledTime[], scheduledTimes: number[]} {
    if (!sponsorTimes) return {includedTimes: [], scheduledTimes: []};

    const includedTimes: ScheduledTime[] = [];
    const scheduledTimes: number[] = [];

    const possibleTimes = sponsorTimes.map((sponsorTime) => ({
        ...sponsorTime,
        scheduledTime: sponsorTime.segment[0]
    }));

    // Schedule at the end time to know when to unmute and remove title from seek bar
    sponsorTimes.forEach(sponsorTime => {
        if (!possibleTimes.some((time) => sponsorTime.segment[1] === time.scheduledTime)) {
            possibleTimes.push({
                ...sponsorTime,
                scheduledTime: sponsorTime.segment[1]
            });
        }
    });

    for (let i = 0; i < possibleTimes.length; i++) {
        if ((minimum === undefined
                || ((includeNonIntersectingSegments && possibleTimes[i].scheduledTime >= minimum)
                    || (includeIntersectingSegments && possibleTimes[i].scheduledTime < minimum && possibleTimes[i].segment[1] > minimum))) 
                && (!hideHiddenSponsors || possibleTimes[i].hidden === SponsorHideType.Visible)
                && possibleTimes[i].segment.length === 2
                && possibleTimes[i].actionType !== ActionType.Poi) {

            scheduledTimes.push(possibleTimes[i].scheduledTime);
            includedTimes.push(possibleTimes[i]);
        }
    }

    return { includedTimes, scheduledTimes };
}

/**
 * Skip to exact time in a video and autoskips
 *
 * @param time
 */
function previewTime(time: number, unpause = true) {
    video.currentTime = time;

    // Unpause the video if needed
    if (unpause && video.paused){
        video.play();
    }
}

//send telemetry and count skip
function sendTelemetryAndCount(skippingSegments: SponsorTime[], secondsSkipped: number, fullSkip: boolean) {
    if (!Config.config.trackViewCount || (!Config.config.trackViewCountInPrivate && chrome.extension.inIncognitoContext)) return;

    let counted = false;
    for (const segment of skippingSegments) {
        const index = sponsorTimes?.findIndex((s) => s.segment === segment.segment);
        if (index !== -1 && !sponsorSkipped[index]) {
            sponsorSkipped[index] = true;
            if (!counted) {
                Config.config.minutesSaved = Config.config.minutesSaved + secondsSkipped / 60;
                Config.config.skipCount = Config.config.skipCount + 1;
                counted = true;
            }

            if (fullSkip) utils.asyncRequestToServer("POST", "/api/viewedVideoSponsorTime?UUID=" + segment.UUID);
        }
    }
}

//skip from the start time to the end time for a certain index sponsor time
function skipToTime({v, skipTime, skippingSegments, openNotice, forceAutoSkip, unskipTime}: SkipToTimeParams): void {
    if (Config.config.disableSkipping) return;

    // There will only be one submission if it is manual skip
    const autoSkip: boolean = forceAutoSkip || shouldAutoSkip(skippingSegments[0]);

    if ((autoSkip || sponsorTimesSubmitting.some((time) => time.segment === skippingSegments[0].segment))
            && v.currentTime !== skipTime[1]) {
        switch(skippingSegments[0].actionType) {
            case ActionType.Poi:
            case ActionType.Skip: {
                // Fix for looped videos not working when skipping to the end #426
                // for some reason you also can't skip to 1 second before the end
                if (v.loop && v.duration > 1 && skipTime[1] >= v.duration - 1) {
                    v.currentTime = 0;
                } else if (navigator.vendor === "Apple Computer, Inc." && v.duration > 1 && skipTime[1] >= v.duration) {
                    // MacOS will loop otherwise #1027
                    v.currentTime = v.duration - 0.001;
                } else {
                    v.currentTime = skipTime[1];
                }

                break;
            }
            case ActionType.Mute: {
                if (!v.muted) {
                    v.muted = true;
                    videoMuted = true;
                }
                break;
            }
        }
    }

    if (autoSkip && Config.config.audioNotificationOnSkip) {
        const beep = new Audio(chrome.runtime.getURL("icons/beep.ogg"));
        beep.volume = video.volume * 0.1;
        const oldMetadata = navigator.mediaSession.metadata
        beep.play();
        beep.addEventListener("ended", () => {
            navigator.mediaSession.metadata = null;
            setTimeout(() =>
                navigator.mediaSession.metadata = oldMetadata
            );
        })
    }

    if (!autoSkip
            && skippingSegments.length === 1
            && skippingSegments[0].actionType === ActionType.Poi) {
        skipButtonControlBar.enable(skippingSegments[0]);
        if (onMobileYouTube || Config.config.skipKeybind == null) skipButtonControlBar.setShowKeybindHint(false);

        activeSkipKeybindElement?.setShowKeybindHint(false);
        activeSkipKeybindElement = skipButtonControlBar;
    } else {
        if (openNotice) {
            //send out the message saying that a sponsor message was skipped
            if (!Config.config.dontShowNotice || !autoSkip) {
                createSkipNotice(skippingSegments, autoSkip, unskipTime, false);
            } else if (autoSkip) {
                activeSkipKeybindElement?.setShowKeybindHint(false);
                activeSkipKeybindElement = {
                    setShowKeybindHint: () => {}, //eslint-disable-line @typescript-eslint/no-empty-function
                    toggleSkip: () => {
                        unskipSponsorTime(skippingSegments[0], unskipTime);

                        createSkipNotice(skippingSegments, autoSkip, unskipTime, true);
                    }
                };
            }
        }
    }

    //send telemetry that a this sponsor was skipped
    if (autoSkip) sendTelemetryAndCount(skippingSegments, skipTime[1] - skipTime[0], true);
}

function createSkipNotice(skippingSegments: SponsorTime[], autoSkip: boolean, unskipTime: number, startReskip: boolean) {
    for (const skipNotice of skipNotices) {
        if (skippingSegments.length === skipNotice.segments.length 
                && skippingSegments.every((segment) => skipNotice.segments.some((s) => s.UUID === segment.UUID))) {
            // Skip notice already exists
            return;
        }
    }
    
    const newSkipNotice = new SkipNotice(skippingSegments, autoSkip, skipNoticeContentContainer, unskipTime, startReskip);
    if (onMobileYouTube || Config.config.skipKeybind == null) newSkipNotice.setShowKeybindHint(false);
    skipNotices.push(newSkipNotice);

    activeSkipKeybindElement?.setShowKeybindHint(false);
    activeSkipKeybindElement = newSkipNotice;
}

function unskipSponsorTime(segment: SponsorTime, unskipTime: number = null, forceSeek = false) {
    if (segment.actionType === ActionType.Mute) {
        video.muted = false;
        videoMuted = false;
    }
    
    if (forceSeek || segment.actionType === ActionType.Skip) {
        //add a tiny bit of time to make sure it is not skipped again
        video.currentTime = unskipTime ?? segment.segment[0] + 0.001;
    }

}

function reskipSponsorTime(segment: SponsorTime, forceSeek = false) {
    if (segment.actionType === ActionType.Mute && !forceSeek) {
        video.muted = true;
        videoMuted = true;
    } else {
        const skippedTime = Math.max(segment.segment[1] - video.currentTime, 0);
        const segmentDuration = segment.segment[1] - segment.segment[0];
        const fullSkip = skippedTime / segmentDuration > manualSkipPercentCount;

        video.currentTime = segment.segment[1];
        sendTelemetryAndCount([segment], segment.actionType !== ActionType.Chapter ? skippedTime : 0, fullSkip);
        startSponsorSchedule(true, segment.segment[1], false);
    }
}

function createButton(baseID: string, title: string, callback: () => void, imageName: string, isDraggable = false): HTMLElement {
    const existingElement = document.getElementById(baseID + "Button");
    if (existingElement !== null) return existingElement;

    // Button HTML
    const newButton = document.createElement("button");
    newButton.draggable = isDraggable;
    newButton.id = baseID + "Button";
    newButton.classList.add("playerButton");
    newButton.classList.add("ytp-button");
    newButton.setAttribute("title", chrome.i18n.getMessage(title));
    newButton.addEventListener("click", () => {
        callback();
    });

    // Image HTML
    const newButtonImage = document.createElement("img");
    newButton.draggable = isDraggable;
    newButtonImage.id = baseID + "Image";
    newButtonImage.className = "playerButtonImage";
    newButtonImage.src = chrome.extension.getURL("icons/" + imageName);

    // Append image to button
    newButton.appendChild(newButtonImage);

    // Add the button to player
    if (controls) controls.prepend(newButton);

    // Store the elements to prevent unnecessary querying
    playerButtons[baseID] = {
        button: newButton,
        image: newButtonImage,
        setupListener: false
    };

    return newButton;
}

function shouldAutoSkip(segment: SponsorTime): boolean {
    return utils.getCategorySelection(segment.category)?.option === CategorySkipOption.AutoSkip ||
            (Config.config.autoSkipOnMusicVideos && sponsorTimes?.some((s) => s.category === "music_offtopic")
                && segment.actionType !== ActionType.Poi);
}

function shouldSkip(segment: SponsorTime): boolean {
    return (segment.actionType !== ActionType.Full
            && segment.source !== SponsorSourceType.YouTube
            && utils.getCategorySelection(segment.category)?.option !== CategorySkipOption.ShowOverlay)
            || (Config.config.autoSkipOnMusicVideos && sponsorTimes?.some((s) => s.category === "music_offtopic"));
}

/** Creates any missing buttons on the YouTube player if possible. */
async function createButtons(): Promise<void> {
    if (onMobileYouTube) return;

    controls = await utils.wait(getControls).catch();

    // Add button if does not already exist in html
    createButton("startSegment", "sponsorStart", () => startOrEndTimingNewSegment(), "PlayerStartIconSponsorBlocker.svg");
    createButton("cancelSegment", "sponsorCancel", () => cancelCreatingSegment(), "PlayerCancelSegmentIconSponsorBlocker.svg");
    createButton("delete", "clearTimes", () => clearSponsorTimes(), "PlayerDeleteIconSponsorBlocker.svg");
    createButton("submit", "SubmitTimes", submitSponsorTimes, "PlayerUploadIconSponsorBlocker.svg");
    createButton("info", "openPopup", openInfoMenu, "PlayerInfoIconSponsorBlocker.svg");

    const controlsContainer = getControls();
    if (Config.config.autoHideInfoButton && !onInvidious && controlsContainer
            && playerButtons["info"]?.button && !controlsWithEventListeners.includes(controlsContainer)) {
        controlsWithEventListeners.push(controlsContainer);

        AnimationUtils.setupAutoHideAnimation(playerButtons["info"].button, controlsContainer);
    }
}

/** Creates any missing buttons on the player and updates their visiblity. */
async function updateVisibilityOfPlayerControlsButton(): Promise<void> {
    // Not on a proper video yet
    if (!sponsorVideoID || onMobileYouTube) return;

    await createButtons();

    updateEditButtonsOnPlayer();

    // Don't show the info button on embeds
    if (Config.config.hideInfoButtonPlayerControls || document.URL.includes("/embed/") || onInvidious) {
        playerButtons.info.button.style.display = "none";
    } else {
        playerButtons.info.button.style.removeProperty("display");
    }
}

/** Updates the visibility of buttons on the player related to creating segments. */
function updateEditButtonsOnPlayer(): void {
    // Don't try to update the buttons if we aren't on a YouTube video page
    if (!sponsorVideoID || onMobileYouTube) return;

    const buttonsEnabled = !Config.config.hideVideoPlayerControls && !onInvidious;

    let creatingSegment = false;
    let submitButtonVisible = false;
    let deleteButtonVisible = false;

    // Only check if buttons should be visible if they're enabled
    if (buttonsEnabled) {
        creatingSegment = isSegmentCreationInProgress();

        // Show only if there are any segments to submit
        submitButtonVisible = sponsorTimesSubmitting.length > 0;

        // Show only if there are any segments to delete
        deleteButtonVisible = sponsorTimesSubmitting.length > 1 || (sponsorTimesSubmitting.length > 0 && !creatingSegment);
    }

    // Update the elements
    playerButtons.startSegment.button.style.display = buttonsEnabled ? "unset" : "none";
    playerButtons.cancelSegment.button.style.display = buttonsEnabled && creatingSegment ? "unset" : "none";

    if (buttonsEnabled) {
        if (creatingSegment) {
            playerButtons.startSegment.image.src = chrome.extension.getURL("icons/PlayerStopIconSponsorBlocker.svg");
            playerButtons.startSegment.button.setAttribute("title", chrome.i18n.getMessage("sponsorEnd"));
        } else {
            playerButtons.startSegment.image.src = chrome.extension.getURL("icons/PlayerStartIconSponsorBlocker.svg");
            playerButtons.startSegment.button.setAttribute("title", chrome.i18n.getMessage("sponsorStart"));
        }
    }

    playerButtons.submit.button.style.display = submitButtonVisible && !Config.config.hideUploadButtonPlayerControls ? "unset" : "none";
    playerButtons.delete.button.style.display = deleteButtonVisible && !Config.config.hideDeleteButtonPlayerControls ? "unset" : "none";
}

/**
 * Used for submitting. This will use the HTML displayed number when required as the video's
 * current time is out of date while scrubbing or at the end of the video. This is not needed
 * for sponsor skipping as the video is not playing during these times.
 */
function getRealCurrentTime(): number {
    // Used to check if replay button
    const playButtonSVGData = document.querySelector(".ytp-play-button")?.querySelector(".ytp-svg-fill")?.getAttribute("d");
    const replaceSVGData = "M 18,11 V 7 l -5,5 5,5 v -4 c 3.3,0 6,2.7 6,6 0,3.3 -2.7,6 -6,6 -3.3,0 -6,-2.7 -6,-6 h -2 c 0,4.4 3.6,8 8,8 4.4,0 8,-3.6 8,-8 0,-4.4 -3.6,-8 -8,-8 z";

    if (playButtonSVGData === replaceSVGData) {
        // At the end of the video
        return video?.duration;
    } else {
        return video.currentTime;
    }
}

function startOrEndTimingNewSegment() {
    const roundedTime = Math.round((getRealCurrentTime() + Number.EPSILON) * 1000) / 1000;
    if (!isSegmentCreationInProgress()) {
        sponsorTimesSubmitting.push({
            segment: [roundedTime],
            UUID: GenericUtils.generateUserID() as SegmentUUID,
            category: Config.config.defaultCategory,
            actionType: ActionType.Skip,
            source: SponsorSourceType.Local
        });
    } else {
        // Finish creating the new segment
        const existingSegment = getIncompleteSegment();
        const existingTime = existingSegment.segment[0];
        const currentTime = roundedTime;

        // Swap timestamps if the user put the segment end before the start
        existingSegment.segment = [Math.min(existingTime, currentTime), Math.max(existingTime, currentTime)];
    }

    // Save the newly created segment
    Config.config.unsubmittedSegments[sponsorVideoID] = sponsorTimesSubmitting;
    Config.forceSyncUpdate("unsubmittedSegments");

    // Make sure they know if someone has already submitted something it while they were watching
    sponsorsLookup();

    updateEditButtonsOnPlayer();
    updateSponsorTimesSubmitting(false);

    importExistingChapters(false);
}

function getIncompleteSegment(): SponsorTime {
    return sponsorTimesSubmitting[sponsorTimesSubmitting.length - 1];
}

/** Is the latest submitting segment incomplete */
function isSegmentCreationInProgress(): boolean {
    const segment = getIncompleteSegment();
    return segment && segment?.segment?.length !== 2;
}

function cancelCreatingSegment() {
    if (isSegmentCreationInProgress()) {
        sponsorTimesSubmitting.splice(sponsorTimesSubmitting.length - 1, 1);
        Config.config.unsubmittedSegments[sponsorVideoID] = sponsorTimesSubmitting;
        Config.forceSyncUpdate("unsubmittedSegments");

        if (sponsorTimesSubmitting.length <= 0) resetSponsorSubmissionNotice();
    }

    updateEditButtonsOnPlayer();
    updateSponsorTimesSubmitting(false);
}

function updateSponsorTimesSubmitting(getFromConfig = true) {
    const segmentTimes = Config.config.unsubmittedSegments[sponsorVideoID];

    //see if this data should be saved in the sponsorTimesSubmitting variable
    if (getFromConfig && segmentTimes != undefined) {
        sponsorTimesSubmitting = [];

        for (const segmentTime of segmentTimes) {
            sponsorTimesSubmitting.push({
                segment: segmentTime.segment,
                UUID: segmentTime.UUID,
                category: segmentTime.category,
                actionType: segmentTime.actionType,
                description: segmentTime.description,
                source: segmentTime.source
            });
        }

        if (sponsorTimesSubmitting.length > 0) {
            importExistingChapters(true);
        }
    }

    updatePreviewBar();

    // Restart skipping schedule
    if (video !== null) startSponsorSchedule();

    if (submissionNotice !== null) {
        submissionNotice.update();
    }

    checkForPreloadedSegment();
}

function openInfoMenu() {
    if (document.getElementById("sponsorBlockPopupContainer") != null) {
        //it's already added
        return;
    }

    popupInitialised = false;

    //hide info button
    if (playerButtons.info) playerButtons.info.button.style.display = "none";

    
    const popup = document.createElement("div");
    popup.id = "sponsorBlockPopupContainer";
   
    const frame = document.createElement("iframe");
    frame.width = "374";
    frame.height = "500";
    frame.addEventListener("load", () => frame.contentWindow.postMessage("", "*"));
    frame.src = chrome.extension.getURL("popup.html");
    popup.appendChild(frame);

    const parentNodes = document.querySelectorAll("#secondary");
    let parentNode = null;
    for (let i = 0; i < parentNodes.length; i++) {
        if (parentNodes[i].firstElementChild !== null) {
            parentNode = parentNodes[i];
        }
    }
    if (parentNode == null) {
        //old youtube theme
        parentNode = document.getElementById("watch7-sidebar-contents");
    }
    
    parentNode.insertBefore(popup, parentNode.firstChild);
}

function closeInfoMenu() {
    const popup = document.getElementById("sponsorBlockPopupContainer");
    if (popup === null) return;

    popup.remove();

    // Show info button if it's not an embed
    if (!document.URL.includes("/embed/") && playerButtons.info) {
        playerButtons.info.button.style.display = "unset";
    }
}

function clearSponsorTimes() {
    const currentVideoID = sponsorVideoID;

    const sponsorTimes = Config.config.unsubmittedSegments[currentVideoID];

    if (sponsorTimes != undefined && sponsorTimes.length > 0) {
        const confirmMessage = chrome.i18n.getMessage("clearThis") + getSegmentsMessage(sponsorTimes)
                                + "\n" + chrome.i18n.getMessage("confirmMSG")
        if(!confirm(confirmMessage)) return;

        resetSponsorSubmissionNotice();

        //clear the sponsor times
        delete Config.config.unsubmittedSegments[currentVideoID];
        Config.forceSyncUpdate("unsubmittedSegments");

        //clear sponsor times submitting
        sponsorTimesSubmitting = [];

        updatePreviewBar();
        updateEditButtonsOnPlayer();
    }
}

//if skipNotice is null, it will not affect the UI
async function vote(type: number, UUID: SegmentUUID, category?: Category, skipNotice?: SkipNoticeComponent): Promise<VoteResponse> {
    if (skipNotice !== null && skipNotice !== undefined) {
        //add loading info
        skipNotice.addVoteButtonInfo.bind(skipNotice)(chrome.i18n.getMessage("Loading"))
        skipNotice.setNoticeInfoMessage.bind(skipNotice)();
    }

    const response = await voteAsync(type, UUID, category);
    if (response != undefined) {
        //see if it was a success or failure
        if (skipNotice != null) {
            if (response.successType == 1 || (response.successType == -1 && response.statusCode == 429)) {
                //success (treat rate limits as a success)
                skipNotice.afterVote.bind(skipNotice)(utils.getSponsorTimeFromUUID(sponsorTimes, UUID), type, category);
            } else if (response.successType == -1) {
                if (response.statusCode === 403 && response.responseText.startsWith("Vote rejected due to a warning from a moderator.")) {
                    openWarningDialog(skipNoticeContentContainer);
                } else {
                    skipNotice.setNoticeInfoMessage.bind(skipNotice)(GenericUtils.getErrorMessage(response.statusCode, response.responseText))
                }

                skipNotice.resetVoteButtonInfo.bind(skipNotice)();
            }
        }
    }

    return response;
}

async function voteAsync(type: number, UUID: SegmentUUID, category?: Category): Promise<VoteResponse> {
    const sponsorIndex = utils.getSponsorIndexFromUUID(sponsorTimes, UUID);

    // Don't vote for preview sponsors
    if (sponsorIndex == -1 || sponsorTimes[sponsorIndex].source !== SponsorSourceType.Server) return;

    // See if the local time saved count and skip count should be saved
    if (type === 0 && sponsorSkipped[sponsorIndex] || type === 1 && !sponsorSkipped[sponsorIndex]) {
        let factor = 1;
        if (type == 0) {
            factor = -1;

            sponsorSkipped[sponsorIndex] = false;
        }

        // Count this as a skip
        Config.config.minutesSaved = Config.config.minutesSaved + factor * (sponsorTimes[sponsorIndex].segment[1] - sponsorTimes[sponsorIndex].segment[0]) / 60;

        Config.config.skipCount = Config.config.skipCount + factor;
    }

    return new Promise((resolve) => {
        chrome.runtime.sendMessage({
            message: "submitVote",
            type: type,
            UUID: UUID,
            category: category
        }, (response) => {
            if (response.successType === 1) {
                // Change the sponsor locally
                const segment = utils.getSponsorTimeFromUUID(sponsorTimes, UUID);
                if (segment) {
                    if (type === 0) {
                        segment.hidden = SponsorHideType.Downvoted;
                    } else if (category) {
                        segment.category = category;
                    } else if (type === 1) {
                        segment.hidden = SponsorHideType.Visible;
                    }

                    if (!category && !Config.config.isVip) {
                        utils.addHiddenSegment(sponsorVideoID, segment.UUID, segment.hidden);
                    }

                    updatePreviewBar();
                }
            }

            resolve(response);
        });
    });
}

//Closes all notices that tell the user that a sponsor was just skipped
function closeAllSkipNotices(){
    const notices = document.getElementsByClassName("sponsorSkipNotice");
    for (let i = 0; i < notices.length; i++) {
        notices[i].remove();
    }
}

function dontShowNoticeAgain() {
    Config.config.dontShowNotice = true;
    closeAllSkipNotices();
}

/**
 * Helper method for the submission notice to clear itself when it closes
 */
function resetSponsorSubmissionNotice(callRef = true) {
    submissionNotice?.close(callRef);
    submissionNotice = null;
}

function submitSponsorTimes() {
    if (submissionNotice !== null){
        submissionNotice.close();
        submissionNotice = null;
        return;
    }

    if (sponsorTimesSubmitting !== undefined && sponsorTimesSubmitting.length > 0) {
        submissionNotice = new SubmissionNotice(skipNoticeContentContainer, sendSubmitMessage);
    }

}

//send the message to the background js
//called after all the checks have been made that it's okay to do so
async function sendSubmitMessage() {
    // Block if submitting on a running livestream or premiere
    if (isVisible(document.querySelector(".ytp-live-badge"))) {
        alert(chrome.i18n.getMessage("liveOrPremiere"));
        return;
    }

    // Add loading animation
    playerButtons.submit.image.src = chrome.extension.getURL("icons/PlayerUploadIconSponsorBlocker.svg");
    const stopAnimation = AnimationUtils.applyLoadingAnimation(playerButtons.submit.button, 1, () => updateEditButtonsOnPlayer());

    //check if a sponsor exceeds the duration of the video
    for (let i = 0; i < sponsorTimesSubmitting.length; i++) {
        if (sponsorTimesSubmitting[i].segment[1] > video.duration) {
            sponsorTimesSubmitting[i].segment[1] = video.duration;
        }
    }

    //update sponsorTimes
    Config.config.unsubmittedSegments[sponsorVideoID] = sponsorTimesSubmitting;
    Config.forceSyncUpdate("unsubmittedSegments");

    // Check to see if any of the submissions are below the minimum duration set
    if (Config.config.minDuration > 0) {
        for (let i = 0; i < sponsorTimesSubmitting.length; i++) {
            const duration = sponsorTimesSubmitting[i].segment[1] - sponsorTimesSubmitting[i].segment[0];
            if (duration > 0 && duration < Config.config.minDuration) {
                const confirmShort = chrome.i18n.getMessage("shortCheck") + "\n\n" +
                    getSegmentsMessage(sponsorTimesSubmitting);

                if(!confirm(confirmShort)) return;
            }
        }
    }

    const response = await utils.asyncRequestToServer("POST", "/api/skipSegments", {
        videoID: sponsorVideoID,
        userID: Config.config.userID,
        segments: sponsorTimesSubmitting,
        videoDuration: video?.duration,
        userAgent: `${chrome.runtime.id}/v${chrome.runtime.getManifest().version}`
    });

    if (response.status === 200) {
        stopAnimation();

        // Remove segments from storage since they've already been submitted
        delete Config.config.unsubmittedSegments[sponsorVideoID];
        Config.forceSyncUpdate("unsubmittedSegments");

        const newSegments = sponsorTimesSubmitting;
        try {
            const recievedNewSegments = JSON.parse(response.responseText);
            if (recievedNewSegments?.length === newSegments.length) {
                for (let i = 0; i < recievedNewSegments.length; i++) {
                    newSegments[i].UUID = recievedNewSegments[i].UUID;
                    newSegments[i].source = SponsorSourceType.Server;
                }
            }
        } catch(e) {} // eslint-disable-line no-empty

        // Add submissions to current sponsors list
        sponsorTimes = (sponsorTimes || []).concat(newSegments).sort((a, b) => a.segment[0] - b.segment[0]);

        // Increase contribution count
        Config.config.sponsorTimesContributed = Config.config.sponsorTimesContributed + sponsorTimesSubmitting.length;

        // New count just used to see if a warning "Read The Guidelines!!" message needs to be shown
        // One per time submitting
        Config.config.submissionCountSinceCategories = Config.config.submissionCountSinceCategories + 1;

        // Empty the submitting times
        sponsorTimesSubmitting = [];

        updatePreviewBar();

        const fullVideoSegment = sponsorTimes.filter((time) => time.actionType === ActionType.Full)[0];
        if (fullVideoSegment) {
            categoryPill?.setSegment(fullVideoSegment);
        }
    } else {
        // Show that the upload failed
        playerButtons.submit.button.style.animation = "unset";
        playerButtons.submit.image.src = chrome.extension.getURL("icons/PlayerUploadFailedIconSponsorBlocker.svg");

        if (response.status === 403 && response.responseText.startsWith("Submission rejected due to a warning from a moderator.")) {
            openWarningDialog(skipNoticeContentContainer);
        } else {
            alert(GenericUtils.getErrorMessage(response.status, response.responseText));
        }
    }
}

//get the message that visually displays the video times
function getSegmentsMessage(sponsorTimes: SponsorTime[]): string {
    let sponsorTimesMessage = "";

    for (let i = 0; i < sponsorTimes.length; i++) {
        for (let s = 0; s < sponsorTimes[i].segment.length; s++) {
            let timeMessage = GenericUtils.getFormattedTime(sponsorTimes[i].segment[s]);
            //if this is an end time
            if (s == 1) {
                timeMessage = " " + chrome.i18n.getMessage("to") + " " + timeMessage;
            } else if (i > 0) {
                //add commas if necessary
                timeMessage = ", " + timeMessage;
            }

            sponsorTimesMessage += timeMessage;
        }
    }

    return sponsorTimesMessage;
}

function updateActiveSegment(currentTime: number): void {
    previewBar?.updateChapterText(sponsorTimes, sponsorTimesSubmitting, currentTime);
    chrome.runtime.sendMessage({
        message: "time",
        time: currentTime
    });
}

function nextChapter(): void {
    const chapters = sponsorTimes.filter((time) => time.actionType === ActionType.Chapter)
        .sort((a, b) => a.segment[1] - b.segment[1]);
    if (chapters.length <= 0) return;

    const nextChapter = chapters.findIndex((time) => time.actionType === ActionType.Chapter 
        && time.segment[1] > video.currentTime);
    if (nextChapter !== -1) {
        reskipSponsorTime(chapters[nextChapter], true);
    } else {
        video.currentTime = video.duration;
    }
}

function previousChapter(): void {
    const chapters = sponsorTimes.filter((time) => time.actionType === ActionType.Chapter);
    if (chapters.length <= 0) return;

    // subtract 5 seconds to allow skipping back to the previous chapter if close to start of
    // the current one
    const nextChapter = chapters.findIndex((time) => time.actionType === ActionType.Chapter 
        && time.segment[0] > video.currentTime - Math.min(5, time.segment[1] - time.segment[0]));
    const previousChapter = nextChapter !== -1 ? (nextChapter - 1) : (chapters.length - 1);
    if (previousChapter !== -1) {
        unskipSponsorTime(chapters[previousChapter], null, true);
    } else {
        video.currentTime = 0;
    }
}

function addPageListeners(): void {
    const refreshListners = () => {
        if (!isVisible(video)) {
            refreshVideoAttachments();
        }
    };

    document.addEventListener("yt-navigate-finish", refreshListners);
}

function addHotkeyListener(): void {
    document.addEventListener("keydown", hotkeyListener);
}

function hotkeyListener(e: KeyboardEvent): void {
    if (["textarea", "input"].includes(document.activeElement?.tagName?.toLowerCase())
        || document.activeElement?.id?.toLowerCase()?.includes("editable")) return;

    const key: Keybind = {
        key: e.key,
        code: e.code,
        alt: e.altKey,
        ctrl: e.ctrlKey,
        shift: e.shiftKey
    };

    const skipKey = Config.config.skipKeybind;
    const startSponsorKey = Config.config.startSponsorKeybind;
    const submitKey = Config.config.submitKeybind;
    const nextChapterKey = Config.config.nextChapterKeybind;
    const previousChapterKey = Config.config.previousChapterKeybind;

    if (keybindEquals(key, skipKey)) {
        if (activeSkipKeybindElement)
            activeSkipKeybindElement.toggleSkip.call(activeSkipKeybindElement);
        return;
    } else if (keybindEquals(key, startSponsorKey)) {
        startOrEndTimingNewSegment();
        return;
    } else if (keybindEquals(key, submitKey)) {
        submitSponsorTimes();
        return;
    } else if (keybindEquals(key, nextChapterKey)) {
        nextChapter();
        return;
    } else if (keybindEquals(key, previousChapterKey)) {
        previousChapter();
        return;
    }

    //legacy - to preserve keybinds for skipKey, startSponsorKey and submitKey for people who set it before the update. (shouldn't be changed for future keybind options)
    if (key.key == skipKey?.key && skipKey.code == null && !keybindEquals(Config.syncDefaults.skipKeybind, skipKey)) {
        if (activeSkipKeybindElement)
            activeSkipKeybindElement.toggleSkip.call(activeSkipKeybindElement);
    } else if (key.key == startSponsorKey?.key && startSponsorKey.code == null && !keybindEquals(Config.syncDefaults.startSponsorKeybind, startSponsorKey)) {
        startOrEndTimingNewSegment();
    } else if (key.key == submitKey?.key && submitKey.code == null && !keybindEquals(Config.syncDefaults.submitKeybind, submitKey)) {
        submitSponsorTimes();
    }
}

/**
 * Adds the CSS to the page if needed. Required on optional sites with Chrome.
 */
function addCSS() {
    if (!utils.isFirefox() && Config.config.invidiousInstances.includes(new URL(document.URL).host)) {
        window.addEventListener("DOMContentLoaded", () => {
            const head = document.getElementsByTagName("head")[0];

            for (const file of utils.css) {
                const fileref = document.createElement("link");

                fileref.rel = "stylesheet";
                fileref.type = "text/css";
                fileref.href = chrome.extension.getURL(file);

                head.appendChild(fileref);
            }
        });
    }
}

/**
 * Update the isAdPlaying flag and hide preview bar/controls if ad is playing
 */
function updateAdFlag(): void {
    const wasAdPlaying = isAdPlaying;
    isAdPlaying = document.getElementsByClassName('ad-showing').length > 0;
    if(wasAdPlaying != isAdPlaying) {
        updatePreviewBar();
        updateVisibilityOfPlayerControlsButton();
    }
}

function showTimeWithoutSkips(skippedDuration: number): void {
    if (onInvidious) return;

    if (isNaN(skippedDuration) || skippedDuration < 0) {
        skippedDuration = 0;
    }

    // YouTube player time display
    const displayClass = onMobileYouTube ? "ytm-time-display" : "ytp-time-display.notranslate"
    const display = document.querySelector(`.${displayClass}`);
    if (!display) return;

    const durationID = "sponsorBlockDurationAfterSkips";
    let duration = document.getElementById(durationID);

    // Create span if needed
    if (duration === null) {
        duration = document.createElement('span');
        duration.id = durationID;
        duration.classList.add(displayClass);

        display.appendChild(duration);
    }
    
    const durationAfterSkips = GenericUtils.getFormattedTime(video?.duration - skippedDuration);

    duration.innerText = (durationAfterSkips == null || skippedDuration <= 0) ? "" : " (" + durationAfterSkips + ")";
}

function checkForPreloadedSegment() {
    if (loadedPreloadedSegment) return;

    loadedPreloadedSegment = true;
    const hashParams = getHashParams();

    let pushed = false;
    const segments = hashParams.segments;
    if (Array.isArray(segments)) {
        for (const segment of segments) {
            if (Array.isArray(segment.segment)) {
                if (!sponsorTimesSubmitting.some((s) => s.segment[0] === segment.segment[0] && s.segment[1] === s.segment[1])) {
                    sponsorTimesSubmitting.push({
                        segment: segment.segment,
                        UUID: GenericUtils.generateUserID() as SegmentUUID,
                        category: segment.category ? segment.category : Config.config.defaultCategory,
                        actionType: segment.actionType ? segment.actionType : ActionType.Skip,
                        source: SponsorSourceType.Local
                    });

                    pushed = true;
                }
            }
        }
    }

    if (pushed) {
        Config.config.unsubmittedSegments[sponsorVideoID] = sponsorTimesSubmitting;
        Config.forceSyncUpdate("unsubmittedSegments");
    }
}

// Register listener for URL change via Navigation API
const navigationApiAvailable = "navigation" in window;
if (navigationApiAvailable) {
    // TODO: Remove type cast once type declarations are updated
    (window as unknown as { navigation: EventTarget }).navigation.addEventListener("navigate", (e) => 
        videoIDChange(getYouTubeVideoID(document, (e as unknown as Record<string, Record<string, string>>).destination.url)));
}

// Record availability of Navigation API
utils.wait(() => Config.local !== null).then(() => {
    if (Config.local.navigationApiAvailable !== navigationApiAvailable) {
        Config.local.navigationApiAvailable = navigationApiAvailable;
        Config.forceLocalUpdate("navigationApiAvailable");
    }
});<|MERGE_RESOLUTION|>--- conflicted
+++ resolved
@@ -18,11 +18,8 @@
 import { AnimationUtils } from "./utils/animationUtils";
 import { GenericUtils } from "./utils/genericUtils";
 import { logDebug } from "./utils/logger";
-<<<<<<< HEAD
 import { importTimes } from "./utils/exporter";
-=======
 import { openWarningDialog } from "./utils/warnings";
->>>>>>> 780ea4a9
 
 // Hack to get the CSS loaded on permission-based sites (Invidious)
 utils.wait(() => Config.config !== null, 5000, 10).then(addCSS);
@@ -550,12 +547,9 @@
     }
     lastTimeFromWaitingEvent = null;
 
-<<<<<<< HEAD
     updateActiveSegment(currentTime);
 
     if (video.paused) return;
-    if (videoMuted && !inMuteSegment(currentTime)) {
-=======
     const skipInfo = getNextSkipIndex(currentTime, includeIntersectingSegments, includeNonIntersectingSegments);
 
     const currentSkip = skipInfo.array[skipInfo.index];
@@ -566,7 +560,6 @@
 
     if (videoMuted && !inMuteSegment(currentTime, skipInfo.index !== -1 
             && timeUntilSponsor < skipBuffer && shouldAutoSkip(currentSkip))) {
->>>>>>> 780ea4a9
         video.muted = false;
         videoMuted = false;
 
@@ -598,15 +591,11 @@
         }
     }
 
-<<<<<<< HEAD
-    const skipBuffer = 0.003;
-=======
     logDebug(`Next step in starting skipping: ${!shouldSkip(currentSkip)}, ${!sponsorTimesSubmitting?.some((segment) => segment.segment === currentSkip.segment)}`);
 
     // Don't skip if this category should not be skipped
     if (!shouldSkip(currentSkip) && !sponsorTimesSubmitting?.some((segment) => segment.segment === currentSkip.segment)) return;
 
->>>>>>> 780ea4a9
     const skippingFunction = (forceVideoTime?: number) => {
         let forcedSkipTime: number = null;
         let forcedIncludeIntersectingSegments = false;
@@ -615,7 +604,6 @@
         if (incorrectVideoCheck(videoID, currentSkip)) return;
         forceVideoTime ||= Math.max(video.currentTime, getVirtualTime());
 
-<<<<<<< HEAD
         if ((shouldSkip(currentSkip) || sponsorTimesSubmitting?.some((segment) => segment.segment === currentSkip.segment))) {
             if (forceVideoTime >= skipTime[0] - skipBuffer && forceVideoTime < skipTime[1]) {
                 skipToTime({
@@ -624,6 +612,19 @@
                     skippingSegments,
                     openNotice: skipInfo.openNotice
                 });
+
+                // These are segments that start at the exact same time but need seperate notices
+                for (const extra of skipInfo.extraIndexes) {
+                    const extraSkip = skipInfo.array[extra];
+                    if (shouldSkip(extraSkip)) {
+                        skipToTime({
+                            v: video,
+                            skipTime: [extraSkip.scheduledTime, extraSkip.segment[1]],
+                            skippingSegments: [extraSkip],
+                            openNotice: skipInfo.openNotice
+                        });
+                    }
+                }
     
                 if (utils.getCategorySelection(currentSkip.category)?.option === CategorySkipOption.ManualSkip 
                         || currentSkip.actionType === ActionType.Mute) {
@@ -633,32 +634,6 @@
                     forcedIncludeIntersectingSegments = true;
                     forcedIncludeNonIntersectingSegments = false;
                 }
-=======
-        if (forceVideoTime >= skipTime[0] - skipBuffer && forceVideoTime < skipTime[1]) {
-            skipToTime({
-                v: video,
-                skipTime,
-                skippingSegments,
-                openNotice: skipInfo.openNotice
-            });
-
-            // These are segments that start at the exact same time but need seperate notices
-            for (const extra of skipInfo.extraIndexes) {
-                const extraSkip = skipInfo.array[extra];
-                if (shouldSkip(extraSkip)) {
-                    skipToTime({
-                        v: video,
-                        skipTime: [extraSkip.scheduledTime, extraSkip.segment[1]],
-                        skippingSegments: [extraSkip],
-                        openNotice: skipInfo.openNotice
-                    });
-                }
-            }
-
-            if (utils.getCategorySelection(currentSkip.category)?.option === CategorySkipOption.ManualSkip
-                    || currentSkip.actionType === ActionType.Mute) {
-                forcedSkipTime = skipTime[0] + 0.001;
->>>>>>> 780ea4a9
             } else {
                 forcedSkipTime = forceVideoTime + 0.001;
             }
@@ -860,13 +835,12 @@
                 lastTimeFromWaitingEvent = null;
 
                 startSponsorSchedule();
-<<<<<<< HEAD
             } else {
                 updateActiveSegment(video.currentTime);
-=======
-            } else if (video.currentTime === 0) {
-                lastPausedAtZero = true;
->>>>>>> 780ea4a9
+
+                if (video.currentTime === 0) {
+                    lastPausedAtZero = true;
+                }
             }
         });
         video.addEventListener('ratechange', () => startSponsorSchedule());
