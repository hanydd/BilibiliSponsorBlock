--- conflicted
+++ resolved
@@ -358,19 +358,6 @@
 }
 
 function handleMobileControlsMutations(): void {
-<<<<<<< HEAD
-    updateVisibilityOfPlayerControlsButton().then((createdButtons) => {
-        if (createdButtons) {
-            if (sponsorTimesSubmitting != null && sponsorTimesSubmitting.length > 0 && sponsorTimesSubmitting[sponsorTimesSubmitting.length - 1].segment.length >= 2) {
-                changeStartSponsorButton(true, true);
-            } else if (sponsorTimesSubmitting != null && sponsorTimesSubmitting.length > 0 && sponsorTimesSubmitting[sponsorTimesSubmitting.length - 1].segment.length < 2) {
-                changeStartSponsorButton(false, true);
-            } else {
-                changeStartSponsorButton(true, false);
-            }
-        }
-    });
-
     if (previewBar !== null) {
         if (document.body.contains(previewBar.container)) {
             const progressBarBackground = document.querySelector<HTMLElement>(".progress-bar-background");
@@ -378,13 +365,6 @@
             if (progressBarBackground !== null) {
                 updatePreviewBarPositionMobile(progressBarBackground);
             }
-=======
-    const mobileYouTubeSelector = ".progress-bar-background";
-    
-    if (previewBar !== null) {
-        if (document.body.contains(previewBar.container)) {
-            updatePreviewBarPositionMobile(document.getElementsByClassName(mobileYouTubeSelector)[0] as HTMLElement);
->>>>>>> bd12ccb6
 
             return;
         } else {
@@ -420,12 +400,6 @@
         if (el) {
             previewBar = new PreviewBar(el, onMobileYouTube, onInvidious);
 
-<<<<<<< HEAD
-=======
-        if (el && el.length && el[0]) {
-            previewBar = new PreviewBar(el[0] as HTMLElement, onMobileYouTube, onInvidious);
-            
->>>>>>> bd12ccb6
             updatePreviewBar();
 
             break;
@@ -839,17 +813,11 @@
     }
 }
 
-<<<<<<< HEAD
-function updatePreviewBar() {
+function updatePreviewBar(): void {
     if (previewBar === null) return;
 
     if (isAdPlaying) {
         previewBar.clear();
-=======
-function updatePreviewBar(): void {
-    if(isAdPlaying) {
-        previewBar.set([], [], 0);
->>>>>>> bd12ccb6
         return;
     }
 
