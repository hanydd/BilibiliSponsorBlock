--- conflicted
+++ resolved
@@ -527,13 +527,7 @@
 }
 
 /**
-<<<<<<< HEAD
- * This makes sure the videoID is still correct
- *
- * TODO: Remove this bug catching if statement when the bug is found
-=======
  * This makes sure the videoID is still correct and if the sponsorTime is included
->>>>>>> 36404631
  */
 function incorrectVideoCheck(videoID?: string, sponsorTime?: SponsorTime): boolean {
     let currentVideoID = getYouTubeVideoID(document.URL);
