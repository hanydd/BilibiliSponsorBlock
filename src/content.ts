--- conflicted
+++ resolved
@@ -15,7 +15,6 @@
 import * as Chat from "./js-components/chat";
 import { getCategoryActionType } from "./utils/categoryUtils";
 import { SkipButtonControlBar } from "./js-components/skipButtonControlBar";
-import { Tooltip } from "./render/Tooltip";
 import { getStartTimeFromUrl } from "./utils/urlParser";
 import { findValidElement, getControls, getHashParams, isVisible } from "./utils/pageUtils";
 import { CategoryPill } from "./render/CategoryPill";
@@ -707,11 +706,7 @@
     const hashPrefix = (await utils.getHash(id, 1)).substr(0, 4);
     const response = await utils.asyncRequestToServer('GET', "/api/skipSegments/" + hashPrefix, {
         categories,
-<<<<<<< HEAD
-        actionTypes: Config.config.muteSegments ? [ActionType.Skip, ActionType.Mute, ActionType.Chapter] : [ActionType.Skip, ActionType.Chapter], 
-=======
         actionTypes: getEnabledActionTypes(), 
->>>>>>> b6c1ee17
         userAgent: `${chrome.runtime.id}`,
         ...extraRequestData
     });
@@ -797,7 +792,7 @@
 }
 
 function getEnabledActionTypes(): ActionType[] {
-    const actionTypes = [ActionType.Skip];
+    const actionTypes = [ActionType.Skip, ActionType.Chapter];
     if (Config.config.muteSegments) {
         actionTypes.push(ActionType.Mute);
     }
@@ -1046,13 +1041,8 @@
                 category: segment.category,
                 actionType: segment.actionType,
                 unsubmitted: false,
-<<<<<<< HEAD
                 showLarger: getCategoryActionType(segment.category) === CategoryActionType.POI,
                 description: segment.description,
-=======
-                actionType: segment.actionType,
-                showLarger: getCategoryActionType(segment.category) === CategoryActionType.POI
->>>>>>> b6c1ee17
             });
         });
     }
@@ -1063,13 +1053,8 @@
             category: segment.category,
             actionType: segment.actionType,
             unsubmitted: true,
-<<<<<<< HEAD
             showLarger: getCategoryActionType(segment.category) === CategoryActionType.POI,
             description: segment.description,
-=======
-            actionType: segment.actionType,
-            showLarger: getCategoryActionType(segment.category) === CategoryActionType.POI
->>>>>>> b6c1ee17
         });
     });
 
