import Config from "./config";
import { SponsorTime, CategorySkipOption, VideoID, SponsorHideType, VideoInfo, StorageChangesObject, ChannelIDInfo, ChannelIDStatus, SponsorSourceType, SegmentUUID, Category, SkipToTimeParams, ToggleSkippable, ActionType, ScheduledTime, HashedValue } from "./types";

import { ContentContainer, Keybind } from "./types";
import Utils from "./utils";
const utils = new Utils();

import PreviewBar, {PreviewBarSegment} from "./js-components/previewBar";
import SkipNotice from "./render/SkipNotice";
import SkipNoticeComponent from "./components/SkipNoticeComponent";
import SubmissionNotice from "./render/SubmissionNotice";
import { Message, MessageResponse, VoteResponse } from "./messageTypes";
import * as Chat from "./js-components/chat";
import { SkipButtonControlBar } from "./js-components/skipButtonControlBar";
import { getStartTimeFromUrl } from "./utils/urlParser";
import { findValidElement, getControls, getExistingChapters, getHashParams, isVisible } from "./utils/pageUtils";
import { isSafari, keybindEquals } from "./utils/configUtils";
import { CategoryPill } from "./render/CategoryPill";
import { AnimationUtils } from "./utils/animationUtils";
import { GenericUtils } from "./utils/genericUtils";
import { logDebug } from "./utils/logger";

// Hack to get the CSS loaded on permission-based sites (Invidious)
utils.wait(() => Config.config !== null, 5000, 10).then(addCSS);

//was sponsor data found when doing SponsorsLookup
let sponsorDataFound = false;
//the actual sponsorTimes if loaded and UUIDs associated with them
let sponsorTimes: SponsorTime[] = null;
let existingChaptersImported = false;
//what video id are these sponsors for
let sponsorVideoID: VideoID = null;
// List of open skip notices
const skipNotices: SkipNotice[] = [];
let activeSkipKeybindElement: ToggleSkippable = null;

// JSON video info
let videoInfo: VideoInfo = null;
// The channel this video is about
let channelIDInfo: ChannelIDInfo;
// Locked Categories in this tab, like: ["sponsor","intro","outro"]
let lockedCategories: Category[] = [];
// Used to calculate a more precise "virtual" video time
let lastKnownVideoTime: { videoTime: number, preciseTime: number } = {
    videoTime: null,
    preciseTime: null
};
// It resumes with a slightly later time on chromium
let lastTimeFromWaitingEvent = null;

// Skips are scheduled to ensure precision.
// Skips are rescheduled every seeking event.
// Skips are canceled every seeking event
let currentSkipSchedule: NodeJS.Timeout = null;
let currentSkipInterval: NodeJS.Timeout = null;

/** Has the sponsor been skipped */
let sponsorSkipped: boolean[] = [];

//the video
let video: HTMLVideoElement;
let videoMuted = false; // Has it been attempted to be muted
let videoMutationObserver: MutationObserver = null;
// List of videos that have had event listeners added to them
const videosWithEventListeners: HTMLVideoElement[] = [];
const controlsWithEventListeners: HTMLElement[] = []

// This misleading variable name will be fixed soon
let onInvidious;
let onMobileYouTube;

//the video id of the last preview bar update
let lastPreviewBarUpdate;

// Is the video currently being switched
let switchingVideos = null;

// Made true every videoID change
let firstEvent = false;

// Used by the play and playing listeners to make sure two aren't
// called at the same time
let lastCheckTime = 0;
let lastCheckVideoTime = -1;

//is this channel whitelised from getting sponsors skipped
let channelWhitelisted = false;

let previewBar: PreviewBar = null;
// Skip to highlight button
let skipButtonControlBar: SkipButtonControlBar = null;
// For full video sponsors/selfpromo
let categoryPill: CategoryPill = null;

/** Element containing the player controls on the YouTube player. */
let controls: HTMLElement | null = null;

/** Contains buttons created by `createButton()`. */
const playerButtons: Record<string, {button: HTMLButtonElement, image: HTMLImageElement, setupListener: boolean}> = {};

// Direct Links after the config is loaded
utils.wait(() => Config.config !== null, 1000, 1).then(() => videoIDChange(getYouTubeVideoID(document)));
// wait for hover preview to appear, and refresh attachments if ever found
window.addEventListener("DOMContentLoaded", () => utils.waitForElement(".ytp-inline-preview-ui").then(() => refreshVideoAttachments()));
addPageListeners();
addHotkeyListener();

/** Segments created by the user which have not yet been submitted. */
let sponsorTimesSubmitting: SponsorTime[] = [];
let loadedPreloadedSegment = false;

//becomes true when isInfoFound is called
//this is used to close the popup on YouTube when the other popup opens
let popupInitialised = false;

let submissionNotice: SubmissionNotice = null;

// If there is an advert playing (or about to be played), this is true
let isAdPlaying = false;

// Contains all of the functions and variables needed by the skip notice
const skipNoticeContentContainer: ContentContainer = () => ({
    vote,
    dontShowNoticeAgain,
    unskipSponsorTime,
    sponsorTimes,
    sponsorTimesSubmitting,
    skipNotices,
    v: video,
    sponsorVideoID,
    reskipSponsorTime,
    updatePreviewBar,
    onMobileYouTube,
    sponsorSubmissionNotice: submissionNotice,
    resetSponsorSubmissionNotice,
    updateEditButtonsOnPlayer,
    previewTime,
    videoInfo,
    getRealCurrentTime: getRealCurrentTime,
    lockedCategories,
    channelIDInfo
});

// value determining when to count segment as skipped and send telemetry to server (percent based)
const manualSkipPercentCount = 0.5;

//get messages from the background script and the popup
chrome.runtime.onMessage.addListener(messageListener);

function messageListener(request: Message, sender: unknown, sendResponse: (response: MessageResponse) => void): void | boolean {
    //messages from popup script
    switch(request.message){
        case "update":
            videoIDChange(getYouTubeVideoID(document));
            break;
        case "sponsorStart":
            startOrEndTimingNewSegment()

            sendResponse({
                creatingSegment: isSegmentCreationInProgress(),
            });

            break;
        case "isInfoFound":
            //send the sponsor times along with if it's found
            sendResponse({
                found: sponsorDataFound,
                sponsorTimes: sponsorTimes,
                onMobileYouTube
            });

            if (!request.updating && popupInitialised && document.getElementById("sponsorBlockPopupContainer") != null) {
                //the popup should be closed now that another is opening
                closeInfoMenu();
            }

            popupInitialised = true;
            break;
        case "getVideoID":
            sendResponse({
                videoID: sponsorVideoID,
                creatingSegment: isSegmentCreationInProgress(),
            });

            break;
        case "getChannelID":
            sendResponse({
                channelID: channelIDInfo.id
            });

            break;
        case "isChannelWhitelisted":
            sendResponse({
                value: channelWhitelisted
            });

            break;
        case "whitelistChange":
            channelWhitelisted = request.value;
            sponsorsLookup();

            break;
        case "submitTimes":
            submitSponsorTimes();
            break;
        case "refreshSegments":
            sponsorsLookup(false).then(() => sendResponse({
                found: sponsorDataFound,
                sponsorTimes: sponsorTimes,
                onMobileYouTube
            }));

            return true;
        case "unskip":
            unskipSponsorTime(sponsorTimes.find((segment) => segment.UUID === request.UUID));
            break;
        case "reskip":
            reskipSponsorTime(sponsorTimes.find((segment) => segment.UUID === request.UUID));
            break;
        case "submitVote":
            vote(request.type, request.UUID).then((response) => sendResponse(response));
            return true;
        case "hideSegment":
            utils.getSponsorTimeFromUUID(sponsorTimes, request.UUID).hidden = request.type;
            utils.addHiddenSegment(sponsorVideoID, request.UUID, request.type);
            updatePreviewBar();
            break;
<<<<<<< HEAD
=======
        case "closePopup":
            closeInfoMenu();
            break;

>>>>>>> a18f431e
    }
}

/**
 * Called when the config is updated
 */
function contentConfigUpdateListener(changes: StorageChangesObject) {
    for (const key in changes) {
        switch(key) {
            case "hideVideoPlayerControls":
            case "hideInfoButtonPlayerControls":
            case "hideDeleteButtonPlayerControls":
                updateVisibilityOfPlayerControlsButton()
                break;
            case "categorySelections":
                sponsorsLookup();
                break;
        }
    }
}

if (!Config.configSyncListeners.includes(contentConfigUpdateListener)) {
    Config.configSyncListeners.push(contentConfigUpdateListener);
}

function resetValues() {
    lastCheckTime = 0;
    lastCheckVideoTime = -1;

    sponsorTimes = null;
    existingChaptersImported = false;
    sponsorSkipped = [];

    videoInfo = null;
    channelWhitelisted = false;
    channelIDInfo = {
        status: ChannelIDStatus.Fetching,
        id: null
    };
    lockedCategories = [];

    //empty the preview bar
    if (previewBar !== null) {
        previewBar.clear();
    }

    //reset sponsor data found check
    sponsorDataFound = false;

    if (switchingVideos === null) {
        // When first loading a video, it is not switching videos
        switchingVideos = false;
    } else {
        switchingVideos = true;
        logDebug("Setting switching videos to true (reset data)");
    }

    firstEvent = true;

    // Reset advert playing flag
    isAdPlaying = false;

    for (let i = 0; i < skipNotices.length; i++) {
        skipNotices.pop()?.close();
    }

    skipButtonControlBar?.disable();
    categoryPill?.setVisibility(false);
}

async function videoIDChange(id) {
    //if the id has not changed return unless the video element has changed
    if (sponsorVideoID === id && (isVisible(video) || !video)) return;

    //set the global videoID
    sponsorVideoID = id;

    resetValues();

	//id is not valid
    if (!id) return;

    // Wait for options to be ready
    await utils.wait(() => Config.config !== null, 5000, 1);

    // If enabled, it will check if this video is private or unlisted and double check with the user if the sponsors should be looked up
    if (Config.config.checkForUnlistedVideos) {
        const shouldContinue = confirm("SponsorBlock: You have the setting 'Ignore Unlisted/Private Videos' enabled."
                                + " Due to a change in how segment fetching works, this setting is not needed anymore as it cannot leak your video ID to the server."
                                + " It instead sends just the first 4 characters of a longer hash of the videoID to the server, and filters through a subset of the database."
                                + " More info about this implementation can be found here: https://github.com/ajayyy/SponsorBlockServer/issues/25"
                                + "\n\nPlease click okay to confirm that you acknowledge this and continue using SponsorBlock.");
        if (shouldContinue) {
            Config.config.checkForUnlistedVideos = false;
        } else {
            return;
        }
    }

    // Update whitelist data when the video data is loaded
    whitelistCheck();

    //setup the preview bar
    if (previewBar === null) {
        if (onMobileYouTube) {
            // Mobile YouTube workaround
            const observer = new MutationObserver(handleMobileControlsMutations);
            let controlsContainer = null;

            utils.wait(() => {
                controlsContainer = document.getElementById("player-control-container")
                return controlsContainer !== null
            }).then(() => {
                observer.observe(document.getElementById("player-control-container"), {
                    attributes: true,
                    childList: true,
                    subtree: true
                });
            }).catch();
        } else {
            utils.wait(getControls).then(createPreviewBar);
        }
    }

    //close popup
    closeInfoMenu();

    sponsorsLookup(id);

    // Make sure all player buttons are properly added
    updateVisibilityOfPlayerControlsButton();

    // Clear unsubmitted segments from the previous video
    sponsorTimesSubmitting = [];
    updateSponsorTimesSubmitting();
}

function handleMobileControlsMutations(): void {
    updateVisibilityOfPlayerControlsButton();

    skipButtonControlBar?.updateMobileControls();

    if (previewBar !== null) {
        if (document.body.contains(previewBar.container)) {
            const progressBarBackground = document.querySelector<HTMLElement>(".progress-bar-background");

            if (progressBarBackground !== null) {
                updatePreviewBarPositionMobile(progressBarBackground);
            }

            return;
        } else {
            // The container does not exist anymore, remove that old preview bar
            previewBar.remove();
            previewBar = null;
        }
    }

    // Create the preview bar if needed (the function hasn't returned yet)
    createPreviewBar();
}

/**
 * Creates a preview bar on the video
 */
function createPreviewBar(): void {
    if (previewBar !== null) return;

    const progressElementOptions = [{
            // For mobile YouTube
            selector: ".progress-bar-background",
            isVisibleCheck: true
        }, {
            // For new mobile YouTube (#1287)
            selector: ".ytm-progress-bar",
            isVisibleCheck: true
        }, {
            // For Desktop YouTube
            selector: ".ytp-progress-bar",
            isVisibleCheck: true
        }, {
            // For Desktop YouTube
            selector: ".no-model.cue-range-marker",
            isVisibleCheck: true
        }, {
            // For Invidious/VideoJS
            selector: ".vjs-progress-holder",
            isVisibleCheck: false
        }
    ];

    for (const option of progressElementOptions) {
        const allElements = document.querySelectorAll(option.selector) as NodeListOf<HTMLElement>;
        const el = option.isVisibleCheck ? findValidElement(allElements) : allElements[0];

        if (el) {
            previewBar = new PreviewBar(el, onMobileYouTube, onInvidious);

            updatePreviewBar();

            break;
        }
    }
}

/**
 * Triggered every time the video duration changes.
 * This happens when the resolution changes or at random time to clear memory.
 */
function durationChangeListener(): void {
    updateAdFlag();
    updatePreviewBar();
}

/**
 * Triggered once the video is ready.
 * This is mainly to attach to embedded players who don't have a video element visible.
 */
function videoOnReadyListener(): void {
    createPreviewBar();
    updatePreviewBar();
    createButtons();
}

function cancelSponsorSchedule(): void {
    logDebug("Pausing skipping");

    if (currentSkipSchedule !== null) {
        clearTimeout(currentSkipSchedule);
        currentSkipSchedule = null;
    }

    if (currentSkipInterval !== null) {
        clearInterval(currentSkipInterval);
        currentSkipInterval = null;
    }
}

/**
 * @param currentTime Optional if you don't want to use the actual current time
 */
function startSponsorSchedule(includeIntersectingSegments = false, currentTime?: number, includeNonIntersectingSegments = true): void {
    cancelSponsorSchedule();

    // Don't skip if advert playing and reset last checked time
    if (isAdPlaying) {
        // Reset lastCheckVideoTime
        lastCheckVideoTime = -1;
        lastCheckTime = 0;
        logDebug("[SB] Ad playing, pausing skipping");

        return;
    }

<<<<<<< HEAD
    if (!video) return;
=======
    logDebug(`Considering to start skipping: ${!video}, ${video?.paused}`);

    if (!video || video.paused) return;
>>>>>>> a18f431e
    if (currentTime === undefined || currentTime === null) {
        currentTime = getVirtualTime();
    }
    lastTimeFromWaitingEvent = null;

    previewBar?.updateChapterText(sponsorTimes, sponsorTimesSubmitting, currentTime);

    if (video.paused) return;
    if (videoMuted && !inMuteSegment(currentTime)) {
        video.muted = false;
        videoMuted = false;

        for (const notice of skipNotices) {
            // So that the notice can hide buttons
            notice.unmutedListener(currentTime);
        }
    }

    if (Config.config.disableSkipping || channelWhitelisted || (channelIDInfo.status === ChannelIDStatus.Fetching && Config.config.forceChannelCheck)){
        return;
    }

    if (incorrectVideoCheck()) return;

    const skipInfo = getNextSkipIndex(currentTime, includeIntersectingSegments, includeNonIntersectingSegments);

    logDebug(`Ready to start skipping: ${skipInfo.index} at ${currentTime}`);
    if (skipInfo.index === -1) return;

    const currentSkip = skipInfo.array[skipInfo.index];
    const skipTime: number[] = [currentSkip.scheduledTime, skipInfo.array[skipInfo.endIndex].segment[1]];
    const timeUntilSponsor = skipTime[0] - currentTime;
    const videoID = sponsorVideoID;

    // Find all indexes in between the start and end
    let skippingSegments = [skipInfo.array[skipInfo.index]];
    if (skipInfo.index !== skipInfo.endIndex) {
        skippingSegments = [];

        for (const segment of skipInfo.array) {
            if (shouldAutoSkip(segment) &&
                    segment.segment[0] >= skipTime[0] && segment.segment[1] <= skipTime[1]) {
                skippingSegments.push(segment);
            }
        }
    }

<<<<<<< HEAD
=======
    logDebug(`Next step in starting skipping: ${!shouldSkip(currentSkip)}, ${!sponsorTimesSubmitting?.some((segment) => segment.segment === currentSkip.segment)}`);

    // Don't skip if this category should not be skipped
    if (!shouldSkip(currentSkip) && !sponsorTimesSubmitting?.some((segment) => segment.segment === currentSkip.segment)) return;

>>>>>>> a18f431e
    const skippingFunction = (forceVideoTime?: number) => {
        let forcedSkipTime: number = null;
        let forcedIncludeIntersectingSegments = false;
        let forcedIncludeNonIntersectingSegments = true;

        if (incorrectVideoCheck(videoID, currentSkip)) return;
        forceVideoTime ||= Math.max(video.currentTime, getVirtualTime());

        if ((shouldSkip(currentSkip) || sponsorTimesSubmitting?.some((segment) => segment.segment === currentSkip.segment))) {
            if (forceVideoTime >= skipTime[0] && forceVideoTime < skipTime[1]) {
                skipToTime({
                    v: video,
                    skipTime,
                    skippingSegments,
                    openNotice: skipInfo.openNotice
                });
    
                if (utils.getCategorySelection(currentSkip.category)?.option === CategorySkipOption.ManualSkip 
                        || currentSkip.actionType === ActionType.Mute) {
                    forcedSkipTime = skipTime[0] + 0.001;
                } else {
                    forcedSkipTime = skipTime[1];
                    forcedIncludeIntersectingSegments = true;
                    forcedIncludeNonIntersectingSegments = false;
                }
            } else {
                forcedSkipTime = forceVideoTime + 0.001;
            }
        }

        startSponsorSchedule(forcedIncludeIntersectingSegments, forcedSkipTime, forcedIncludeNonIntersectingSegments);
    };

    if (timeUntilSponsor < 0.003) {
        skippingFunction(currentTime);
    } else {
        const delayTime = timeUntilSponsor * 1000 * (1 / video.playbackRate);
        if (delayTime < 300) {
            // Use interval instead of timeout near the end to combat imprecise video time
            const startIntervalTime = performance.now();
            const startVideoTime = Math.max(currentTime, video.currentTime);
            logDebug(`Starting setInterval skipping ${video.currentTime} to skip at ${skipTime[0]}`);

            currentSkipInterval = setInterval(() => {
                const intervalDuration = performance.now() - startIntervalTime;
                if (intervalDuration >= delayTime || video.currentTime >= skipTime[0]) {
                    clearInterval(currentSkipInterval);
                    if (!utils.isFirefox() && !video.muted) {
                        // Workaround for more accurate skipping on Chromium
                        video.muted = true;
                        video.muted = false;
                    }

                    skippingFunction(Math.max(video.currentTime, startVideoTime + video.playbackRate * intervalDuration / 1000));
                }
            }, 1);
        } else {
            logDebug(`Starting timeout to skip ${video.currentTime} to skip at ${skipTime[0]}`);
            
            // Schedule for right before to be more precise than normal timeout
            currentSkipSchedule = setTimeout(skippingFunction, Math.max(0, delayTime - 150));
        }
    }
}

function getVirtualTime(): number {
    const virtualTime = lastTimeFromWaitingEvent ?? (lastKnownVideoTime.videoTime ?
        (performance.now() - lastKnownVideoTime.preciseTime) / 1000 + lastKnownVideoTime.videoTime : null);

    if ((lastTimeFromWaitingEvent || !utils.isFirefox())
        && !isSafari() && virtualTime && Math.abs(virtualTime - video.currentTime) < 0.6) {
        return virtualTime;
    } else {
        return video.currentTime;
    }
}

function inMuteSegment(currentTime: number): boolean {
    const checkFunction = (segment) => segment.actionType === ActionType.Mute && segment.segment[0] <= currentTime && segment.segment[1] > currentTime;
    return sponsorTimes?.some(checkFunction) || sponsorTimesSubmitting.some(checkFunction);
}

/**
 * This makes sure the videoID is still correct and if the sponsorTime is included
 */
function incorrectVideoCheck(videoID?: string, sponsorTime?: SponsorTime): boolean {
    const currentVideoID = getYouTubeVideoID(document);
    if (currentVideoID !== (videoID || sponsorVideoID) || (sponsorTime
            && (!sponsorTimes || !sponsorTimes?.some((time) => time.segment === sponsorTime.segment))
            && !sponsorTimesSubmitting.some((time) => time.segment === sponsorTime.segment))) {
        // Something has really gone wrong
        console.error("[SponsorBlock] The videoID recorded when trying to skip is different than what it should be.");
        console.error("[SponsorBlock] VideoID recorded: " + sponsorVideoID + ". Actual VideoID: " + currentVideoID);

        // Video ID change occured
        videoIDChange(currentVideoID);

        return true;
    } else {
        return false;
    }
}

function setupVideoMutationListener() {
    const videoContainer = document.querySelector(".html5-video-container");
    if (!videoContainer || videoMutationObserver !== null || onInvidious) return;

    videoMutationObserver = new MutationObserver(refreshVideoAttachments);

    videoMutationObserver.observe(videoContainer, {
        attributes: true,
        childList: true,
        subtree: true
    });
}

function refreshVideoAttachments() {
    const newVideo = findValidElement(document.querySelectorAll('video')) as HTMLVideoElement;
    if (newVideo && newVideo !== video) {
        video = newVideo;

        if (!videosWithEventListeners.includes(video)) {
            videosWithEventListeners.push(video);

            setupVideoListeners();
            setupSkipButtonControlBar();
            setupCategoryPill();
        }

        // Create a new bar in the new video element
        if (previewBar && !utils.findReferenceNode()?.contains(previewBar.container)) {
            previewBar.remove();
            previewBar = null;

            createPreviewBar();
        }
    }
}

function setupVideoListeners() {
    //wait until it is loaded
    video.addEventListener('loadstart', videoOnReadyListener)
    video.addEventListener('durationchange', durationChangeListener);

    if (!Config.config.disableSkipping) {
        switchingVideos = false;

        let startedWaiting = false;

        video.addEventListener('play', () => {
            // If it is not the first event, then the only way to get to 0 is if there is a seek event
            // This check makes sure that changing the video resolution doesn't cause the extension to think it
            // gone back to the begining
            if (!firstEvent && video.currentTime === 0) return;
            firstEvent = false;

            updateVirtualTime();

            if (switchingVideos) {
                switchingVideos = false;
                logDebug("Setting switching videos to false");

                // If already segments loaded before video, retry to skip starting segments
                if (sponsorTimes) startSkipScheduleCheckingForStartSponsors();
            }

            // Check if an ad is playing
            updateAdFlag();

            // Make sure it doesn't get double called with the playing event
            if (Math.abs(lastCheckVideoTime - video.currentTime) > 0.3
                    || (lastCheckVideoTime !== video.currentTime && Date.now() - lastCheckTime > 2000)) {
                lastCheckTime = Date.now();
                lastCheckVideoTime = video.currentTime;

                startSponsorSchedule();
            }

        });
        video.addEventListener('playing', () => {
            updateVirtualTime();
            
            if (startedWaiting) {
                startedWaiting = false;
                logDebug(`[SB] Playing event after buffering: ${Math.abs(lastCheckVideoTime - video.currentTime) > 0.3
                    || (lastCheckVideoTime !== video.currentTime && Date.now() - lastCheckTime > 2000)}`);
            }

            // Make sure it doesn't get double called with the play event
            if (Math.abs(lastCheckVideoTime - video.currentTime) > 0.3
                    || (lastCheckVideoTime !== video.currentTime && Date.now() - lastCheckTime > 2000)) {
                lastCheckTime = Date.now();
                lastCheckVideoTime = video.currentTime;

                startSponsorSchedule();
            }
        });
        video.addEventListener('seeking', () => {
            if (!video.paused){
                // Reset lastCheckVideoTime
                lastCheckTime = Date.now();
                lastCheckVideoTime = video.currentTime;

                updateVirtualTime();
                lastTimeFromWaitingEvent = null;

                startSponsorSchedule();
            } else {
                previewBar?.updateChapterText(sponsorTimes, sponsorTimesSubmitting, video.currentTime);
            }
        });
        video.addEventListener('ratechange', () => startSponsorSchedule());
        // Used by videospeed extension (https://github.com/igrigorik/videospeed/pull/740)
        video.addEventListener('videoSpeed_ratechange', () => startSponsorSchedule());
        const paused = () => {
            // Reset lastCheckVideoTime
            lastCheckVideoTime = -1;
            lastCheckTime = 0;

            lastKnownVideoTime = {
                videoTime: null,
                preciseTime: null
            }
            lastTimeFromWaitingEvent = video.currentTime;

            cancelSponsorSchedule();
        };
        video.addEventListener('pause', () => paused());
        video.addEventListener('waiting', () => {
            logDebug("[SB] Not skipping due to buffering");
            startedWaiting = true;

            paused();
        });

        startSponsorSchedule();
    }
}

function updateVirtualTime() {
    lastKnownVideoTime = {
        videoTime: video.currentTime,
        preciseTime: performance.now()
    };
}

function setupSkipButtonControlBar() {
    if (!skipButtonControlBar) {
        skipButtonControlBar = new SkipButtonControlBar({
            skip: (segment) => skipToTime({
                v: video,
                skipTime: segment.segment,
                skippingSegments: [segment],
                openNotice: true,
                forceAutoSkip: true
            }),
            onMobileYouTube
        });
    }

    skipButtonControlBar.attachToPage();
}

function setupCategoryPill() {
    if (!categoryPill) {
        categoryPill = new CategoryPill();
    }

    categoryPill.attachToPage(onMobileYouTube, onInvidious, voteAsync);
}

async function sponsorsLookup(keepOldSubmissions = true) {
    if (!video || !isVisible(video)) refreshVideoAttachments();
    //there is still no video here
    if (!video) {
        setTimeout(() => sponsorsLookup(), 100);
        return;
    }

    setupVideoMutationListener();

    // Create categories list
    const categories: string[] = Config.config.categorySelections.map((category) => category.name);

    const extraRequestData: Record<string, unknown> = {};
    const hashParams = getHashParams();
    if (hashParams.requiredSegment) extraRequestData.requiredSegment = hashParams.requiredSegment;

    // Check for hashPrefix setting
    const hashPrefix = (await utils.getHash(sponsorVideoID, 1)).slice(0, 4) as VideoID & HashedValue;
    const response = await utils.asyncRequestToServer('GET', "/api/skipSegments/" + hashPrefix, {
        categories,
        actionTypes: getEnabledActionTypes(),
        userAgent: `${chrome.runtime.id}`,
        ...extraRequestData
    });

    if (response?.ok) {
        const recievedSegments: SponsorTime[] = JSON.parse(response.responseText)
                    ?.filter((video) => video.videoID === sponsorVideoID)
                    ?.map((video) => video.segments)?.[0]
                    ?.map((segment) => ({
                        ...segment,
                        source: SponsorSourceType.Server
                    }));
        if (!recievedSegments || !recievedSegments.length) {
            // return if no video found
            retryFetch();
            return;
        }

        sponsorDataFound = true;

        // Check if any old submissions should be kept
        if (sponsorTimes !== null && keepOldSubmissions) {
            for (let i = 0; i < sponsorTimes.length; i++) {
                if (sponsorTimes[i].source === SponsorSourceType.Local)  {
                    // This is a user submission, keep it
                    recievedSegments.push(sponsorTimes[i]);
                }
            }
        }

        const oldSegments = sponsorTimes || [];
        sponsorTimes = recievedSegments;
        existingChaptersImported = false;

        // Hide all submissions smaller than the minimum duration
        if (Config.config.minDuration !== 0) {
            for (const segment of sponsorTimes) {
                const duration = segment.segment[1] - segment.segment[0];
                if (duration > 0 && duration < Config.config.minDuration) {
                    segment.hidden = SponsorHideType.MinimumDuration;
                }
            }
        }

        if (keepOldSubmissions) {
            for (const segment of oldSegments) {
                const otherSegment = sponsorTimes.find((other) => segment.UUID === other.UUID);
                if (otherSegment) {
                    // If they downvoted it, or changed the category, keep it
                    otherSegment.hidden = segment.hidden;
                    otherSegment.category = segment.category;
                }
            }
        }

        // See if some segments should be hidden
        const downvotedData = Config.local.downvotedSegments[hashPrefix];
        if (downvotedData) {
            for (const segment of sponsorTimes) {
                const hashedUUID = await utils.getHash(segment.UUID, 1);
                const segmentDownvoteData = downvotedData.segments.find((downvote) => downvote.uuid === hashedUUID);
                if (segmentDownvoteData) {
                    segment.hidden = segmentDownvoteData.hidden;
                }
            }
        }

        startSkipScheduleCheckingForStartSponsors();

        //update the preview bar
        //leave the type blank for now until categories are added
        if (lastPreviewBarUpdate == sponsorVideoID || (lastPreviewBarUpdate == null && !isNaN(video.duration))) {
            //set it now
            //otherwise the listener can handle it
            updatePreviewBar();
        }

        importExistingChapters(true);
    } else if (response?.status === 404) {
        retryFetch();
    }

    if (Config.config.isVip) {
        lockedCategoriesLookup();
    }
}

function importExistingChapters(wait: boolean) {
    if (Config.config.renderAsChapters && !existingChaptersImported
            && (sponsorTimes?.length > 0 || sponsorTimesSubmitting.length > 0)) {
        GenericUtils.wait(() => video && getExistingChapters(sponsorVideoID, video.duration),
            wait ? 5000 : 0, 100, (c) => c?.length > 0).then((chapters) => {
                if (!existingChaptersImported && chapters?.length > 0) {
                    sponsorTimes = (sponsorTimes ?? []).concat(...chapters);
                    existingChaptersImported = true;
                    updatePreviewBar();
                }
            });
    }
}

function getEnabledActionTypes(): ActionType[] {
    const actionTypes = [ActionType.Skip, ActionType.Poi, ActionType.Chapter];
    if (Config.config.muteSegments) {
        actionTypes.push(ActionType.Mute);
    }
    if (Config.config.fullVideoSegments) {
        actionTypes.push(ActionType.Full);
    }

    return actionTypes;
}

async function lockedCategoriesLookup(): Promise<void> {
    const hashPrefix = (await utils.getHash(sponsorVideoID, 1)).slice(0, 4);
    const response = await utils.asyncRequestToServer("GET", "/api/lockCategories/" + hashPrefix);

    if (response.ok) {
        try {
            const categoriesResponse = JSON.parse(response.responseText).filter((lockInfo) => lockInfo.videoID === sponsorVideoID)[0]?.categories;
            if (Array.isArray(categoriesResponse)) {
                lockedCategories = categoriesResponse;
            }
        } catch (e) { } //eslint-disable-line no-empty
    }
}

function retryFetch(): void {
    if (!Config.config.refetchWhenNotFound) return;

    sponsorDataFound = false;

    setTimeout(() => {
        if (sponsorVideoID && sponsorTimes?.length === 0) {
            sponsorsLookup();
        }
    }, 10000 + Math.random() * 30000);
}

/**
 * Only should be used when it is okay to skip a sponsor when in the middle of it
 *
 * Ex. When segments are first loaded
 */
function startSkipScheduleCheckingForStartSponsors() {
	// switchingVideos is ignored in Safari due to event fire order. See #1142
    if ((!switchingVideos || isSafari) && sponsorTimes) {
        // See if there are any starting sponsors
        let startingSegmentTime = getStartTimeFromUrl(document.URL) || -1;
        let found = false;
        for (const time of sponsorTimes) {
            if (time.segment[0] <= video.currentTime && time.segment[0] > startingSegmentTime && time.segment[1] > video.currentTime
                    && time.actionType !== ActionType.Poi) {
                        startingSegmentTime = time.segment[0];
                        found = true;
                break;
            }
        }
        if (!found) {
            for (const time of sponsorTimesSubmitting) {
                if (time.segment[0] <= video.currentTime && time.segment[0] > startingSegmentTime && time.segment[1] > video.currentTime
                        && time.actionType !== ActionType.Poi) {
                            startingSegmentTime = time.segment[0];
                            found = true;
                    break;
                }
            }
        }

        // For highlight category
        const poiSegments = sponsorTimes
            .filter((time) => time.segment[1] > video.currentTime && time.actionType === ActionType.Poi)
            .sort((a, b) => b.segment[0] - a.segment[0]);
        for (const time of poiSegments) {
            const skipOption = utils.getCategorySelection(time.category)?.option;
            if (skipOption !== CategorySkipOption.ShowOverlay) {
                skipToTime({
                    v: video,
                    skipTime: time.segment,
                    skippingSegments: [time],
                    openNotice: true,
                    unskipTime: video.currentTime
                });
                if (skipOption === CategorySkipOption.AutoSkip) break;
            }
        }

        const fullVideoSegment = sponsorTimes.filter((time) => time.actionType === ActionType.Full)[0];
        if (fullVideoSegment) {
            categoryPill?.setSegment(fullVideoSegment);
        }

        if (startingSegmentTime !== -1) {
            startSponsorSchedule(undefined, startingSegmentTime);
        } else {
            startSponsorSchedule();
        }
    }
}

function getYouTubeVideoID(document: Document): string | boolean {
    const url = document.URL;
    // clips should never skip, going from clip to full video has no indications.
    if (url.includes("youtube.com/clip/")) return false;
    // skip to document and don't hide if on /embed/
    if (url.includes("/embed/") && url.includes("youtube.com")) return getYouTubeVideoIDFromDocument(document, false);
    // skip to URL if matches youtube watch or invidious or matches youtube pattern
    if ((!url.includes("youtube.com")) || url.includes("/watch") || url.includes("/shorts/") || url.includes("playlist")) return getYouTubeVideoIDFromURL(url);
    // skip to document if matches pattern
    if (url.includes("/channel/") || url.includes("/user/") || url.includes("/c/")) return getYouTubeVideoIDFromDocument(document);
    // not sure, try URL then document
    return getYouTubeVideoIDFromURL(url) || getYouTubeVideoIDFromDocument(document, false);
}

function getYouTubeVideoIDFromDocument(document: Document, hideIcon = true): string | boolean {
    // get ID from document (channel trailer / embedded playlist)
    const videoURL = document.querySelector("[data-sessionlink='feature=player-title']")?.getAttribute("href");
    if (videoURL) {
        onInvidious = hideIcon;
        return getYouTubeVideoIDFromURL(videoURL);
    } else {
        return false
    }
}

function getYouTubeVideoIDFromURL(url: string): string | boolean {
    if(url.startsWith("https://www.youtube.com/tv#/")) url = url.replace("#", "");

    //Attempt to parse url
    let urlObject: URL = null;
    try {
        urlObject = new URL(url);
    } catch (e) {
        console.error("[SB] Unable to parse URL: " + url);
        return false;
    }

    // Check if valid hostname
    if (Config.config && Config.config.invidiousInstances.includes(urlObject.host)) {
        onInvidious = true;
    } else if (urlObject.host === "m.youtube.com") {
        onMobileYouTube = true;
    } else if (!["m.youtube.com", "www.youtube.com", "www.youtube-nocookie.com", "music.youtube.com"].includes(urlObject.host)) {
        if (!Config.config) {
            // Call this later, in case this is an Invidious tab
            utils.wait(() => Config.config !== null).then(() => videoIDChange(getYouTubeVideoIDFromURL(url)));
        }

        return false;
    } else {
        onInvidious = false;
    }

    //Get ID from searchParam
    if (urlObject.searchParams.has("v") && ["/watch", "/watch/"].includes(urlObject.pathname) || urlObject.pathname.startsWith("/tv/watch")) {
        const id = urlObject.searchParams.get("v");
        return id.length == 11 ? id : false;
    } else if (urlObject.pathname.startsWith("/embed/") || urlObject.pathname.startsWith("/shorts/")) {
        try {
            const id = urlObject.pathname.split("/")[2]
            if (id?.length >=11 ) return id.slice(0, 11);
        } catch (e) {
            console.error("[SB] Video ID not valid for " + url);
            return false;
        }
    }
    return false;
}

/**
 * This function is required on mobile YouTube and will keep getting called whenever the preview bar disapears
 */
function updatePreviewBarPositionMobile(parent: HTMLElement) {
    if (document.getElementById("previewbar") === null) {
        previewBar.createElement(parent);
    }
}

function updatePreviewBar(): void {
    if (previewBar === null) return;

    if (isAdPlaying) {
        previewBar.clear();
        return;
    }

    if (video === null) return;

    const previewBarSegments: PreviewBarSegment[] = [];
    if (sponsorTimes) {
        sponsorTimes.forEach((segment) => {
            if (segment.hidden !== SponsorHideType.Visible) return;

            previewBarSegments.push({
                segment: segment.segment as [number, number],
                category: segment.category,
                actionType: segment.actionType,
                unsubmitted: false,
                showLarger: segment.actionType === ActionType.Poi,
                description: segment.description,
                source: segment.source,
            });
        });
    }

    sponsorTimesSubmitting.forEach((segment) => {
        previewBarSegments.push({
            segment: segment.segment as [number, number],
            category: segment.category,
            actionType: segment.actionType,
            unsubmitted: true,
            showLarger: segment.actionType === ActionType.Poi,
            description: segment.description,
            source: segment.source
        });
    });

    previewBar.set(previewBarSegments.filter((segment) => segment.actionType !== ActionType.Full), video?.duration)

    if (Config.config.showTimeWithSkips) {
        const skippedDuration = utils.getTimestampsDuration(previewBarSegments.map(({segment}) => segment));

        showTimeWithoutSkips(skippedDuration);
    }

    // Update last video id
    lastPreviewBarUpdate = sponsorVideoID;
}

//checks if this channel is whitelisted, should be done only after the channelID has been loaded
async function whitelistCheck() {
    const whitelistedChannels = Config.config.whitelistedChannels;

    const getChannelID = () =>
        (document.querySelector("a.ytd-video-owner-renderer") // YouTube
        ?? document.querySelector("a.ytp-title-channel-logo") // YouTube Embed
        ?? document.querySelector(".channel-profile #channel-name")?.parentElement.parentElement // Invidious
        ?? document.querySelector("a.slim-owner-icon-and-title")) // Mobile YouTube
            ?.getAttribute("href")?.match(/\/(?:channel|c|user)\/(UC[a-zA-Z0-9_-]{22}|[a-zA-Z0-9_-]+)/)?.[1];

    try {
        await utils.wait(() => !!getChannelID(), 6000, 20);

        channelIDInfo = {
            status: ChannelIDStatus.Found,
            id: getChannelID().match(/^\/?([^\s/]+)/)[0]
        };
    } catch (e) {
        channelIDInfo = {
            status: ChannelIDStatus.Failed,
            id: null
        };
    }

    //see if this is a whitelisted channel
    if (whitelistedChannels != undefined &&
            channelIDInfo.status === ChannelIDStatus.Found && whitelistedChannels.includes(channelIDInfo.id)) {
        channelWhitelisted = true;
    }

    // check if the start of segments were missed
    if (Config.config.forceChannelCheck && sponsorTimes?.length > 0) startSkipScheduleCheckingForStartSponsors();
}

/**
 * Returns info about the next upcoming sponsor skip
 */
function getNextSkipIndex(currentTime: number, includeIntersectingSegments: boolean, includeNonIntersectingSegments: boolean):
        {array: ScheduledTime[], index: number, endIndex: number, openNotice: boolean} {

    const { includedTimes: submittedArray, scheduledTimes: sponsorStartTimes } =
        getStartTimes(sponsorTimes, includeIntersectingSegments, includeNonIntersectingSegments);
    const { scheduledTimes: sponsorStartTimesAfterCurrentTime } = getStartTimes(sponsorTimes, includeIntersectingSegments, includeNonIntersectingSegments, currentTime, true);

    const minSponsorTimeIndex = sponsorStartTimes.indexOf(Math.min(...sponsorStartTimesAfterCurrentTime));
    const endTimeIndex = getLatestEndTimeIndex(submittedArray, minSponsorTimeIndex);

    const { includedTimes: unsubmittedArray, scheduledTimes: unsubmittedSponsorStartTimes } =
        getStartTimes(sponsorTimesSubmitting, includeIntersectingSegments, includeNonIntersectingSegments);
    const { scheduledTimes: unsubmittedSponsorStartTimesAfterCurrentTime } = getStartTimes(sponsorTimesSubmitting, includeIntersectingSegments, includeNonIntersectingSegments, currentTime, false);

    const minUnsubmittedSponsorTimeIndex = unsubmittedSponsorStartTimes.indexOf(Math.min(...unsubmittedSponsorStartTimesAfterCurrentTime));
    const previewEndTimeIndex = getLatestEndTimeIndex(unsubmittedArray, minUnsubmittedSponsorTimeIndex);

    if ((minUnsubmittedSponsorTimeIndex === -1 && minSponsorTimeIndex !== -1) ||
            sponsorStartTimes[minSponsorTimeIndex] < unsubmittedSponsorStartTimes[minUnsubmittedSponsorTimeIndex]) {
        return {
            array: submittedArray,
            index: minSponsorTimeIndex,
            endIndex: endTimeIndex,
            openNotice: true
        };
    } else {
        return {
            array: unsubmittedArray,
            index: minUnsubmittedSponsorTimeIndex,
            endIndex: previewEndTimeIndex,
            openNotice: false
        };
    }
}

/**
 * This returns index if the skip option is not AutoSkip
 *
 * Finds the last endTime that occurs in a segment that the given
 * segment skips into that is part of an AutoSkip category.
 *
 * Used to find where a segment should truely skip to if there are intersecting submissions due to
 * them having different categories.
 *
 * @param sponsorTimes
 * @param index Index of the given sponsor
 * @param hideHiddenSponsors
 */
function getLatestEndTimeIndex(sponsorTimes: SponsorTime[], index: number, hideHiddenSponsors = true): number {
    // Only combine segments for AutoSkip
    if (index == -1 ||
            !shouldAutoSkip(sponsorTimes[index])
            || sponsorTimes[index].actionType !== ActionType.Skip) {
        return index;
    }

    // Default to the normal endTime
    let latestEndTimeIndex = index;

    for (let i = 0; i < sponsorTimes?.length; i++) {
        const currentSegment = sponsorTimes[i].segment;
        const latestEndTime = sponsorTimes[latestEndTimeIndex].segment[1];

        if (currentSegment[0] <= latestEndTime && currentSegment[1] > latestEndTime
            && (!hideHiddenSponsors || sponsorTimes[i].hidden === SponsorHideType.Visible)
            && shouldAutoSkip(sponsorTimes[i])
            && sponsorTimes[i].actionType === ActionType.Skip) {
                // Overlapping segment
                latestEndTimeIndex = i;
        }
    }

    // Keep going if required
    if (latestEndTimeIndex !== index) {
        latestEndTimeIndex = getLatestEndTimeIndex(sponsorTimes, latestEndTimeIndex, hideHiddenSponsors);
    }

    return latestEndTimeIndex;
}

/**
 * Gets just the start times from a sponsor times array.
 * Optionally specify a minimum
 *
 * @param sponsorTimes
 * @param minimum
 * @param hideHiddenSponsors
 * @param includeIntersectingSegments If true, it will include segments that start before
 *  the current time, but end after
 */
function getStartTimes(sponsorTimes: SponsorTime[], includeIntersectingSegments: boolean, includeNonIntersectingSegments: boolean,
    minimum?: number, hideHiddenSponsors = false): {includedTimes: ScheduledTime[], scheduledTimes: number[]} {
    if (!sponsorTimes) return {includedTimes: [], scheduledTimes: []};

    const includedTimes: ScheduledTime[] = [];
    const scheduledTimes: number[] = [];

    const possibleTimes = sponsorTimes.map((sponsorTime) => ({
        ...sponsorTime,
        scheduledTime: sponsorTime.segment[0]
    }));

    // Schedule at the end time to know when to unmute and remove title from seek bar
    sponsorTimes.forEach(sponsorTime => {
        if (!possibleTimes.some((time) => sponsorTime.segment[1] === time.scheduledTime)) {
            possibleTimes.push({
                ...sponsorTime,
                scheduledTime: sponsorTime.segment[1]
            });
        }
    });

    for (let i = 0; i < possibleTimes.length; i++) {
        if ((minimum === undefined
                || ((includeNonIntersectingSegments && possibleTimes[i].scheduledTime >= minimum)
                    || (includeIntersectingSegments && possibleTimes[i].scheduledTime < minimum && possibleTimes[i].segment[1] > minimum))) 
                && (!hideHiddenSponsors || possibleTimes[i].hidden === SponsorHideType.Visible)
                && possibleTimes[i].segment.length === 2
                && possibleTimes[i].actionType !== ActionType.Poi) {

            scheduledTimes.push(possibleTimes[i].scheduledTime);
            includedTimes.push(possibleTimes[i]);
        }
    }

    return { includedTimes, scheduledTimes };
}

/**
 * Skip to exact time in a video and autoskips
 *
 * @param time
 */
function previewTime(time: number, unpause = true) {
    video.currentTime = time;

    // Unpause the video if needed
    if (unpause && video.paused){
        video.play();
    }
}

//send telemetry and count skip
function sendTelemetryAndCount(skippingSegments: SponsorTime[], secondsSkipped: number, fullSkip: boolean) {
    if (!Config.config.trackViewCount || (!Config.config.trackViewCountInPrivate && chrome.extension.inIncognitoContext)) return;

    let counted = false;
    for (const segment of skippingSegments) {
        const index = sponsorTimes?.findIndex((s) => s.segment === segment.segment);
        if (index !== -1 && !sponsorSkipped[index]) {
            sponsorSkipped[index] = true;
            if (!counted) {
                Config.config.minutesSaved = Config.config.minutesSaved + secondsSkipped / 60;
                Config.config.skipCount = Config.config.skipCount + 1;
                counted = true;
            }

            if (fullSkip) utils.asyncRequestToServer("POST", "/api/viewedVideoSponsorTime?UUID=" + segment.UUID);
        }
    }
}

//skip from the start time to the end time for a certain index sponsor time
function skipToTime({v, skipTime, skippingSegments, openNotice, forceAutoSkip, unskipTime}: SkipToTimeParams): void {
    if (Config.config.disableSkipping) return;

    // There will only be one submission if it is manual skip
    const autoSkip: boolean = forceAutoSkip || shouldAutoSkip(skippingSegments[0]);

    if ((autoSkip || sponsorTimesSubmitting.some((time) => time.segment === skippingSegments[0].segment))
            && v.currentTime !== skipTime[1]) {
        switch(skippingSegments[0].actionType) {
            case ActionType.Poi:
            case ActionType.Skip: {
                // Fix for looped videos not working when skipping to the end #426
                // for some reason you also can't skip to 1 second before the end
                if (v.loop && v.duration > 1 && skipTime[1] >= v.duration - 1) {
                    v.currentTime = 0;
                } else if (navigator.vendor === "Apple Computer, Inc." && v.duration > 1 && skipTime[1] >= v.duration) {
                    // MacOS will loop otherwise #1027
                    v.currentTime = v.duration - 0.001;
                } else {
                    v.currentTime = skipTime[1];
                }

                break;
            }
            case ActionType.Mute: {
                if (!v.muted) {
                    v.muted = true;
                    videoMuted = true;
                }
                break;
            }
        }
    }

    if (autoSkip && Config.config.audioNotificationOnSkip) {
        const beep = new Audio(chrome.runtime.getURL("icons/beep.ogg"));
        beep.volume = video.volume * 0.1;
        const oldMetadata = navigator.mediaSession.metadata
        beep.play();
        beep.addEventListener("ended", () => {
            navigator.mediaSession.metadata = null;
            setTimeout(() =>
                navigator.mediaSession.metadata = oldMetadata
            );
        })
    }

    if (!autoSkip
            && skippingSegments.length === 1
            && skippingSegments[0].actionType === ActionType.Poi) {
        skipButtonControlBar.enable(skippingSegments[0]);
        if (onMobileYouTube || Config.config.skipKeybind == null) skipButtonControlBar.setShowKeybindHint(false);

        activeSkipKeybindElement?.setShowKeybindHint(false);
        activeSkipKeybindElement = skipButtonControlBar;
    } else {
        if (openNotice) {
            //send out the message saying that a sponsor message was skipped
            if (!Config.config.dontShowNotice || !autoSkip) {
                createSkipNotice(skippingSegments, autoSkip, unskipTime, false);
            } else if (autoSkip) {
                activeSkipKeybindElement?.setShowKeybindHint(false);
                activeSkipKeybindElement = {
                    setShowKeybindHint: () => {}, //eslint-disable-line @typescript-eslint/no-empty-function
                    toggleSkip: () => {
                        unskipSponsorTime(skippingSegments[0], unskipTime);

                        createSkipNotice(skippingSegments, autoSkip, unskipTime, true);
                    }
                };
            }
        }
    }

    //send telemetry that a this sponsor was skipped
    if (autoSkip) sendTelemetryAndCount(skippingSegments, skipTime[1] - skipTime[0], true);
}

function createSkipNotice(skippingSegments: SponsorTime[], autoSkip: boolean, unskipTime: number, startReskip: boolean) {
    for (const skipNotice of skipNotices) {
        if (skippingSegments.length === skipNotice.segments.length 
                && skippingSegments.every((segment) => skipNotice.segments.some((s) => s.UUID === segment.UUID))) {
            // Skip notice already exists
            return;
        }
    }
    
    const newSkipNotice = new SkipNotice(skippingSegments, autoSkip, skipNoticeContentContainer, unskipTime, startReskip);
    if (onMobileYouTube || Config.config.skipKeybind == null) newSkipNotice.setShowKeybindHint(false);
    skipNotices.push(newSkipNotice);

    activeSkipKeybindElement?.setShowKeybindHint(false);
    activeSkipKeybindElement = newSkipNotice;
}

function unskipSponsorTime(segment: SponsorTime, unskipTime: number = null, forceSeek = false) {
    if (segment.actionType === ActionType.Mute) {
        video.muted = false;
        videoMuted = false;
    }
    
    if (forceSeek || segment.actionType === ActionType.Skip) {
        //add a tiny bit of time to make sure it is not skipped again
        video.currentTime = unskipTime ?? segment.segment[0] + 0.001;
    }

}

function reskipSponsorTime(segment: SponsorTime, forceSeek = false) {
    if (segment.actionType === ActionType.Mute && !forceSeek) {
        video.muted = true;
        videoMuted = true;
    } else {
        const skippedTime = Math.max(segment.segment[1] - video.currentTime, 0);
        const segmentDuration = segment.segment[1] - segment.segment[0];
        const fullSkip = skippedTime / segmentDuration > manualSkipPercentCount;

        video.currentTime = segment.segment[1];
        sendTelemetryAndCount([segment], skippedTime, fullSkip);
        startSponsorSchedule(true, segment.segment[1], false);
    }
}

function createButton(baseID: string, title: string, callback: () => void, imageName: string, isDraggable = false): HTMLElement {
    const existingElement = document.getElementById(baseID + "Button");
    if (existingElement !== null) return existingElement;

    // Button HTML
    const newButton = document.createElement("button");
    newButton.draggable = isDraggable;
    newButton.id = baseID + "Button";
    newButton.classList.add("playerButton");
    newButton.classList.add("ytp-button");
    newButton.setAttribute("title", chrome.i18n.getMessage(title));
    newButton.addEventListener("click", () => {
        callback();
    });

    // Image HTML
    const newButtonImage = document.createElement("img");
    newButton.draggable = isDraggable;
    newButtonImage.id = baseID + "Image";
    newButtonImage.className = "playerButtonImage";
    newButtonImage.src = chrome.extension.getURL("icons/" + imageName);

    // Append image to button
    newButton.appendChild(newButtonImage);

    // Add the button to player
    if (controls) controls.prepend(newButton);

    // Store the elements to prevent unnecessary querying
    playerButtons[baseID] = {
        button: newButton,
        image: newButtonImage,
        setupListener: false
    };

    return newButton;
}

function shouldAutoSkip(segment: SponsorTime): boolean {
    return utils.getCategorySelection(segment.category)?.option === CategorySkipOption.AutoSkip ||
            (Config.config.autoSkipOnMusicVideos && sponsorTimes?.some((s) => s.category === "music_offtopic")
                && segment.actionType !== ActionType.Poi);
}

function shouldSkip(segment: SponsorTime): boolean {
    return (segment.actionType !== ActionType.Full
            && utils.getCategorySelection(segment.category)?.option !== CategorySkipOption.ShowOverlay)
            || (Config.config.autoSkipOnMusicVideos && sponsorTimes?.some((s) => s.category === "music_offtopic"));
}

/** Creates any missing buttons on the YouTube player if possible. */
async function createButtons(): Promise<void> {
    if (onMobileYouTube) return;

    controls = await utils.wait(getControls).catch();

    // Add button if does not already exist in html
    createButton("startSegment", "sponsorStart", () => closeInfoMenuAnd(() => startOrEndTimingNewSegment()), "PlayerStartIconSponsorBlocker.svg");
    createButton("cancelSegment", "sponsorCancel", () => closeInfoMenuAnd(() => cancelCreatingSegment()), "PlayerCancelSegmentIconSponsorBlocker.svg");
    createButton("delete", "clearTimes", () => closeInfoMenuAnd(() => clearSponsorTimes()), "PlayerDeleteIconSponsorBlocker.svg");
    createButton("submit", "SubmitTimes", submitSponsorTimes, "PlayerUploadIconSponsorBlocker.svg");
    createButton("info", "openPopup", openInfoMenu, "PlayerInfoIconSponsorBlocker.svg");

    const controlsContainer = getControls();
    if (Config.config.autoHideInfoButton && !onInvidious && controlsContainer
            && playerButtons["info"]?.button && !controlsWithEventListeners.includes(controlsContainer)) {
        controlsWithEventListeners.push(controlsContainer);

        AnimationUtils.setupAutoHideAnimation(playerButtons["info"].button, controlsContainer);
    }
}

/** Creates any missing buttons on the player and updates their visiblity. */
async function updateVisibilityOfPlayerControlsButton(): Promise<void> {
    // Not on a proper video yet
    if (!sponsorVideoID || onMobileYouTube) return;

    await createButtons();

    updateEditButtonsOnPlayer();

    // Don't show the info button on embeds
    if (Config.config.hideInfoButtonPlayerControls || document.URL.includes("/embed/") || onInvidious) {
        playerButtons.info.button.style.display = "none";
    } else {
        playerButtons.info.button.style.removeProperty("display");
    }
}

/** Updates the visibility of buttons on the player related to creating segments. */
function updateEditButtonsOnPlayer(): void {
    // Don't try to update the buttons if we aren't on a YouTube video page
    if (!sponsorVideoID || onMobileYouTube) return;

    const buttonsEnabled = !Config.config.hideVideoPlayerControls && !onInvidious;

    let creatingSegment = false;
    let submitButtonVisible = false;
    let deleteButtonVisible = false;

    // Only check if buttons should be visible if they're enabled
    if (buttonsEnabled) {
        creatingSegment = isSegmentCreationInProgress();

        // Show only if there are any segments to submit
        submitButtonVisible = sponsorTimesSubmitting.length > 0;

        // Show only if there are any segments to delete
        deleteButtonVisible = sponsorTimesSubmitting.length > 1 || (sponsorTimesSubmitting.length > 0 && !creatingSegment);
    }

    // Update the elements
    playerButtons.startSegment.button.style.display = buttonsEnabled ? "unset" : "none";
    playerButtons.cancelSegment.button.style.display = buttonsEnabled && creatingSegment ? "unset" : "none";

    if (buttonsEnabled) {
        if (creatingSegment) {
            playerButtons.startSegment.image.src = chrome.extension.getURL("icons/PlayerStopIconSponsorBlocker.svg");
            playerButtons.startSegment.button.setAttribute("title", chrome.i18n.getMessage("sponsorEnd"));
        } else {
            playerButtons.startSegment.image.src = chrome.extension.getURL("icons/PlayerStartIconSponsorBlocker.svg");
            playerButtons.startSegment.button.setAttribute("title", chrome.i18n.getMessage("sponsorStart"));
        }
    }

    playerButtons.submit.button.style.display = submitButtonVisible && !Config.config.hideUploadButtonPlayerControls ? "unset" : "none";
    playerButtons.delete.button.style.display = deleteButtonVisible && !Config.config.hideDeleteButtonPlayerControls ? "unset" : "none";
}

/**
 * Used for submitting. This will use the HTML displayed number when required as the video's
 * current time is out of date while scrubbing or at the end of the video. This is not needed
 * for sponsor skipping as the video is not playing during these times.
 */
function getRealCurrentTime(): number {
    // Used to check if replay button
    const playButtonSVGData = document.querySelector(".ytp-play-button")?.querySelector(".ytp-svg-fill")?.getAttribute("d");
    const replaceSVGData = "M 18,11 V 7 l -5,5 5,5 v -4 c 3.3,0 6,2.7 6,6 0,3.3 -2.7,6 -6,6 -3.3,0 -6,-2.7 -6,-6 h -2 c 0,4.4 3.6,8 8,8 4.4,0 8,-3.6 8,-8 0,-4.4 -3.6,-8 -8,-8 z";

    if (playButtonSVGData === replaceSVGData) {
        // At the end of the video
        return video?.duration;
    } else {
        return video.currentTime;
    }
}

function startOrEndTimingNewSegment() {
    const roundedTime = Math.round((getRealCurrentTime() + Number.EPSILON) * 1000) / 1000;
    if (!isSegmentCreationInProgress()) {
        sponsorTimesSubmitting.push({
            segment: [roundedTime],
            UUID: GenericUtils.generateUserID() as SegmentUUID,
            category: Config.config.defaultCategory,
            actionType: ActionType.Skip,
            source: SponsorSourceType.Local
        });
    } else {
        // Finish creating the new segment
        const existingSegment = getIncompleteSegment();
        const existingTime = existingSegment.segment[0];
        const currentTime = roundedTime;

        // Swap timestamps if the user put the segment end before the start
        existingSegment.segment = [Math.min(existingTime, currentTime), Math.max(existingTime, currentTime)];
    }

    // Save the newly created segment
    Config.config.unsubmittedSegments[sponsorVideoID] = sponsorTimesSubmitting;
    Config.forceSyncUpdate("unsubmittedSegments");

    // Make sure they know if someone has already submitted something it while they were watching
    sponsorsLookup();

    updateEditButtonsOnPlayer();
    updateSponsorTimesSubmitting(false);

    importExistingChapters(false);
}

function getIncompleteSegment(): SponsorTime {
    return sponsorTimesSubmitting[sponsorTimesSubmitting.length - 1];
}

/** Is the latest submitting segment incomplete */
function isSegmentCreationInProgress(): boolean {
    const segment = getIncompleteSegment();
    return segment && segment?.segment?.length !== 2;
}

function cancelCreatingSegment() {
    if (isSegmentCreationInProgress()) {
        sponsorTimesSubmitting.splice(sponsorTimesSubmitting.length - 1, 1);
        Config.config.unsubmittedSegments[sponsorVideoID] = sponsorTimesSubmitting;
        Config.forceSyncUpdate("unsubmittedSegments");

        if (sponsorTimesSubmitting.length <= 0) resetSponsorSubmissionNotice();
    }

    updateEditButtonsOnPlayer();
    updateSponsorTimesSubmitting(false);
}

function updateSponsorTimesSubmitting(getFromConfig = true) {
    const segmentTimes = Config.config.unsubmittedSegments[sponsorVideoID];

    //see if this data should be saved in the sponsorTimesSubmitting variable
    if (getFromConfig && segmentTimes != undefined) {
        sponsorTimesSubmitting = [];

        for (const segmentTime of segmentTimes) {
            sponsorTimesSubmitting.push({
                segment: segmentTime.segment,
                UUID: segmentTime.UUID,
                category: segmentTime.category,
                actionType: segmentTime.actionType,
                description: segmentTime.description,
                source: segmentTime.source
            });
        }

        if (sponsorTimesSubmitting.length > 0) {
            importExistingChapters(true);
        }
    }

    updatePreviewBar();

    // Restart skipping schedule
    if (video !== null) startSponsorSchedule();

    if (submissionNotice !== null) {
        submissionNotice.update();
    }

    checkForPreloadedSegment();
}

function openInfoMenu() {
    if (document.getElementById("sponsorBlockPopupContainer") != null) {
        //it's already added
        return;
    }

    popupInitialised = false;

    //hide info button
    if (playerButtons.info) playerButtons.info.button.style.display = "none";

    
    const popup = document.createElement("div");
    popup.id = "sponsorBlockPopupContainer";
   
    const frame = document.createElement("iframe");
    frame.width = "374";
    frame.height = "500";
    frame.addEventListener("load", () => frame.contentWindow.postMessage("", "*"));
    frame.src = chrome.extension.getURL("popup.html");
    popup.appendChild(frame);

    const parentNodes = document.querySelectorAll("#secondary");
    let parentNode = null;
    for (let i = 0; i < parentNodes.length; i++) {
        if (parentNodes[i].firstElementChild !== null) {
            parentNode = parentNodes[i];
        }
    }
    if (parentNode == null) {
        //old youtube theme
        parentNode = document.getElementById("watch7-sidebar-contents");
    }
    
    parentNode.insertBefore(popup, parentNode.firstChild);
}

function closeInfoMenu() {
    const popup = document.getElementById("sponsorBlockPopupContainer");
    if (popup === null) return;

    popup.remove();

    // Show info button if it's not an embed
    if (!document.URL.includes("/embed/") && playerButtons.info) {
        playerButtons.info.button.style.display = "unset";
    }
}

/**
 * The content script currently has no way to notify the info menu of changes. As a workaround we close it, thus making it query the new information when reopened.
 *
 * This function and all its uses should be removed when this issue is fixed.
 * */
function closeInfoMenuAnd<T>(func: () => T): T {
    closeInfoMenu();

    return func();
}

function clearSponsorTimes() {
    const currentVideoID = sponsorVideoID;

    const sponsorTimes = Config.config.unsubmittedSegments[currentVideoID];

    if (sponsorTimes != undefined && sponsorTimes.length > 0) {
        const confirmMessage = chrome.i18n.getMessage("clearThis") + getSegmentsMessage(sponsorTimes)
                                + "\n" + chrome.i18n.getMessage("confirmMSG")
        if(!confirm(confirmMessage)) return;

        resetSponsorSubmissionNotice();

        //clear the sponsor times
        delete Config.config.unsubmittedSegments[currentVideoID];
        Config.forceSyncUpdate("unsubmittedSegments");

        //clear sponsor times submitting
        sponsorTimesSubmitting = [];

        updatePreviewBar();
        updateEditButtonsOnPlayer();
    }
}

//if skipNotice is null, it will not affect the UI
async function vote(type: number, UUID: SegmentUUID, category?: Category, skipNotice?: SkipNoticeComponent): Promise<VoteResponse> {
    if (skipNotice !== null && skipNotice !== undefined) {
        //add loading info
        skipNotice.addVoteButtonInfo.bind(skipNotice)(chrome.i18n.getMessage("Loading"))
        skipNotice.setNoticeInfoMessage.bind(skipNotice)();
    }

    const response = await voteAsync(type, UUID, category);
    if (response != undefined) {
        //see if it was a success or failure
        if (skipNotice != null) {
            if (response.successType == 1 || (response.successType == -1 && response.statusCode == 429)) {
                //success (treat rate limits as a success)
                skipNotice.afterVote.bind(skipNotice)(utils.getSponsorTimeFromUUID(sponsorTimes, UUID), type, category);
            } else if (response.successType == -1) {
                if (response.statusCode === 403 && response.responseText.startsWith("Vote rejected due to a warning from a moderator.")) {
                    skipNotice.setNoticeInfoMessageWithOnClick.bind(skipNotice)(() => {
                        Chat.openWarningChat(response.responseText);
                        skipNotice.closeListener.call(skipNotice);
                    }, chrome.i18n.getMessage("voteRejectedWarning"));
                } else {
                    skipNotice.setNoticeInfoMessage.bind(skipNotice)(GenericUtils.getErrorMessage(response.statusCode, response.responseText))
                }

                skipNotice.resetVoteButtonInfo.bind(skipNotice)();
            }
        }
    }

    return response;
}

async function voteAsync(type: number, UUID: SegmentUUID, category?: Category): Promise<VoteResponse> {
    const sponsorIndex = utils.getSponsorIndexFromUUID(sponsorTimes, UUID);

    // Don't vote for preview sponsors
    if (sponsorIndex == -1 || sponsorTimes[sponsorIndex].source !== SponsorSourceType.Server) return;

    // See if the local time saved count and skip count should be saved
    if (type === 0 && sponsorSkipped[sponsorIndex] || type === 1 && !sponsorSkipped[sponsorIndex]) {
        let factor = 1;
        if (type == 0) {
            factor = -1;

            sponsorSkipped[sponsorIndex] = false;
        }

        // Count this as a skip
        Config.config.minutesSaved = Config.config.minutesSaved + factor * (sponsorTimes[sponsorIndex].segment[1] - sponsorTimes[sponsorIndex].segment[0]) / 60;

        Config.config.skipCount = Config.config.skipCount + factor;
    }

    return new Promise((resolve) => {
        chrome.runtime.sendMessage({
            message: "submitVote",
            type: type,
            UUID: UUID,
            category: category
        }, (response) => {
            if (response.successType === 1) {
                // Change the sponsor locally
                const segment = utils.getSponsorTimeFromUUID(sponsorTimes, UUID);
                if (segment) {
                    if (type === 0) {
                        segment.hidden = SponsorHideType.Downvoted;
                    } else if (category) {
                        segment.category = category;
                    } else if (type === 1) {
                        segment.hidden = SponsorHideType.Visible;
                    }

                    if (!category && !Config.config.isVip) {
                        utils.addHiddenSegment(sponsorVideoID, segment.UUID, segment.hidden);
                    }

                    updatePreviewBar();
                }
            }

            resolve(response);
        });
    });
}

//Closes all notices that tell the user that a sponsor was just skipped
function closeAllSkipNotices(){
    const notices = document.getElementsByClassName("sponsorSkipNotice");
    for (let i = 0; i < notices.length; i++) {
        notices[i].remove();
    }
}

function dontShowNoticeAgain() {
    Config.config.dontShowNotice = true;
    closeAllSkipNotices();
}

/**
 * Helper method for the submission notice to clear itself when it closes
 */
function resetSponsorSubmissionNotice() {
    submissionNotice?.close();
    submissionNotice = null;
}

function submitSponsorTimes() {
    if (submissionNotice !== null){
        submissionNotice.close();
        submissionNotice = null;
        return;
    }

    if (sponsorTimesSubmitting !== undefined && sponsorTimesSubmitting.length > 0) {
        submissionNotice = new SubmissionNotice(skipNoticeContentContainer, sendSubmitMessage);
    }

}

//send the message to the background js
//called after all the checks have been made that it's okay to do so
async function sendSubmitMessage() {
    // Block if submitting on a running livestream or premiere
    if (isVisible(document.querySelector(".ytp-live-badge"))) {
        alert(chrome.i18n.getMessage("liveOrPremiere"));
        return;
    }

    // Add loading animation
    playerButtons.submit.image.src = chrome.extension.getURL("icons/PlayerUploadIconSponsorBlocker.svg");
    const stopAnimation = AnimationUtils.applyLoadingAnimation(playerButtons.submit.button, 1, () => updateEditButtonsOnPlayer());

    //check if a sponsor exceeds the duration of the video
    for (let i = 0; i < sponsorTimesSubmitting.length; i++) {
        if (sponsorTimesSubmitting[i].segment[1] > video.duration) {
            sponsorTimesSubmitting[i].segment[1] = video.duration;
        }
    }

    //update sponsorTimes
    Config.config.unsubmittedSegments[sponsorVideoID] = sponsorTimesSubmitting;
    Config.forceSyncUpdate("unsubmittedSegments");

    // Check to see if any of the submissions are below the minimum duration set
    if (Config.config.minDuration > 0) {
        for (let i = 0; i < sponsorTimesSubmitting.length; i++) {
            const duration = sponsorTimesSubmitting[i].segment[1] - sponsorTimesSubmitting[i].segment[0];
            if (duration > 0 && duration < Config.config.minDuration) {
                const confirmShort = chrome.i18n.getMessage("shortCheck") + "\n\n" +
                    getSegmentsMessage(sponsorTimesSubmitting);

                if(!confirm(confirmShort)) return;
            }
        }
    }

    const response = await utils.asyncRequestToServer("POST", "/api/skipSegments", {
        videoID: sponsorVideoID,
        userID: Config.config.userID,
        segments: sponsorTimesSubmitting,
        videoDuration: video?.duration,
        userAgent: `${chrome.runtime.id}/v${chrome.runtime.getManifest().version}`
    });

    if (response.status === 200) {
        stopAnimation();

        // Remove segments from storage since they've already been submitted
        delete Config.config.unsubmittedSegments[sponsorVideoID];
        Config.forceSyncUpdate("unsubmittedSegments");

        const newSegments = sponsorTimesSubmitting;
        try {
            const recievedNewSegments = JSON.parse(response.responseText);
            if (recievedNewSegments?.length === newSegments.length) {
                for (let i = 0; i < recievedNewSegments.length; i++) {
                    newSegments[i].UUID = recievedNewSegments[i].UUID;
                    newSegments[i].source = SponsorSourceType.Server;
                }
            }
        } catch(e) {} // eslint-disable-line no-empty

        // Add submissions to current sponsors list
        sponsorTimes = (sponsorTimes || []).concat(newSegments);

        // Increase contribution count
        Config.config.sponsorTimesContributed = Config.config.sponsorTimesContributed + sponsorTimesSubmitting.length;

        // New count just used to see if a warning "Read The Guidelines!!" message needs to be shown
        // One per time submitting
        Config.config.submissionCountSinceCategories = Config.config.submissionCountSinceCategories + 1;

        // Empty the submitting times
        sponsorTimesSubmitting = [];

        updatePreviewBar();

        const fullVideoSegment = sponsorTimes.filter((time) => time.actionType === ActionType.Full)[0];
        if (fullVideoSegment) {
            categoryPill?.setSegment(fullVideoSegment);
        }
    } else {
        // Show that the upload failed
        playerButtons.submit.button.style.animation = "unset";
        playerButtons.submit.image.src = chrome.extension.getURL("icons/PlayerUploadFailedIconSponsorBlocker.svg");

        if (response.status === 403 && response.responseText.startsWith("Submission rejected due to a warning from a moderator.")) {
            Chat.openWarningChat(response.responseText);
        } else {
            alert(GenericUtils.getErrorMessage(response.status, response.responseText));
        }
    }
}

//get the message that visually displays the video times
function getSegmentsMessage(sponsorTimes: SponsorTime[]): string {
    let sponsorTimesMessage = "";

    for (let i = 0; i < sponsorTimes.length; i++) {
        for (let s = 0; s < sponsorTimes[i].segment.length; s++) {
            let timeMessage = GenericUtils.getFormattedTime(sponsorTimes[i].segment[s]);
            //if this is an end time
            if (s == 1) {
                timeMessage = " " + chrome.i18n.getMessage("to") + " " + timeMessage;
            } else if (i > 0) {
                //add commas if necessary
                timeMessage = ", " + timeMessage;
            }

            sponsorTimesMessage += timeMessage;
        }
    }

    return sponsorTimesMessage;
}

function addPageListeners(): void {
    const refreshListners = () => {
        if (!isVisible(video)) {
            refreshVideoAttachments();
        }
    };

    document.addEventListener("yt-navigate-finish", refreshListners);
}

function addHotkeyListener(): void {
    document.addEventListener("keydown", hotkeyListener);
}

function hotkeyListener(e: KeyboardEvent): void {
    if (["textarea", "input"].includes(document.activeElement?.tagName?.toLowerCase())
        || document.activeElement?.id?.toLowerCase()?.includes("editable")) return;

    const key: Keybind = {
        key: e.key,
        code: e.code,
        alt: e.altKey,
        ctrl: e.ctrlKey,
        shift: e.shiftKey
    };

    const skipKey = Config.config.skipKeybind;
    const startSponsorKey = Config.config.startSponsorKeybind;
    const submitKey = Config.config.submitKeybind;

    if (keybindEquals(key, skipKey)) {
        if (activeSkipKeybindElement)
            activeSkipKeybindElement.toggleSkip.call(activeSkipKeybindElement);
        return;
    } else if (keybindEquals(key, startSponsorKey)) {
        startOrEndTimingNewSegment();
        return;
    } else if (keybindEquals(key, submitKey)) {
        submitSponsorTimes();
        return;
    }

    //legacy - to preserve keybinds for skipKey, startSponsorKey and submitKey for people who set it before the update. (shouldn't be changed for future keybind options)
    if (key.key == skipKey?.key && skipKey.code == null && !keybindEquals(Config.syncDefaults.skipKeybind, skipKey)) {
        if (activeSkipKeybindElement)
            activeSkipKeybindElement.toggleSkip.call(activeSkipKeybindElement);
    } else if (key.key == startSponsorKey?.key && startSponsorKey.code == null && !keybindEquals(Config.syncDefaults.startSponsorKeybind, startSponsorKey)) {
        startOrEndTimingNewSegment();
    } else if (key.key == submitKey?.key && submitKey.code == null && !keybindEquals(Config.syncDefaults.submitKeybind, submitKey)) {
        submitSponsorTimes();
    }
}

/**
 * Adds the CSS to the page if needed. Required on optional sites with Chrome.
 */
function addCSS() {
    if (!utils.isFirefox() && Config.config.invidiousInstances.includes(new URL(document.URL).host)) {
        window.addEventListener("DOMContentLoaded", () => {
            const head = document.getElementsByTagName("head")[0];

            for (const file of utils.css) {
                const fileref = document.createElement("link");

                fileref.rel = "stylesheet";
                fileref.type = "text/css";
                fileref.href = chrome.extension.getURL(file);

                head.appendChild(fileref);
            }
        });
    }
}

/**
 * Update the isAdPlaying flag and hide preview bar/controls if ad is playing
 */
function updateAdFlag(): void {
    const wasAdPlaying = isAdPlaying;
    isAdPlaying = document.getElementsByClassName('ad-showing').length > 0;
    if(wasAdPlaying != isAdPlaying) {
        updatePreviewBar();
        updateVisibilityOfPlayerControlsButton();
    }
}

function showTimeWithoutSkips(skippedDuration: number): void {
    if (onInvidious) return;

    if (isNaN(skippedDuration) || skippedDuration < 0) {
        skippedDuration = 0;
    }

    // YouTube player time display
    const displayClass = onMobileYouTube ? "ytm-time-display" : "ytp-time-display.notranslate"
    const display = document.querySelector(`.${displayClass}`);
    if (!display) return;

    const durationID = "sponsorBlockDurationAfterSkips";
    let duration = document.getElementById(durationID);

    // Create span if needed
    if (duration === null) {
        duration = document.createElement('span');
        duration.id = durationID;
        duration.classList.add(displayClass);

        display.appendChild(duration);
    }
    
    const durationAfterSkips = GenericUtils.getFormattedTime(video?.duration - skippedDuration);

    duration.innerText = (durationAfterSkips == null || skippedDuration <= 0) ? "" : " (" + durationAfterSkips + ")";
}

function checkForPreloadedSegment() {
    if (loadedPreloadedSegment) return;

    loadedPreloadedSegment = true;
    const hashParams = getHashParams();

    let pushed = false;
    const segments = hashParams.segments;
    if (Array.isArray(segments)) {
        for (const segment of segments) {
            if (Array.isArray(segment.segment)) {
                if (!sponsorTimesSubmitting.some((s) => s.segment[0] === segment.segment[0] && s.segment[1] === s.segment[1])) {
                    sponsorTimesSubmitting.push({
                        segment: segment.segment,
                        UUID: GenericUtils.generateUserID() as SegmentUUID,
                        category: segment.category ? segment.category : Config.config.defaultCategory,
                        actionType: segment.actionType ? segment.actionType : ActionType.Skip,
                        source: SponsorSourceType.Local
                    });

                    pushed = true;
                }
            }
        }
    }

    if (pushed) {
        Config.config.unsubmittedSegments[sponsorVideoID] = sponsorTimesSubmitting;
        Config.forceSyncUpdate("unsubmittedSegments");
    }
}

// Register listener for URL change via Navigation API
const navigationApiAvailable = "navigation" in window;
if (navigationApiAvailable) {
    // TODO: Remove type cast once type declarations are updated
    (window as unknown as { navigation: EventTarget }).navigation.addEventListener("navigate", () => videoIDChange(getYouTubeVideoID(document)));
}

// Record availability of Navigation API
utils.wait(() => Config.local !== null).then(() => {
    if (Config.local.navigationApiAvailable !== navigationApiAvailable) {
        Config.local.navigationApiAvailable = navigationApiAvailable;
        Config.forceLocalUpdate("navigationApiAvailable");
    }
});<|MERGE_RESOLUTION|>--- conflicted
+++ resolved
@@ -225,13 +225,10 @@
             utils.addHiddenSegment(sponsorVideoID, request.UUID, request.type);
             updatePreviewBar();
             break;
-<<<<<<< HEAD
-=======
         case "closePopup":
             closeInfoMenu();
             break;
 
->>>>>>> a18f431e
     }
 }
 
@@ -486,13 +483,8 @@
         return;
     }
 
-<<<<<<< HEAD
+    logDebug(`Considering to start skipping: ${!video}, ${video?.paused}`);
     if (!video) return;
-=======
-    logDebug(`Considering to start skipping: ${!video}, ${video?.paused}`);
-
-    if (!video || video.paused) return;
->>>>>>> a18f431e
     if (currentTime === undefined || currentTime === null) {
         currentTime = getVirtualTime();
     }
@@ -540,14 +532,6 @@
         }
     }
 
-<<<<<<< HEAD
-=======
-    logDebug(`Next step in starting skipping: ${!shouldSkip(currentSkip)}, ${!sponsorTimesSubmitting?.some((segment) => segment.segment === currentSkip.segment)}`);
-
-    // Don't skip if this category should not be skipped
-    if (!shouldSkip(currentSkip) && !sponsorTimesSubmitting?.some((segment) => segment.segment === currentSkip.segment)) return;
-
->>>>>>> a18f431e
     const skippingFunction = (forceVideoTime?: number) => {
         let forcedSkipTime: number = null;
         let forcedIncludeIntersectingSegments = false;
