--- conflicted
+++ resolved
@@ -206,14 +206,12 @@
             }));
 
             return true;
-<<<<<<< HEAD
         case "unskip":
             unskipSponsorTime(sponsorTimes.find((segment) => segment.UUID === request.UUID));
             break;
         case "reskip":
             reskipSponsorTime(sponsorTimes.find((segment) => segment.UUID === request.UUID));
             break;
-=======
         case "submitVote":
             vote(request.type, request.UUID).then((response) => sendResponse(response));
             return true;
@@ -222,8 +220,6 @@
             utils.addHiddenSegment(sponsorVideoID, request.UUID, request.type);
             updatePreviewBar();
             break;
-
->>>>>>> d6a0029b
     }
 }
 
@@ -504,14 +500,7 @@
         }
     }
 
-<<<<<<< HEAD
-    const skippingFunction = () => {
-=======
-    // Don't skip if this category should not be skipped
-    if (!shouldSkip(currentSkip) && !sponsorTimesSubmitting?.some((segment) => segment.segment === currentSkip.segment)) return;
-
     const skippingFunction = (forceVideoTime?: number) => {
->>>>>>> d6a0029b
         let forcedSkipTime: number = null;
         let forcedIncludeIntersectingSegments = false;
         let forcedIncludeNonIntersectingSegments = true;
@@ -519,12 +508,8 @@
         if (incorrectVideoCheck(videoID, currentSkip)) return;
         forceVideoTime ||= video.currentTime;
 
-<<<<<<< HEAD
         if ((shouldSkip(currentSkip) || sponsorTimesSubmitting?.some((segment) => segment.segment === currentSkip.segment)) 
-                && video.currentTime >= skipTime[0] && video.currentTime < skipTime[1]) {
-=======
-        if (forceVideoTime >= skipTime[0] && forceVideoTime < skipTime[1]) {
->>>>>>> d6a0029b
+                && forceVideoTime >= skipTime[0] && forceVideoTime < skipTime[1]) {
             skipToTime({
                 v: video, 
                 skipTime, 
