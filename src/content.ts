--- conflicted
+++ resolved
@@ -763,15 +763,11 @@
         } else {
             logDebug(`Starting timeout to skip ${getVideo().currentTime} to skip at ${skipTime[0]}`);
 
-<<<<<<< HEAD
-            const offset = isFirefoxOrSafari() && !isSafari() ? 600 : 150;
+            const offset = isFirefox() ? 600 : 150;
             let advance: number = 0;
             if (Config.config.advanceSkipNotice && Config.config.skipNoticeDurationBefore > 0) {
                 advance = Config.config.skipNoticeDurationBefore * 1000;
             }
-=======
-            const offset = isFirefox() ? 600 : 150;
->>>>>>> 5fa79374
             // Schedule for right before to be more precise than normal timeout
             currentSkipSchedule = setTimeout(skippingFunction, Math.max(0, delayTime - offset - advance));
         }
