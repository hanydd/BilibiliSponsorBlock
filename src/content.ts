import SkipNoticeComponent from "./components/SkipNoticeComponent";
import Config from "./config";
import { Keybind, keybindEquals, keybindToString, StorageChangesObject } from "./config/config";
import { ContentContainer } from "./ContentContainerTypes";
import PreviewBar, { PreviewBarSegment } from "./js-components/previewBar";
import { SkipButtonControlBar } from "./js-components/skipButtonControlBar";
import { Message, MessageResponse, VoteResponse } from "./messageTypes";
import advanceSkipNotice from "./render/advanceSkipNotice";
import { CategoryPill } from "./render/CategoryPill";
import { ChapterVote } from "./render/ChapterVote";
import { DescriptionPortPill } from "./render/DescriptionPortPill";
import { DynamicListener, CommentListener } from "./render/DynamicAndCommentSponsorBlock";
import { setMessageNotice, showMessage } from "./render/MessageNotice";
import { PlayerButton } from "./render/PlayerButton";
import SkipNotice from "./render/SkipNotice";
import SubmissionNotice from "./render/SubmissionNotice";
import { FetchResponse } from "./requests/background-request-proxy";
import { getPortVideoByHash, postPortVideo, postPortVideoVote, updatePortedSegments } from "./requests/portVideo";
import { asyncRequestToServer } from "./requests/requests";
import { getSegmentsByVideoID } from "./requests/segments";
import { getVideoLabel } from "./requests/videoLabels";
import { checkPageForNewThumbnails, setupThumbnailListener } from "./thumbnail-utils/thumbnailManagement";
import {
    ActionType,
    BVID,
    Category,
    CategorySkipOption,
    ChannelIDInfo,
    ChannelIDStatus,
    NewVideoID,
    PageType,
    PortVideo,
    ScheduledTime,
    SegmentUUID,
    SkipToTimeParams,
    SponsorHideType,
    SponsorSourceType,
    SponsorTime,
    ToggleSkippable,
    VideoInfo,
    YTID,
} from "./types";
import Utils from "./utils";
import { isFirefox, isFirefoxOrSafari, isSafari, sleep, waitFor } from "./utils/";
import { AnimationUtils } from "./utils/animationUtils";
import { addCleanupListener, cleanPage } from "./utils/cleanup";
import { defaultPreviewTime } from "./utils/constants";
import { parseTargetTimeFromDanmaku } from "./utils/danmakusUtils";
import { findValidElement } from "./utils/dom";
import { durationEquals } from "./utils/duraionUtils";
import { importTimes } from "./utils/exporter";
import { getErrorMessage, getFormattedTime } from "./utils/formating";
import { GenericUtils } from "./utils/genericUtils";
import { getHash, getVideoIDHash, HashedValue } from "./utils/hash";
import { getCidMapFromWindow } from "./utils/injectedScriptMessageUtils";
import { logDebug } from "./utils/logger";
import { getControls, getHashParams, getProgressBar, isPlayingPlaylist } from "./utils/pageUtils";
import { getBilibiliVideoID } from "./utils/parseVideoID";
import { generateUserID } from "./utils/setup";
import { getStartTimeFromUrl } from "./utils/urlParser";
import {
    checkIfNewVideoID,
    checkVideoIDChange,
    detectPageType,
    getBvID,
    getChannelIDInfo,
    getCid,
    getPageType,
    getVideo,
    getVideoID,
    setupVideoModule,
    updateFrameRate,
    waitForVideo,
} from "./utils/video";
import { parseBvidAndCidFromVideoId } from "./utils/videoIdUtils";
import { openWarningDialog } from "./utils/warnings";

cleanPage();

detectPageType();

const utils = new Utils();

waitFor(() => Config.isReady(), 5000, 10).then(() => {
    setCategoryColorCSSVariables();

    if ([PageType.Dynamic, PageType.Channel].includes(detectPageType()) &&
        (Config.config.dynamicAndCommentSponsorBlocker &&
            Config.config.dynamicSponsorBlock)
    ) DynamicListener();

<<<<<<< HEAD
    if ([PageType.Video,PageType.List,PageType.Dynamic,PageType.Channel,PageType.Opus].includes(detectPageType()) &&
        (Config.config.dynamicAndCommentSponsorBlocker &&
        Config.config.commentSponsorBlock)
=======
    if ([PageType.Video, PageType.List, PageType.Dynamic, PageType.Channel, PageType.Opus].includes(detectPageType())
>>>>>>> ff67b618
    ) CommentListener();
});

if ((document.hidden && getPageType() == PageType.Video) || getPageType() == PageType.List) {
    document.addEventListener("visibilitychange", () => videoElementChange(true, getVideo()), { once: true });
    window.addEventListener("mouseover", () => videoElementChange(true, getVideo()), { once: true });
}

const skipBuffer = 0.003;
// If this close to the end, skip to the end
const endTimeSkipBuffer = 0.5;

//was sponsor data found when doing SponsorsLookup
let sponsorDataFound = false;
//the actual sponsorTimes if loaded and UUIDs associated with them
let sponsorTimes: SponsorTime[] = [];
// List of open skip notices
const skipNotices: SkipNotice[] = [];
let advanceSkipNotices: advanceSkipNotice | null = null;
let activeSkipKeybindElement: ToggleSkippable = null;
let shownSegmentFailedToFetchWarning = false;
let selectedSegment: SegmentUUID | null = null;
let previewedSegment = false;

let portVideo: PortVideo = null;

// JSON video info
let videoInfo: VideoInfo = null;
// Locked Categories in this tab, like: ["sponsor","intro","outro"]
let lockedCategories: Category[] = [];
// Used to calculate a more precise "virtual" video time
const lastKnownVideoTime: { videoTime: number; preciseTime: number; fromPause: boolean; approximateDelay: number } = {
    videoTime: null,
    preciseTime: null,
    fromPause: false,
    approximateDelay: null,
};
// It resumes with a slightly later time on chromium
let lastTimeFromWaitingEvent: number = null;

// Skips are scheduled to ensure precision.
// Skips are rescheduled every seeking event.
// Skips are canceled every seeking event
let currentSkipSchedule: NodeJS.Timeout = null;
let currentSkipInterval: NodeJS.Timeout = null;
let currentVirtualTimeInterval: NodeJS.Timeout = null;
let currentadvanceSkipSchedule: NodeJS.Timeout = null;

/** Has the sponsor been skipped */
let sponsorSkipped: boolean[] = [];

let videoMuted = false; // Has it been attempted to be muted

// TODO: More robust way to check for page loaded
let headerLoaded = false;
setupPageLoadingListener();

setupVideoModule({ videoIDChange, channelIDChange, resetValues, videoElementChange });

// 首页等待页面加载完毕后再检测封面，避免干扰hydration
if (getPageType() !== PageType.Main) {
    setupThumbnailListener();
}
waitFor(() => getPageLoaded()).then(setupThumbnailListener);

setMessageNotice(false, getPageLoaded);

const playerButton = new PlayerButton(
    startOrEndTimingNewSegment,
    cancelCreatingSegment,
    clearSponsorTimes,
    openSubmissionMenu,
    openInfoMenu
);

/**
 *  根据页面元素加载状态判断页面是否加载完成
 */
async function setupPageLoadingListener() {
    // header栏会加载组件，登录后触发5次mutation，未登录触发4次mutation
    const header = await waitFor(() => document.querySelector("#biliMainHeader, .bili-header"), 10000, 100);
    let mutationCounter = 0;
    const headerObserver = new MutationObserver(async () => {
        mutationCounter += 1;
        if (mutationCounter >= 4) {
            headerObserver.disconnect();
            // 再等待500ms，确保页面加载完成
            await sleep(500);
            headerLoaded = true;
        }
    });
    headerObserver.observe(header, { childList: true, subtree: true });
}

export function getPageLoaded() {
    return headerLoaded;
}

//the video id of the last preview bar update
let lastPreviewBarUpdate: BVID;

// Is the video currently being switched
let switchingVideos = null;

// Used by the play and playing listeners to make sure two aren't
// called at the same time
let lastCheckTime = 0;
let lastCheckVideoTime = -1;

//is this channel whitelised from getting sponsors skipped
let channelWhitelisted = false;

let previewBar: PreviewBar = null;
// Skip to highlight button
let skipButtonControlBar: SkipButtonControlBar = null;
// For full video sponsors/selfpromo
let categoryPill: CategoryPill = null;

let descriptionPill: DescriptionPortPill = null;

/** Contains buttons created by `createButton()`. */
let playerButtons: Record<string, { button: HTMLButtonElement; image: HTMLImageElement }> = {};

addHotkeyListener();

/** Segments created by the user which have not yet been submitted. */
let sponsorTimesSubmitting: SponsorTime[] = [];
let loadedPreloadedSegment = false;

//becomes true when isInfoFound is called
//this is used to close the popup on Bilibili when the other popup opens
let popupInitialised = false;

let submissionNotice: SubmissionNotice = null;

let lastResponseStatus: number;
let lookupWaiting = false;

// Contains all of the functions and variables needed by the skip notice
const skipNoticeContentContainer: ContentContainer = () => ({
    vote,
    dontShowNoticeAgain,
    unskipSponsorTime,
    sponsorTimes,
    sponsorTimesSubmitting,
    skipNotices,
    advanceSkipNotices,
    sponsorVideoID: getVideoID(),
    reskipSponsorTime,
    updatePreviewBar,
    sponsorSubmissionNotice: submissionNotice,
    resetSponsorSubmissionNotice,
    updateEditButtonsOnPlayer: updateSegmentSubmitting,
    previewTime,
    videoInfo,
    getRealCurrentTime: getRealCurrentTime,
    lockedCategories,
    channelIDInfo: getChannelIDInfo(),
});

// value determining when to count segment as skipped and send telemetry to server (percent based)
const manualSkipPercentCount = 0.5;

//get messages from the background script and the popup
chrome.runtime.onMessage.addListener(messageListener);

function messageListener(
    request: Message,
    sender: unknown,
    sendResponse: (response: MessageResponse) => void
): void | boolean {
    //messages from popup script
    switch (request.message) {
        case "update":
            checkVideoIDChange();
            break;
        case "sponsorStart":
            startOrEndTimingNewSegment();

            sendResponse({
                creatingSegment: isSegmentCreationInProgress(),
            });

            break;
        case "isInfoFound":
            //send the sponsor times along with if it's found
            sendResponse({
                found: sponsorDataFound,
                status: lastResponseStatus,
                sponsorTimes: sponsorTimes,
                portVideo: portVideo,
                time: getVideo()?.currentTime ?? 0,
            });

            if (
                !request.updating &&
                popupInitialised &&
                document.getElementById("sponsorBlockPopupContainer") != null
            ) {
                //the popup should be closed now that another is opening
                closeInfoMenu();
            }

            popupInitialised = true;
            break;
        case "getVideoID":
            sendResponse({
                videoID: getVideoID(),
            });

            break;
        case "getChannelID":
            sendResponse({
                channelID: getChannelIDInfo().id,
            });

            break;
        case "isChannelWhitelisted":
            sendResponse({
                value: channelWhitelisted,
            });

            break;
        case "whitelistChange":
            channelWhitelisted = request.value;
            sponsorsLookup();

            break;
        case "submitTimes":
            openSubmissionMenu();
            break;
        case "refreshSegments":
            // update video on refresh if videoID invalid
            if (!getVideoID()) {
                checkVideoIDChange();
            }

            // if popup rescieves no response, or the videoID is invalid,
            // it will assume the page is not a video page and stop the refresh animation
            sendResponse({ hasVideo: getVideoID() != null });
            // fetch segments
            sponsorsLookup(false, true);

            break;
        case "unskip":
            unskipSponsorTime(
                sponsorTimes.find((segment) => segment.UUID === request.UUID),
                null,
                true
            );
            break;
        case "reskip":
            reskipSponsorTime(
                sponsorTimes.find((segment) => segment.UUID === request.UUID),
                true
            );
            break;
        case "selectSegment":
            selectSegment(request.UUID);
            break;
        case "submitVote":
            vote(request.type, request.UUID).then((response) => sendResponse(response));
            return true;
        case "hideSegment":
            utils.getSponsorTimeFromUUID(sponsorTimes, request.UUID).hidden = request.type;
            utils.addHiddenSegment(getVideoID(), request.UUID, request.type);
            updatePreviewBar();

            if (
                skipButtonControlBar?.isEnabled() &&
                sponsorTimesSubmitting.every(
                    (s) => s.hidden !== SponsorHideType.Visible || s.actionType !== ActionType.Poi
                )
            ) {
                skipButtonControlBar.disable();
            }
            break;
        case "closePopup":
            closeInfoMenu();
            break;
        case "copyToClipboard":
            navigator.clipboard.writeText(request.text);
            break;
        case "importSegments": {
            const importedSegments = importTimes(request.data, getVideo().duration);
            let addedSegments = false;
            for (const segment of importedSegments) {
                if (
                    !sponsorTimesSubmitting.some(
                        (s) =>
                            Math.abs(s.segment[0] - segment.segment[0]) < 1 &&
                            Math.abs(s.segment[1] - segment.segment[1]) < 1
                    )
                ) {
                    sponsorTimesSubmitting.push(segment);
                    addedSegments = true;
                }
            }

            if (addedSegments) {
                Config.local.unsubmittedSegments[getVideoID()] = sponsorTimesSubmitting;
                Config.forceLocalUpdate("unsubmittedSegments");

                updateSegmentSubmitting();
                updateSponsorTimesSubmitting(false);
                openSubmissionMenu();
            }

            sendResponse({
                importedSegments,
            });
            break;
        }
        case "keydown":
            (document.body || document).dispatchEvent(
                new KeyboardEvent("keydown", {
                    key: request.key,
                    keyCode: request.keyCode,
                    code: request.code,
                    which: request.which,
                    shiftKey: request.shiftKey,
                    ctrlKey: request.ctrlKey,
                    altKey: request.altKey,
                    metaKey: request.metaKey,
                })
            );
            break;
        case "submitPortVideo":
            submitPortVideo(request.ytbID);
            break;
        case "votePortVideo":
            portVideoVote(request.UUID, request.vote);
            break;
        case "updatePortedSegments":
            updateSegments(request.UUID);
            break;
    }

    sendResponse({});
}

/**
 * Called when the config is updated
 */
function contentConfigUpdateListener(changes: StorageChangesObject) {
    for (const key in changes) {
        switch (key) {
            case "hideVideoPlayerControls":
            case "hideInfoButtonPlayerControls":
            case "hideDeleteButtonPlayerControls":
                updateVisibilityOfPlayerControlsButton();
                break;
            case "categorySelections":
                sponsorsLookup();
                break;
            case "barTypes":
                setCategoryColorCSSVariables();
                break;
            case "fullVideoSegments":
            case "fullVideoLabelsOnThumbnails":
                checkPageForNewThumbnails();
                break;
        }
    }
}

if (!Config.configSyncListeners.includes(contentConfigUpdateListener)) {
    Config.configSyncListeners.push(contentConfigUpdateListener);
}

function resetValues() {
    lastCheckTime = 0;
    lastCheckVideoTime = -1;
    previewedSegment = false;

    sponsorTimes = [];
    sponsorSkipped = [];
    lastResponseStatus = 0;
    shownSegmentFailedToFetchWarning = false;

    videoInfo = null;
    channelWhitelisted = false;
    lockedCategories = [];

    //empty the preview bar
    if (previewBar !== null) {
        previewBar.clear();
    }

    // resetDurationAfterSkip
    removeDurationAfterSkip();

    //reset sponsor data found check
    sponsorDataFound = false;

    if (switchingVideos === null) {
        // When first loading a video, it is not switching videos
        switchingVideos = false;
    } else {
        switchingVideos = true;
        logDebug("Setting switching videos to true (reset data)");
    }

    skipButtonControlBar?.disable();
    categoryPill?.resetSegment();

    for (let i = 0; i < skipNotices.length; i++) {
        skipNotices.pop()?.close();
    }

    if (advanceSkipNotices) {
        advanceSkipNotices.close();
        advanceSkipNotices = null;
    }
}

async function videoIDChange(): Promise<void> {
    //setup the preview bar
    if (previewBar === null) {
        waitFor(getControls).then(createPreviewBar);
    }

    // Notify the popup about the video change
    chrome.runtime.sendMessage({
        message: "videoChanged",
        videoID: getVideoID(),
        whitelisted: channelWhitelisted,
    });

    sponsorsLookup();
    checkPageForNewThumbnails();

    // Clear unsubmitted segments from the previous video
    sponsorTimesSubmitting = [];
    updateSponsorTimesSubmitting();

    // TODO use mutation observer to get the reloading of the video element
    // wait for the video player to load and ready
    await waitFor(() => document.querySelector(".bpx-player-loading-panel.bpx-state-loading"), 5000, 5);
    await waitFor(getProgressBar, 24 * 60 * 60, 500);

    // Make sure all player buttons are properly added
    updateVisibilityOfPlayerControlsButton();
    checkPreviewbarState();
    setupDescriptionPill();
}

/**
 * Creates a preview bar on the video
 */
function createPreviewBar(): void {
    if (previewBar !== null) return;

    const progressElementOptions = [
        {
            // For Desktop Bilibili
            selector: ".bpx-player-progress",
            shadowSelector: ".bpx-player-shadow-progress-area",
            isVisibleCheck: true,
        },
    ];

    for (const option of progressElementOptions) {
        const allElements = document.querySelectorAll(option.selector) as NodeListOf<HTMLElement>;
        const parent = option.isVisibleCheck ? findValidElement(allElements) : allElements[0];
        const allshadowSelectorElements = document.querySelectorAll(option.shadowSelector) as NodeListOf<HTMLElement>;
        const shadowParent = allshadowSelectorElements[0];

        if (parent) {
            const chapterVote = new ChapterVote(voteAsync);
            previewBar = new PreviewBar(parent, shadowParent, chapterVote);
            updatePreviewBar();
            break;
        }
    }
}

/**
 * Triggered every time the video duration changes.
 * This happens when the resolution changes or at random time to clear memory.
 */
function durationChangeListener(): void {
    updatePreviewBar();
}

/**
 * Triggered once the video is ready.
 * This is mainly to attach to embedded players who don't have a video element visible.
 */
function videoOnReadyListener(): void {
    createPreviewBar();
    updatePreviewBar();
    updateVisibilityOfPlayerControlsButton();
}

function cancelSponsorSchedule(): void {
    logDebug("Pausing skipping");

    if (currentSkipSchedule !== null) {
        clearTimeout(currentSkipSchedule);
        currentSkipSchedule = null;
    }

    if (currentSkipInterval !== null) {
        clearInterval(currentSkipInterval);
        currentSkipInterval = null;
    }

    if (currentadvanceSkipSchedule !== null) {
        clearInterval(currentadvanceSkipSchedule);
        currentadvanceSkipSchedule = null;
    }
}

/**
 * @param currentTime Optional if you don't want to use the actual current time
 */
async function startSponsorSchedule(
    includeIntersectingSegments = false,
    currentTime?: number,
    includeNonIntersectingSegments = true
): Promise<void> {
    cancelSponsorSchedule();

    // Give up if video changed, and trigger a videoID change if so
    if (await checkIfNewVideoID()) {
        return;
    }

    const video = getVideo();
    logDebug(`Considering to start skipping: ${!video}, ${video?.paused}`);
    if (!video) return;
    if (currentTime === undefined || currentTime === null) {
        currentTime = getVirtualTime();
    }
    clearWaitingTime();

    updateActiveSegment(currentTime);

    if (video.paused || (video.currentTime >= video.duration - 0.01 && video.duration > 1)) return;
    const skipInfo = getNextSkipIndex(currentTime, includeIntersectingSegments, includeNonIntersectingSegments);

    const currentSkip = skipInfo.array[skipInfo.index];
    const skipTime: number[] = [currentSkip?.scheduledTime, skipInfo.array[skipInfo.endIndex]?.segment[1]];
    const timeUntilSponsor = skipTime?.[0] - currentTime;
    const videoID = getVideoID();

    if (
        videoMuted &&
        !inMuteSegment(
            currentTime,
            skipInfo.index !== -1 && timeUntilSponsor < skipBuffer && shouldAutoSkip(currentSkip)
        )
    ) {
        video.muted = false;
        videoMuted = false;

        for (const notice of skipNotices) {
            // So that the notice can hide buttons
            notice.unmutedListener(currentTime);
        }
    }

    logDebug(`Ready to start skipping: ${skipInfo.index} at ${currentTime}`);
    if (skipInfo.index === -1) return;

    if (
        Config.config.disableSkipping ||
        channelWhitelisted ||
        (getChannelIDInfo().status === ChannelIDStatus.Fetching && Config.config.forceChannelCheck)
    ) {
        return;
    }

    if (await incorrectVideoCheck()) return;

    // Find all indexes in between the start and end
    let skippingSegments = [skipInfo.array[skipInfo.index]];
    if (skipInfo.index !== skipInfo.endIndex) {
        skippingSegments = [];

        for (const segment of skipInfo.array) {
            if (
                shouldAutoSkip(segment) &&
                segment.segment[0] >= skipTime[0] &&
                segment.segment[1] <= skipTime[1] &&
                segment.segment[0] === segment.scheduledTime
            ) {
                // Don't include artifical scheduled segments (end times for mutes)
                skippingSegments.push(segment);
            }
        }
    }

    logDebug(
        `Next step in starting skipping: ${!shouldSkip(currentSkip)}, ${!sponsorTimesSubmitting?.some(
            (segment) => segment.segment === currentSkip.segment
        )}`
    );

    const skippingFunction = async (forceVideoTime?: number) => {
        let forcedSkipTime: number = null;
        let forcedIncludeIntersectingSegments = false;
        let forcedIncludeNonIntersectingSegments = true;

        if (await incorrectVideoCheck(videoID, currentSkip)) return;
        forceVideoTime ||= Math.max(getVideo().currentTime, getVirtualTime());

        if (
            shouldSkip(currentSkip) ||
            sponsorTimesSubmitting?.some((segment) => segment.segment === currentSkip.segment)
        ) {
            if (forceVideoTime >= skipTime[0] - skipBuffer && forceVideoTime < skipTime[1]) {
                skipToTime({
                    v: getVideo(),
                    skipTime,
                    skippingSegments,
                    openNotice: skipInfo.openNotice,
                });

                // These are segments that start at the exact same time but need seperate notices
                for (const extra of skipInfo.extraIndexes) {
                    const extraSkip = skipInfo.array[extra];
                    if (shouldSkip(extraSkip)) {
                        skipToTime({
                            v: getVideo(),
                            skipTime: [extraSkip.scheduledTime, extraSkip.segment[1]],
                            skippingSegments: [extraSkip],
                            openNotice: skipInfo.openNotice,
                        });
                    }
                }

                if (
                    utils.getCategorySelection(currentSkip.category)?.option === CategorySkipOption.ManualSkip ||
                    currentSkip.actionType === ActionType.Mute
                ) {
                    forcedSkipTime = skipTime[0] + 0.001;
                } else {
                    forcedSkipTime = skipTime[1];
                    forcedIncludeNonIntersectingSegments = false;

                    // Only if not at the end of the video
                    if (Math.abs(skipTime[1] - getVideo().duration) > endTimeSkipBuffer) {
                        forcedIncludeIntersectingSegments = true;
                    }
                }
            } else {
                forcedSkipTime = forceVideoTime + 0.001;
            }
        } else {
            forcedSkipTime = forceVideoTime + 0.001;
        }

        // Don't pretend to be earlier than we are, could result in loops
        if (forcedSkipTime !== null && forceVideoTime > forcedSkipTime) {
            forcedSkipTime = forceVideoTime;
        }

        startSponsorSchedule(forcedIncludeIntersectingSegments, forcedSkipTime, forcedIncludeNonIntersectingSegments);
    };

    if (timeUntilSponsor < skipBuffer) {
        await skippingFunction(currentTime);
    } else {
        let delayTime = (timeUntilSponsor * 1000) / getVideo().playbackRate;
        if (delayTime < (isFirefox() ? 750 : 300) && shouldAutoSkip(skippingSegments[0])) {
            let forceStartIntervalTime: number | null = null;
            if (isFirefox() && delayTime > 300) {
                forceStartIntervalTime = await waitForNextTimeChange();
            }

            // Use interval instead of timeout near the end to combat imprecise video time
            const startIntervalTime = forceStartIntervalTime || performance.now();
            const startVideoTime = Math.max(currentTime, getVideo().currentTime);
            delayTime = (skipTime?.[0] - startVideoTime) * 1000 * (1 / getVideo().playbackRate);

            let startWaitingForReportedTimeToChange = true;
            const reportedVideoTimeAtStart = getVideo().currentTime;
            logDebug(`Starting setInterval skipping ${getVideo().currentTime} to skip at ${skipTime[0]}`);

            if (currentSkipInterval !== null) clearInterval(currentSkipInterval);
            currentSkipInterval = setInterval(() => {
                // Estimate delay, but only take the current time right after a change
                // Current time remains the same for many "frames" on Firefox
                if (
                    isFirefoxOrSafari() &&
                    !lastKnownVideoTime.fromPause &&
                    startWaitingForReportedTimeToChange &&
                    reportedVideoTimeAtStart !== getVideo().currentTime
                ) {
                    startWaitingForReportedTimeToChange = false;
                    const delay = getVirtualTime() - getVideo().currentTime;
                    if (delay > 0) lastKnownVideoTime.approximateDelay = delay;
                }

                const intervalDuration = performance.now() - startIntervalTime;
                if (intervalDuration + skipBuffer * 1000 >= delayTime || getVideo().currentTime >= skipTime[0]) {
                    clearInterval(currentSkipInterval);
                    if (!isFirefoxOrSafari() && !getVideo().muted && !inMuteSegment(getVideo().currentTime, true)) {
                        // Workaround for more accurate skipping on Chromium
                        getVideo().muted = true;
                        getVideo().muted = false;
                    }

                    skippingFunction(
                        Math.max(
                            getVideo().currentTime,
                            startVideoTime + (getVideo().playbackRate * Math.max(delayTime, intervalDuration)) / 1000
                        )
                    );
                }
            }, 0);
        } else {
            logDebug(`Starting timeout to skip ${getVideo().currentTime} to skip at ${skipTime[0]}`);

            const offset = isFirefoxOrSafari() && !isSafari() ? 600 : 150;
            // Schedule for right before to be more precise than normal timeout
            const offsetDelayTime = Math.max(0, delayTime - offset);
            currentSkipSchedule = setTimeout(skippingFunction, offsetDelayTime);

            if (
                Config.config.advanceSkipNotice &&
                Config.config.skipNoticeDurationBefore > 0 &&
                getVideo().currentTime < skippingSegments[0].segment[0] &&
                !sponsorTimesSubmitting?.some((segment) => segment.segment === currentSkip.segment) &&
                [ActionType.Skip, ActionType.Mute].includes(skippingSegments[0].actionType) &&
                shouldAutoSkip(skippingSegments[0]) &&
                !getVideo()?.paused
            ) {
                const maxPopupTime = Config.config.skipNoticeDurationBefore * 1000;
                const timeUntilPopup = Math.max(0, offsetDelayTime - maxPopupTime);
                const autoSkip = shouldAutoSkip(skippingSegments[0]);

                if (currentadvanceSkipSchedule) clearTimeout(currentadvanceSkipSchedule);
                currentadvanceSkipSchedule = setTimeout(() => {
                    createAdvanceSkipNotice([skippingSegments[0]], skipTime[0], autoSkip, false);
                    sessionStorage.setItem("SKIPPING", "true");
                }, timeUntilPopup);
            }
        }
    }
}

function checkDanmaku(text: string, offset: number) {
    const targetTime = parseTargetTimeFromDanmaku(text, getVirtualTime());
    if (targetTime === null) return;

    // [DEBUG]
    // console.debug("检测到空降弹幕: ", text, "请求跳转到: ", targetTime);

    const startTime = getVirtualTime() + offset;

    // ignore if the time is in the past
    if (targetTime < startTime + 5) return;
    if (targetTime > getVideo().duration) return;

    if (Config.config.checkTimeDanmakuSkip && isSegmentMarkedNearCurrentTime(startTime)) return;

    const skippingSegments: SponsorTime[] = [
        {
            cid: getCid(),
            actionType: ActionType.Skip,
            segment: [startTime, targetTime],
            source: SponsorSourceType.Danmaku,
            UUID: generateUserID() as SegmentUUID,
            category: "sponsor" as Category,
        },
    ];

    setTimeout(() => {
        skipToTime({
            v: getVideo(),
            skipTime: [startTime, targetTime],
            skippingSegments,
            openNotice: true,
            forceAutoSkip: Config.config.enableAutoSkipDanmakuSkip,
            unskipTime: startTime,
        });
        if (Config.config.enableMenuDanmakuSkip) {
            setTimeout(() => {
                if (!sponsorTimesSubmitting?.some((s) => s.segment[1] === skippingSegments[0].segment[1])) {
                    sponsorTimesSubmitting.push(skippingSegments[0]);
                }
                openSubmissionMenu();
            }, Config.config.skipNoticeDuration * 1000 + 500);
        }
    }, offset * 1000 - 100);
}

let danmakuObserver: MutationObserver = null;
const processedDanmaku = new Set<string>();

function danmakuForSkip() {
    if (!Config.config.enableDanmakuSkip || Config.config.disableSkipping) return;
    if (danmakuObserver) return;

    const targetNode = document.querySelector(".bpx-player-row-dm-wrap"); // 选择父节点
    const config = { attributes: true, subtree: true }; // 观察属性变化
    const callback = (mutationsList: MutationRecord[]) => {
        if (!Config.config.enableDanmakuSkip || Config.config.disableSkipping) return;
        if (targetNode.classList.contains("bili-danmaku-x-paused")) return;
        for (const mutation of mutationsList) {
            const target = mutation.target as HTMLElement;
            if (mutation.type === "attributes" && target.classList.contains("bili-danmaku-x-dm")) {
                const content = mutation.target.textContent;
                if (target.classList.contains("bili-danmaku-x-show")) {
                    if (!content || processedDanmaku.has(content)) {
                        continue;
                    }
                    processedDanmaku.add(content);
                    const offset = target.classList.contains("bili-danmaku-x-center") ? 0.3 : 1;
                    checkDanmaku(content, offset);
                } else {
                    if (!content || processedDanmaku.has(content)) {
                        processedDanmaku.delete(content);
                    }
                }
            }
        }
    };
    danmakuObserver = new MutationObserver(callback);
    danmakuObserver.observe(targetNode, config);
    addCleanupListener(() => {
        if (danmakuObserver) {
            danmakuObserver.disconnect();
            danmakuObserver = null;
            processedDanmaku.clear();
            return;
        }
    });
}

/**
 * Used on Firefox only, waits for the next animation frame until
 * the video time has changed
 */
function waitForNextTimeChange(): Promise<DOMHighResTimeStamp | null> {
    return new Promise((resolve) => {
        getVideo().addEventListener("timeupdate", () => resolve(performance.now()), { once: true });
    });
}

function getVirtualTime(): number {
    const virtualTime =
        lastTimeFromWaitingEvent ??
        (lastKnownVideoTime.videoTime !== null
            ? ((performance.now() - lastKnownVideoTime.preciseTime) * getVideo().playbackRate) / 1000 +
            lastKnownVideoTime.videoTime
            : null);

    if (
        Config.config.useVirtualTime &&
        !isSafari() &&
        virtualTime &&
        Math.abs(virtualTime - getVideo().currentTime) < 0.2 &&
        getVideo().currentTime !== 0
    ) {
        return Math.max(virtualTime, getVideo().currentTime);
    } else {
        return getVideo().currentTime;
    }
}

function inMuteSegment(currentTime: number, includeOverlap: boolean): boolean {
    const checkFunction = (segment) =>
        segment.actionType === ActionType.Mute &&
        segment.hidden === SponsorHideType.Visible &&
        segment.segment[0] <= currentTime &&
        (segment.segment[1] > currentTime || (includeOverlap && segment.segment[1] + 0.02 > currentTime));
    return sponsorTimes?.some(checkFunction) || sponsorTimesSubmitting.some(checkFunction);
}

function isSegmentMarkedNearCurrentTime(currentTime: number, range: number = 5): boolean {
    const lowerBound = currentTime - range;
    const upperBound = currentTime + range;

    return sponsorTimes?.some((sponsorTime) => {
        const {
            segment: [startTime, endTime],
        } = sponsorTime;
        return startTime <= upperBound && endTime >= lowerBound;
    });
}

/**
 * This makes sure the videoID is still correct and if the sponsorTime is included
 */
async function incorrectVideoCheck(videoID?: string, sponsorTime?: SponsorTime): Promise<boolean> {
    const currentVideoID = await getBilibiliVideoID();
    const recordedVideoID = videoID || getVideoID();
    if (
        currentVideoID !== recordedVideoID ||
        (sponsorTime &&
            (!sponsorTimes ||
                !sponsorTimes?.some(
                    (time) => time.segment[0] === sponsorTime.segment[0] && time.segment[1] === sponsorTime.segment[1]
                )) &&
            !sponsorTimesSubmitting.some(
                (time) => time.segment[0] === sponsorTime.segment[0] && time.segment[1] === sponsorTime.segment[1]
            ))
    ) {
        // Something has really gone wrong
        console.error("[SponsorBlock] The videoID recorded when trying to skip is different than what it should be.");
        console.error("[SponsorBlock] VideoID recorded: " + recordedVideoID + ". Actual VideoID: " + currentVideoID);
        console.error(
            "[SponsorBlock] SponsorTime",
            sponsorTime,
            "sponsorTimes",
            sponsorTimes,
            "sponsorTimesSubmitting",
            sponsorTimesSubmitting
        );

        // Video ID change occured
        checkVideoIDChange();

        return true;
    } else {
        return false;
    }
}

let playbackRateCheckInterval: NodeJS.Timeout | null = null;
let lastPlaybackSpeed = 1;
let setupVideoListenersFirstTime = true;
function setupVideoListeners(video: HTMLVideoElement) {
    if (!video) return; // Maybe video became invisible

    //wait until it is loaded
    video.addEventListener("loadstart", videoOnReadyListener);
    video.addEventListener("durationchange", durationChangeListener);

    if (setupVideoListenersFirstTime) {
        addCleanupListener(() => {
            video.removeEventListener("loadstart", videoOnReadyListener);
            video.removeEventListener("durationchange", durationChangeListener);
        });
    }

    if (!Config.config.disableSkipping) {
        danmakuForSkip();

        switchingVideos = false;

        let startedWaiting = false;
        let lastPausedAtZero = true;

        const rateChangeListener = () => {
            updateVirtualTime();
            clearWaitingTime();

            startSponsorSchedule();
        };
        video.addEventListener("ratechange", rateChangeListener);
        // Used by videospeed extension (https://github.com/igrigorik/videospeed/pull/740)
        video.addEventListener("videoSpeed_ratechange", rateChangeListener);

        const playListener = () => {
            // If it is not the first event, then the only way to get to 0 is if there is a seek event
            // This check makes sure that changing the video resolution doesn't cause the extension to think it
            // gone back to the begining
            if (video.readyState <= HTMLMediaElement.HAVE_CURRENT_DATA && video.currentTime === 0) return;

            updateVirtualTime();

            if (switchingVideos || lastPausedAtZero) {
                switchingVideos = false;
                logDebug("Setting switching videos to false");

                // If already segments loaded before video, retry to skip starting segments
                if (sponsorTimes) startSkipScheduleCheckingForStartSponsors();
            }

            lastPausedAtZero = false;

            // Make sure it doesn't get double called with the playing event
            if (
                Math.abs(lastCheckVideoTime - video.currentTime) > 0.3 ||
                (lastCheckVideoTime !== video.currentTime && Date.now() - lastCheckTime > 2000)
            ) {
                lastCheckTime = Date.now();
                lastCheckVideoTime = video.currentTime;

                startSponsorSchedule();
            }
        };
        video.addEventListener("play", playListener);

        const playingListener = () => {
            updateVirtualTime();
            lastPausedAtZero = false;

            if (startedWaiting) {
                startedWaiting = false;
                logDebug(
                    `[SB] Playing event after buffering: ${Math.abs(lastCheckVideoTime - video.currentTime) > 0.3 ||
                    (lastCheckVideoTime !== video.currentTime && Date.now() - lastCheckTime > 2000)
                    }`
                );
            }

            if (switchingVideos) {
                switchingVideos = false;
                logDebug("Setting switching videos to false");

                // If already segments loaded before video, retry to skip starting segments
                if (sponsorTimes) startSkipScheduleCheckingForStartSponsors();
            }

            // Make sure it doesn't get double called with the play event
            if (
                Math.abs(lastCheckVideoTime - video.currentTime) > 0.3 ||
                (lastCheckVideoTime !== video.currentTime && Date.now() - lastCheckTime > 2000)
            ) {
                lastCheckTime = Date.now();
                lastCheckVideoTime = video.currentTime;

                startSponsorSchedule();
            }

            if (playbackRateCheckInterval) clearInterval(playbackRateCheckInterval);
            lastPlaybackSpeed = video.playbackRate;

            // Video speed controller compatibility
            // That extension makes rate change events not propagate
            if (document.body.classList.contains("vsc-initialized")) {
                playbackRateCheckInterval = setInterval(() => {
                    if ((!getVideoID() || video.paused) && playbackRateCheckInterval) {
                        // Video is gone, stop checking
                        clearInterval(playbackRateCheckInterval);
                        return;
                    }

                    if (video.playbackRate !== lastPlaybackSpeed) {
                        lastPlaybackSpeed = video.playbackRate;

                        rateChangeListener();
                    }
                }, 2000);
            }
        };
        video.addEventListener("playing", playingListener);

        const seekingListener = () => {
            lastKnownVideoTime.fromPause = false;

            if (!video.paused) {
                // Reset lastCheckVideoTime
                lastCheckTime = Date.now();
                lastCheckVideoTime = video.currentTime;

                updateVirtualTime();
                clearWaitingTime();

                // Sometimes looped videos loop back to almost zero, but not quite
                if (video.loop && video.currentTime < 0.2) {
                    startSponsorSchedule(false, 0);
                } else {
                    startSponsorSchedule();
                }
            } else {
                updateActiveSegment(video.currentTime);

                if (video.currentTime === 0) {
                    lastPausedAtZero = true;
                }
            }
        };
        video.addEventListener("seeking", seekingListener);

        const stoppedPlayback = () => {
            // Reset lastCheckVideoTime
            lastCheckVideoTime = -1;
            lastCheckTime = 0;

            if (playbackRateCheckInterval) clearInterval(playbackRateCheckInterval);

            lastKnownVideoTime.videoTime = null;
            lastKnownVideoTime.preciseTime = null;
            updateWaitingTime();

            cancelSponsorSchedule();
        };
        const pauseListener = () => {
            lastKnownVideoTime.fromPause = true;

            stoppedPlayback();
        };
        video.addEventListener("pause", pauseListener);
        const waitingListener = () => {
            logDebug("[SB] Not skipping due to buffering");
            startedWaiting = true;

            stoppedPlayback();
        };
        video.addEventListener("waiting", waitingListener);

        startSponsorSchedule();

        if (setupVideoListenersFirstTime) {
            addCleanupListener(() => {
                video.removeEventListener("play", playListener);
                video.removeEventListener("playing", playingListener);
                video.removeEventListener("seeking", seekingListener);
                video.removeEventListener("ratechange", rateChangeListener);
                video.removeEventListener("videoSpeed_ratechange", rateChangeListener);
                video.removeEventListener("pause", pauseListener);
                video.removeEventListener("waiting", waitingListener);

                if (playbackRateCheckInterval) clearInterval(playbackRateCheckInterval);
            });
        }
    }

    setupVideoListenersFirstTime = false;
}

function updateVirtualTime() {
    if (currentVirtualTimeInterval) clearInterval(currentVirtualTimeInterval);

    lastKnownVideoTime.videoTime = getVideo().currentTime;
    lastKnownVideoTime.preciseTime = performance.now();

    // If on Firefox, wait for the second time change (time remains fixed for many "frames" for privacy reasons)
    if (isFirefoxOrSafari()) {
        let count = 0;
        let rawCount = 0;
        let lastTime = lastKnownVideoTime.videoTime;
        let lastPerformanceTime = performance.now();

        currentVirtualTimeInterval = setInterval(() => {
            const frameTime = performance.now() - lastPerformanceTime;
            if (lastTime !== getVideo().currentTime) {
                rawCount++;

                // If there is lag, give it another shot at finding a good change time
                if (frameTime < 20 || rawCount > 30) {
                    count++;
                }
                lastTime = getVideo().currentTime;
            }

            if (count > 1) {
                const delay =
                    lastKnownVideoTime.fromPause && lastKnownVideoTime.approximateDelay
                        ? lastKnownVideoTime.approximateDelay
                        : 0;

                lastKnownVideoTime.videoTime = getVideo().currentTime + delay;
                lastKnownVideoTime.preciseTime = performance.now();

                clearInterval(currentVirtualTimeInterval);
                currentVirtualTimeInterval = null;
            }

            lastPerformanceTime = performance.now();
        }, 1);
    }
}

function updateWaitingTime(): void {
    lastTimeFromWaitingEvent = getVideo().currentTime;
}

function clearWaitingTime(): void {
    lastTimeFromWaitingEvent = null;
}

function setupSkipButtonControlBar() {
    if (!skipButtonControlBar) {
        skipButtonControlBar = new SkipButtonControlBar({
            skip: (segment) =>
                skipToTime({
                    v: getVideo(),
                    skipTime: segment.segment,
                    skippingSegments: [segment],
                    openNotice: true,
                    forceAutoSkip: true,
                }),
            selectSegment,
        });
    }

    skipButtonControlBar.attachToPage();
}

function setupCategoryPill() {
    if (!categoryPill) {
        categoryPill = new CategoryPill();
    }

    categoryPill.attachToPage(voteAsync);
}

function setupDescriptionPill() {
    if (!descriptionPill) {
        descriptionPill = new DescriptionPortPill(
            getPortVideo,
            submitPortVideo,
            portVideoVote,
            updateSegments,
            sponsorsLookup
        );
    }
    descriptionPill.setupDescription(getVideoID());
}

async function updatePortVideoElements(newPortVideo: PortVideo) {
    portVideo = newPortVideo;
    // notify description pill
    waitFor(() => descriptionPill).then(() => descriptionPill.setPortVideoData(newPortVideo));

    // notify popup of port video changes
    chrome.runtime.sendMessage({
        message: "infoUpdated",
        found: sponsorDataFound,
        status: lastResponseStatus,
        sponsorTimes: sponsorTimes,
        portVideo: newPortVideo,
        time: getVideo()?.currentTime ?? 0,
    });
}

async function getPortVideo(videoId: NewVideoID, bypassCache = false) {
    const newPortVideo = await getPortVideoByHash(videoId, { bypassCache });
    if (newPortVideo?.UUID === portVideo?.UUID) return;
    portVideo = newPortVideo;

    updatePortVideoElements(portVideo);
}

async function submitPortVideo(ytbID: YTID): Promise<PortVideo> {
    const newPortVideo = await postPortVideo(getVideoID(), ytbID, getVideo()?.duration);
    portVideo = newPortVideo;
    updatePortVideoElements(portVideo);
    sponsorsLookup(true, true, true);
    return newPortVideo;
}

async function portVideoVote(UUID: string, voteType: number) {
    await postPortVideoVote(UUID, getVideoID(), voteType);
    await getPortVideo(getVideoID(), true);
}

async function updateSegments(UUID: string): Promise<FetchResponse> {
    const response = await updatePortedSegments(getVideoID(), UUID);
    if (response.ok) {
        sponsorsLookup(true, true, true);
    }
    return response;
}

async function sponsorsLookup(keepOldSubmissions = true, ignoreServerCache = false, forceUpdatePreviewBar = false) {
    const videoID = getVideoID();
    const { bvId, cid } = parseBvidAndCidFromVideoId(videoID);
    if (!videoID) {
        console.error("[SponsorBlock] Attempted to fetch segments with a null/undefined videoID.");
        return;
    }
    if (lookupWaiting) return;

    if (!getVideo()) {
        //there is still no video here
        await waitForVideo();

        lookupWaiting = true;
        setTimeout(() => {
            lookupWaiting = false;
            sponsorsLookup(keepOldSubmissions, ignoreServerCache, forceUpdatePreviewBar);
        }, 100);
        return;
    }

    const extraRequestData: Record<string, unknown> = {};
    const hashParams = getHashParams();
    if (hashParams.requiredSegment) extraRequestData.requiredSegment = hashParams.requiredSegment;

    const hashPrefix = (await getVideoIDHash(videoID)).slice(0, 4) as BVID & HashedValue;
    const segmentResponse = await getSegmentsByVideoID(videoID, extraRequestData, ignoreServerCache);

    // Make sure an old pending request doesn't get used.
    if (videoID !== getVideoID()) return;

    // store last response status
    lastResponseStatus = segmentResponse?.status;

    if (segmentResponse.status === 200) {
        // filter and refresh cid
        let receivedSegments: SponsorTime[] = segmentResponse.segments?.filter(segment => segment.cid === cid);

        const uniqueCids = new Set(segmentResponse?.segments?.filter((segment) => durationEquals(segment.videoDuration, getVideo()?.duration, 5)).map(s => s.cid));
        console.log("unique cids from segments", uniqueCids)
        if (uniqueCids.size > 1) {
            const cidMap = await getCidMapFromWindow(bvId);
            console.log("[BSB] Multiple CIDs found, using the one from the window object", cidMap);
            if (cidMap.size == 1) {
                receivedSegments = segmentResponse.segments?.filter(segment => uniqueCids.has(segment.cid));
                // TOOO: inform server about cid change
            }
        }

        if (receivedSegments && receivedSegments.length) {
            sponsorDataFound = true;

            // Check if any old submissions should be kept
            if (sponsorTimes !== null && keepOldSubmissions) {
                for (let i = 0; i < sponsorTimes.length; i++) {
                    if (sponsorTimes[i].source === SponsorSourceType.Local) {
                        // This is a user submission, keep it
                        receivedSegments.push(sponsorTimes[i]);
                    }
                }
            }

            const oldSegments = sponsorTimes || [];
            sponsorTimes = receivedSegments;

            // Hide all submissions smaller than the minimum duration
            if (Config.config.minDuration !== 0) {
                for (const segment of sponsorTimes) {
                    const duration = segment.segment[1] - segment.segment[0];
                    if (duration > 0 && duration < Config.config.minDuration) {
                        segment.hidden = SponsorHideType.MinimumDuration;
                    }
                }
            }

            if (keepOldSubmissions) {
                for (const segment of oldSegments) {
                    const otherSegment = sponsorTimes.find((other) => segment.UUID === other.UUID);
                    if (otherSegment) {
                        // If they downvoted it, or changed the category, keep it
                        otherSegment.hidden = segment.hidden;
                        otherSegment.category = segment.category;
                    }
                }
            }

            // See if some segments should be hidden
            const downvotedData = Config.local.downvotedSegments[hashPrefix];
            if (downvotedData) {
                for (const segment of sponsorTimes) {
                    const hashedUUID = await getHash(segment.UUID, 1);
                    const segmentDownvoteData = downvotedData.segments.find((downvote) => downvote.uuid === hashedUUID);
                    if (segmentDownvoteData) {
                        segment.hidden = segmentDownvoteData.hidden;
                    }
                }
            }

            startSkipScheduleCheckingForStartSponsors();

            //update the preview bar
            //leave the type blank for now until categories are added
            if (
                forceUpdatePreviewBar ||
                lastPreviewBarUpdate == getVideoID() ||
                (lastPreviewBarUpdate == null && !isNaN(getVideo().duration))
            ) {
                //set it now
                //otherwise the listener can handle it
                updatePreviewBar();
            }
        }
    }

    // notify popup of segment changes
    chrome.runtime.sendMessage({
        message: "infoUpdated",
        found: sponsorDataFound,
        status: lastResponseStatus,
        sponsorTimes: sponsorTimes,
        portVideo: portVideo,
        time: getVideo()?.currentTime ?? 0,
    });

    if (Config.config.isVip) {
        lockedCategoriesLookup();
    }
}

async function lockedCategoriesLookup(): Promise<void> {
    const hashPrefix = (await getHash(getVideoID(), 1)).slice(0, 4);
    const response = await asyncRequestToServer("GET", "/api/lockCategories/" + hashPrefix);

    if (response.ok) {
        try {
            const categoriesResponse = JSON.parse(response.responseText).filter(
                (lockInfo) => lockInfo.videoID === getVideoID()
            )[0]?.categories;
            if (Array.isArray(categoriesResponse)) {
                lockedCategories = categoriesResponse;
            }
        } catch (e) { } //eslint-disable-line no-empty
    }
}


/**
 * Only should be used when it is okay to skip a sponsor when in the middle of it
 *
 * Ex. When segments are first loaded
 */
function startSkipScheduleCheckingForStartSponsors() {
    // switchingVideos is ignored in Safari due to event fire order. See #1142
    if ((!switchingVideos || isSafari()) && sponsorTimes) {
        // See if there are any starting sponsors
        let startingSegmentTime = getStartTimeFromUrl(document.URL) || -1;
        let found = false;
        for (const time of sponsorTimes) {
            if (
                time.segment[0] <= getVideo().currentTime &&
                time.segment[0] > startingSegmentTime &&
                time.segment[1] > getVideo().currentTime &&
                time.actionType !== ActionType.Poi
            ) {
                startingSegmentTime = time.segment[0];
                found = true;
                break;
            }
        }
        if (!found) {
            for (const time of sponsorTimesSubmitting) {
                if (
                    time.segment[0] <= getVideo().currentTime &&
                    time.segment[0] > startingSegmentTime &&
                    time.segment[1] > getVideo().currentTime &&
                    time.actionType !== ActionType.Poi
                ) {
                    startingSegmentTime = time.segment[0];
                    found = true;
                    break;
                }
            }
        }

        // For highlight category
        const poiSegments = sponsorTimes
            .filter(
                (time) =>
                    time.segment[1] > getVideo().currentTime &&
                    time.actionType === ActionType.Poi &&
                    time.hidden === SponsorHideType.Visible
            )
            .sort((a, b) => b.segment[0] - a.segment[0]);
        for (const time of poiSegments) {
            const skipOption = utils.getCategorySelection(time.category)?.option;
            if (skipOption !== CategorySkipOption.ShowOverlay) {
                skipToTime({
                    v: getVideo(),
                    skipTime: time.segment,
                    skippingSegments: [time],
                    openNotice: true,
                    unskipTime: getVideo().currentTime,
                });
                if (skipOption === CategorySkipOption.AutoSkip) break;
            }
        }

        const fullVideoSegment = sponsorTimes.filter((time) => time.actionType === ActionType.Full)[0];
        if (fullVideoSegment) {
            waitFor(() => categoryPill).then(() => {
                categoryPill?.setSegment(fullVideoSegment);
            });
        }

        if (startingSegmentTime !== -1) {
            startSponsorSchedule(undefined, startingSegmentTime);
        } else {
            startSponsorSchedule();
        }
    }
}

function selectSegment(UUID: SegmentUUID): void {
    selectedSegment = UUID;
    updatePreviewBar();
}

function updatePreviewBar(): void {
    if (previewBar === null) return;
    if (getVideo() === null) return;

    const hashParams = getHashParams();
    const requiredSegment = (hashParams?.requiredSegment as SegmentUUID) || undefined;
    const previewBarSegments: PreviewBarSegment[] = [];
    if (sponsorTimes) {
        sponsorTimes.forEach((segment) => {
            if (segment.hidden !== SponsorHideType.Visible) return;

            previewBarSegments.push({
                segment: segment.segment as [number, number],
                category: segment.category,
                actionType: segment.actionType,
                unsubmitted: false,
                showLarger: segment.actionType === ActionType.Poi,
                source: segment.source,
                requiredSegment:
                    requiredSegment && (segment.UUID === requiredSegment || segment.UUID?.startsWith(requiredSegment)),
                selectedSegment: selectedSegment && segment.UUID === selectedSegment,
            });
        });
    }

    sponsorTimesSubmitting.forEach((segment) => {
        previewBarSegments.push({
            segment: segment.segment as [number, number],
            category: segment.category,
            actionType: segment.actionType,
            unsubmitted: true,
            showLarger: segment.actionType === ActionType.Poi,
            source: segment.source,
        });
    });

    previewBar.set(
        previewBarSegments.filter((segment) => segment.actionType !== ActionType.Full),
        getVideo()?.duration
    );
    if (getVideo()) updateActiveSegment(getVideo().currentTime);

    // retry create buttons in case the video is not ready
    updateVisibilityOfPlayerControlsButton();

    removeDurationAfterSkip();
    if (Config.config.showTimeWithSkips) {
        const skippedDuration = utils.getTimestampsDuration(
            previewBarSegments.filter(({ actionType }) => actionType !== ActionType.Mute).map(({ segment }) => segment)
        );

        showTimeWithoutSkips(skippedDuration);
    }

    // Update last video id
    lastPreviewBarUpdate = getVideoID();
}

//checks if this channel is whitelisted, should be done only after the channelID has been loaded
async function channelIDChange(channelIDInfo: ChannelIDInfo) {
    const whitelistedChannels = Config.config.whitelistedChannels;

    //see if this is a whitelisted channel
    if (
        whitelistedChannels != undefined &&
        channelIDInfo.status === ChannelIDStatus.Found &&
        whitelistedChannels.includes(channelIDInfo.id)
    ) {
        channelWhitelisted = true;
    }

    // check if the start of segments were missed
    if (Config.config.forceChannelCheck && sponsorTimes?.length > 0) startSkipScheduleCheckingForStartSponsors();
}

function videoElementChange(newVideo: boolean, video: HTMLVideoElement): void {
    waitFor(() => Config.isReady() && !document.hidden, 24 * 60 * 60, 500).then(() => {
        if (newVideo) {
            setupVideoListeners(video);
            setupSkipButtonControlBar();
            setupCategoryPill();
            setupDescriptionPill();
        }

        updatePreviewBar();
        checkPreviewbarState();

        // Incase the page is still transitioning, check again in a few seconds
        setTimeout(checkPreviewbarState, 100);
        setTimeout(checkPreviewbarState, 1000);
        setTimeout(checkPreviewbarState, 5000);
    });
}

function checkPreviewbarState(): void {
    if (previewBar && !utils.findReferenceNode()?.contains(previewBar.container)) {
        previewBar.remove();
        previewBar = null;
        removeDurationAfterSkip();
    }

    // wait until the page is active to create the preview bar
    waitFor(() => !document.hidden, 24 * 60 * 60, 500).then(createPreviewBar);
}

/**
 * Returns info about the next upcoming sponsor skip
 */
function getNextSkipIndex(
    currentTime: number,
    includeIntersectingSegments: boolean,
    includeNonIntersectingSegments: boolean
): { array: ScheduledTime[]; index: number; endIndex: number; extraIndexes: number[]; openNotice: boolean } {
    const autoSkipSorter = (segment: ScheduledTime) => {
        const skipOption = utils.getCategorySelection(segment.category)?.option;
        if (
            (skipOption === CategorySkipOption.AutoSkip || shouldAutoSkip(segment)) &&
            segment.actionType === ActionType.Skip
        ) {
            return 0;
        } else if (skipOption !== CategorySkipOption.ShowOverlay) {
            return 1;
        } else {
            return 2;
        }
    };

    const { includedTimes: submittedArray, scheduledTimes: sponsorStartTimes } = getStartTimes(
        sponsorTimes,
        includeIntersectingSegments,
        includeNonIntersectingSegments
    );
    const { scheduledTimes: sponsorStartTimesAfterCurrentTime } = getStartTimes(
        sponsorTimes,
        includeIntersectingSegments,
        includeNonIntersectingSegments,
        currentTime,
        true
    );

    // This is an array in-case multiple segments have the exact same start time
    const minSponsorTimeIndexes = GenericUtils.indexesOf(
        sponsorStartTimes,
        Math.min(...sponsorStartTimesAfterCurrentTime)
    );
    // Find auto skipping segments if possible, sort by duration otherwise
    const minSponsorTimeIndex =
        minSponsorTimeIndexes.sort(
            (a, b) =>
                autoSkipSorter(submittedArray[a]) - autoSkipSorter(submittedArray[b]) ||
                submittedArray[a].segment[1] -
                submittedArray[a].segment[0] -
                (submittedArray[b].segment[1] - submittedArray[b].segment[0])
        )[0] ?? -1;
    // Store extra indexes for the non-auto skipping segments if others occur at the exact same start time
    const extraIndexes = minSponsorTimeIndexes.filter(
        (i) => i !== minSponsorTimeIndex && autoSkipSorter(submittedArray[i]) !== 0
    );

    const endTimeIndex = getLatestEndTimeIndex(submittedArray, minSponsorTimeIndex);

    const { includedTimes: unsubmittedArray, scheduledTimes: unsubmittedSponsorStartTimes } = getStartTimes(
        sponsorTimesSubmitting,
        includeIntersectingSegments,
        includeNonIntersectingSegments
    );
    const { scheduledTimes: unsubmittedSponsorStartTimesAfterCurrentTime } = getStartTimes(
        sponsorTimesSubmitting,
        includeIntersectingSegments,
        includeNonIntersectingSegments,
        currentTime,
        false
    );

    const minUnsubmittedSponsorTimeIndex = unsubmittedSponsorStartTimes.indexOf(
        Math.min(...unsubmittedSponsorStartTimesAfterCurrentTime)
    );
    const previewEndTimeIndex = getLatestEndTimeIndex(unsubmittedArray, minUnsubmittedSponsorTimeIndex);

    if (
        (minUnsubmittedSponsorTimeIndex === -1 && minSponsorTimeIndex !== -1) ||
        sponsorStartTimes[minSponsorTimeIndex] < unsubmittedSponsorStartTimes[minUnsubmittedSponsorTimeIndex]
    ) {
        return {
            array: submittedArray,
            index: minSponsorTimeIndex,
            endIndex: endTimeIndex,
            extraIndexes, // Segments at same time that need seperate notices
            openNotice: true,
        };
    } else {
        return {
            array: unsubmittedArray,
            index: minUnsubmittedSponsorTimeIndex,
            endIndex: previewEndTimeIndex,
            extraIndexes: [], // No manual things for unsubmitted
            openNotice: false,
        };
    }
}

/**
 * This returns index if the skip option is not AutoSkip
 *
 * Finds the last endTime that occurs in a segment that the given
 * segment skips into that is part of an AutoSkip category.
 *
 * Used to find where a segment should truely skip to if there are intersecting submissions due to
 * them having different categories.
 *
 * @param sponsorTimes
 * @param index Index of the given sponsor
 * @param hideHiddenSponsors
 */
function getLatestEndTimeIndex(sponsorTimes: SponsorTime[], index: number, hideHiddenSponsors = true): number {
    // Only combine segments for AutoSkip
    if (index == -1 || !shouldAutoSkip(sponsorTimes[index]) || sponsorTimes[index].actionType !== ActionType.Skip) {
        return index;
    }

    // Default to the normal endTime
    let latestEndTimeIndex = index;

    for (let i = 0; i < sponsorTimes?.length; i++) {
        const currentSegment = sponsorTimes[i].segment;
        const latestEndTime = sponsorTimes[latestEndTimeIndex].segment[1];

        if (
            currentSegment[0] - skipBuffer <= latestEndTime &&
            currentSegment[1] > latestEndTime &&
            (!hideHiddenSponsors || sponsorTimes[i].hidden === SponsorHideType.Visible) &&
            shouldAutoSkip(sponsorTimes[i]) &&
            sponsorTimes[i].actionType === ActionType.Skip
        ) {
            // Overlapping segment
            latestEndTimeIndex = i;
        }
    }

    // Keep going if required
    if (latestEndTimeIndex !== index) {
        latestEndTimeIndex = getLatestEndTimeIndex(sponsorTimes, latestEndTimeIndex, hideHiddenSponsors);
    }

    return latestEndTimeIndex;
}

/**
 * Gets just the start times from a sponsor times array.
 * Optionally specify a minimum
 *
 * @param sponsorTimes
 * @param minimum
 * @param hideHiddenSponsors
 * @param includeIntersectingSegments If true, it will include segments that start before
 *  the current time, but end after
 */
function getStartTimes(
    sponsorTimes: SponsorTime[],
    includeIntersectingSegments: boolean,
    includeNonIntersectingSegments: boolean,
    minimum?: number,
    hideHiddenSponsors = false
): { includedTimes: ScheduledTime[]; scheduledTimes: number[] } {
    if (!sponsorTimes) return { includedTimes: [], scheduledTimes: [] };

    const includedTimes: ScheduledTime[] = [];
    const scheduledTimes: number[] = [];

    const shouldIncludeTime = (segment: ScheduledTime) =>
        (minimum === undefined ||
            (includeNonIntersectingSegments && segment.scheduledTime >= minimum) ||
            (includeIntersectingSegments &&
                segment.scheduledTime < minimum &&
                segment.segment[1] > minimum &&
                shouldSkip(segment))) && // Only include intersecting skippable segments
        (!hideHiddenSponsors || segment.hidden === SponsorHideType.Visible) &&
        segment.segment.length === 2 &&
        segment.actionType !== ActionType.Poi &&
        segment.actionType !== ActionType.Full;

    const possibleTimes = sponsorTimes.map((sponsorTime) => ({
        ...sponsorTime,
        scheduledTime: sponsorTime.segment[0],
    }));

    // Schedule at the end time to know when to unmute and remove title from seek bar
    sponsorTimes.forEach((sponsorTime) => {
        if (
            !possibleTimes.some((time) => sponsorTime.segment[1] === time.scheduledTime && shouldIncludeTime(time)) &&
            (minimum === undefined || sponsorTime.segment[1] > minimum)
        ) {
            possibleTimes.push({
                ...sponsorTime,
                scheduledTime: sponsorTime.segment[1],
            });
        }
    });

    for (let i = 0; i < possibleTimes.length; i++) {
        if (shouldIncludeTime(possibleTimes[i])) {
            scheduledTimes.push(possibleTimes[i].scheduledTime);
            includedTimes.push(possibleTimes[i]);
        }
    }

    return { includedTimes, scheduledTimes };
}

/**
 * Skip to exact time in a video and autoskips
 *
 * @param time
 */
function previewTime(time: number, unpause = true) {
    previewedSegment = true;
    getVideo().currentTime = time;

    // Unpause the video if needed
    if (unpause && getVideo().paused) {
        getVideo().play();
    }
}

//send telemetry and count skip
function sendTelemetryAndCount(skippingSegments: SponsorTime[], secondsSkipped: number, fullSkip: boolean) {
    for (const segment of skippingSegments) {
        if (!previewedSegment && sponsorTimesSubmitting.some((s) => s.segment === segment.segment)) {
            // Count that as a previewed segment
            previewedSegment = true;
        }
    }

    if (
        !Config.config.trackViewCount ||
        (!Config.config.trackViewCountInPrivate && chrome.extension.inIncognitoContext)
    )
        return;

    let counted = false;
    for (const segment of skippingSegments) {
        const index = sponsorTimes?.findIndex((s) => s.segment === segment.segment);
        if (index !== -1 && !sponsorSkipped[index]) {
            sponsorSkipped[index] = true;
            if (!counted) {
                Config.config.minutesSaved = Config.config.minutesSaved + secondsSkipped / 60;
                Config.config.skipCount = Config.config.skipCount + 1;
                counted = true;
            }

            if (fullSkip) asyncRequestToServer("POST", "/api/viewedVideoSponsorTime?UUID=" + segment.UUID);
        }
    }
}

//skip from the start time to the end time for a certain index sponsor time
function skipToTime({ v, skipTime, skippingSegments, openNotice, forceAutoSkip, unskipTime }: SkipToTimeParams): void {
    if (Config.config.disableSkipping || sessionStorage.getItem("SKIPPING") === "false")
        return sessionStorage.setItem("SKIPPING", "null");

    // There will only be one submission if it is manual skip
    const autoSkip: boolean = forceAutoSkip || shouldAutoSkip(skippingSegments[0]);
    const isSubmittingSegment = sponsorTimesSubmitting.some((time) => time.segment === skippingSegments[0].segment);

    if ((autoSkip || isSubmittingSegment) && v.currentTime !== skipTime[1]) {
        switch (skippingSegments[0].actionType) {
            case ActionType.Poi:
            case ActionType.Skip: {
                // Fix for looped videos not working when skipping to the end #426
                // for some reason you also can't skip to 1 second before the end
                if (v.loop && v.duration > 1 && skipTime[1] >= v.duration - 1) {
                    v.currentTime = 0;
                } else if (
                    v.duration > 1 &&
                    skipTime[1] >= v.duration &&
                    (navigator.vendor === "Apple Computer, Inc." || isPlayingPlaylist())
                ) {
                    // MacOS will loop otherwise #1027
                    // Sometimes playlists loop too #1804
                    v.currentTime = v.duration - 0.001;
                } else if (
                    v.duration > 1 &&
                    Math.abs(skipTime[1] - v.duration) < endTimeSkipBuffer &&
                    isFirefoxOrSafari() &&
                    !isSafari()
                ) {
                    v.currentTime = v.duration;
                } else {
                    if (inMuteSegment(skipTime[1], true)) {
                        // Make sure not to mute if skipping into a mute segment
                        v.muted = true;
                        videoMuted = true;
                    }

                    v.currentTime = skipTime[1];
                }

                break;
            }
            case ActionType.Mute: {
                if (!v.muted) {
                    v.muted = true;
                    videoMuted = true;
                }
                break;
            }
        }
    }

    if (autoSkip && Config.config.audioNotificationOnSkip && !isSubmittingSegment && !getVideo()?.muted) {
        const beep = new Audio(chrome.runtime.getURL("icons/beep.ogg"));
        beep.volume = getVideo().volume * 0.1;
        const oldMetadata = navigator.mediaSession.metadata;
        beep.play();
        beep.addEventListener("ended", () => {
            navigator.mediaSession.metadata = null;
            setTimeout(() => {
                navigator.mediaSession.metadata = oldMetadata;
                beep.remove();
            });
        });
    }

    if (!autoSkip && skippingSegments.length === 1 && skippingSegments[0].actionType === ActionType.Poi) {
        waitFor(() => skipButtonControlBar).then(() => {
            skipButtonControlBar.enable(skippingSegments[0]);
            if (Config.config.skipKeybind == null) skipButtonControlBar.setShowKeybindHint(false);

            activeSkipKeybindElement?.setShowKeybindHint(false);
            activeSkipKeybindElement = skipButtonControlBar;
        });
    } else {
        if (openNotice) {
            //send out the message saying that a sponsor message was skipped
            if (!Config.config.dontShowNotice || !autoSkip) {
                createSkipNotice(skippingSegments, autoSkip, unskipTime, false);
            } else if (autoSkip) {
                activeSkipKeybindElement?.setShowKeybindHint(false);
                activeSkipKeybindElement = {
                    setShowKeybindHint: () => { },
                    toggleSkip: () => {
                        createSkipNotice(skippingSegments, autoSkip, unskipTime, true);

                        unskipSponsorTime(skippingSegments[0], unskipTime);
                    },
                };
            }
        }
    }

    //send telemetry that a this sponsor was skipped
    if (autoSkip || isSubmittingSegment) sendTelemetryAndCount(skippingSegments, skipTime[1] - skipTime[0], true);
}

function createSkipNotice(
    skippingSegments: SponsorTime[],
    autoSkip: boolean,
    unskipTime: number,
    startReskip: boolean
) {
    for (const skipNotice of skipNotices) {
        if (
            skippingSegments.length === skipNotice.segments.length &&
            skippingSegments.every((segment) => skipNotice.segments.some((s) => s.UUID === segment.UUID))
        ) {
            // Skip notice already exists
            return;
        }
    }

    const advanceSkipNoticeShow = !!advanceSkipNotices;
    const newSkipNotice = new SkipNotice(
        skippingSegments,
        autoSkip,
        skipNoticeContentContainer,
        () => {
            advanceSkipNotices?.close();
            advanceSkipNotices = null;
        },
        unskipTime,
        startReskip,
        advanceSkipNoticeShow
    );
    if (Config.config.skipKeybind == null) newSkipNotice.setShowKeybindHint(false);
    skipNotices.push(newSkipNotice);

    activeSkipKeybindElement?.setShowKeybindHint(false);
    activeSkipKeybindElement = newSkipNotice;
}

function createAdvanceSkipNotice(
    skippingSegments: SponsorTime[],
    unskipTime: number,
    autoSkip: boolean,
    startReskip: boolean
) {
    if (advanceSkipNotices && !advanceSkipNotices.closed && advanceSkipNotices.sameNotice(skippingSegments)) {
        return;
    }

    advanceSkipNotices?.close();
    advanceSkipNotices = new advanceSkipNotice(
        skippingSegments,
        skipNoticeContentContainer,
        unskipTime,
        autoSkip,
        startReskip
    );
    if (Config.config.skipKeybind == null) advanceSkipNotices.setShowKeybindHint(false);

    activeSkipKeybindElement?.setShowKeybindHint(false);
    activeSkipKeybindElement = advanceSkipNotices;
}

function unskipSponsorTime(segment: SponsorTime, unskipTime: number = null, forceSeek = false) {
    if (segment.actionType === ActionType.Mute) {
        getVideo().muted = false;
        videoMuted = false;
    }

    if (forceSeek || segment.actionType === ActionType.Skip) {
        //add a tiny bit of time to make sure it is not skipped again
        getVideo().currentTime = unskipTime ?? segment.segment[0] + 0.001;
    }
}

function reskipSponsorTime(segment: SponsorTime, forceSeek = false) {
    if (segment.actionType === ActionType.Mute && !forceSeek) {
        getVideo().muted = true;
        videoMuted = true;
    } else {
        const skippedTime = Math.max(segment.segment[1] - getVideo().currentTime, 0);
        const segmentDuration = segment.segment[1] - segment.segment[0];
        const fullSkip = skippedTime / segmentDuration > manualSkipPercentCount;

        getVideo().currentTime = segment.segment[1];
        sendTelemetryAndCount([segment], skippedTime, fullSkip);
        startSponsorSchedule(true, segment.segment[1], false);
    }
}

function shouldAutoSkip(segment: SponsorTime): boolean {
    // danmaku segments are controlled by config
    if (segment.source === SponsorSourceType.Danmaku) {
        return Config.config.enableAutoSkipDanmakuSkip;
    }
    // Check if manual skip on full video is disabled or there is no full video segment for this category
    if (
        Config.config.manualSkipOnFullVideo &&
        sponsorTimes?.some((s) => s.category === segment.category && s.actionType === ActionType.Full)
    ) {
        return false;
    }

    const categoryOption = utils.getCategorySelection(segment.category)?.option;

    // Check if the category is set to AutoSkip
    if (categoryOption === CategorySkipOption.AutoSkip) {
        return true;
    }
    // Check if auto skip on music videos is enabled and there's a "music_offtopic" segment, and the current segment is of type Skip
    else if (
        Config.config.autoSkipOnMusicVideos &&
        sponsorTimes?.some((s) => s.category === "music_offtopic") &&
        segment.actionType === ActionType.Skip
    ) {
        return true;
    }
    // Check if this segment is in the submitting segments
    else if (sponsorTimesSubmitting.some((s) => s.segment === segment.segment)) {
        return true;
    }

    // Do not auto-skip in other cases
    return false;
}

function shouldSkip(segment: SponsorTime): boolean {
    return (
        (segment.actionType !== ActionType.Full &&
            segment.source !== SponsorSourceType.YouTube &&
            utils.getCategorySelection(segment.category)?.option !== CategorySkipOption.ShowOverlay) ||
        (Config.config.autoSkipOnMusicVideos &&
            sponsorTimes?.some((s) => s.category === "music_offtopic") &&
            segment.actionType === ActionType.Skip)
    );
}

/** Creates any missing buttons on the player and updates their visiblity. */
async function updateVisibilityOfPlayerControlsButton(): Promise<void> {
    // Not on a proper video yet
    if (!getVideoID()) return;

    playerButtons = await playerButton.createButtons();

    updateSegmentSubmitting();
}

/** Updates the visibility of buttons on the player related to creating segments. */
function updateSegmentSubmitting(): void {
    // Don't try to update the buttons if we aren't on a Bilibili video page
    if (!getVideoID()) return;
    playerButton.updateSegmentSubmitting(sponsorTimesSubmitting);
}

/**
 * Used for submitting. This will use the HTML displayed number when required as the video's
 * current time is out of date while scrubbing or at the end of the getVideo(). This is not needed
 * for sponsor skipping as the video is not playing during these times.
 */
function getRealCurrentTime(): number {
    // Used to check if ending backdrop is selected
    const endingDataSelect = document.querySelector(".bpx-player-ending-wrap")?.getAttribute("data-select");

    if (endingDataSelect === "1") {
        // At the end of the video
        return getVideo()?.duration;
    } else {
        return getVideo().currentTime;
    }
}

function startOrEndTimingNewSegment() {
    const roundedTime = Math.round((getRealCurrentTime() + Number.EPSILON) * 1000) / 1000;
    if (!isSegmentCreationInProgress()) {
        sponsorTimesSubmitting.push({
            cid: getCid(),
            segment: [roundedTime],
            UUID: generateUserID() as SegmentUUID,
            category: Config.config.defaultCategory,
            actionType: ActionType.Skip,
            source: SponsorSourceType.Local,
        });
    } else {
        // Finish creating the new segment
        const existingSegment = getIncompleteSegment();
        const existingTime = existingSegment.segment[0];
        const currentTime = roundedTime;

        // Swap timestamps if the user put the segment end before the start
        existingSegment.segment = [Math.min(existingTime, currentTime), Math.max(existingTime, currentTime)];
    }

    // Save the newly created segment
    Config.local.unsubmittedSegments[getVideoID()] = sponsorTimesSubmitting;
    Config.forceLocalUpdate("unsubmittedSegments");

    // Make sure they know if someone has already submitted something it while they were watching
    sponsorsLookup(true, true);

    updateSegmentSubmitting();
    updateSponsorTimesSubmitting(false);

    if (
        lastResponseStatus !== 200 &&
        lastResponseStatus !== 404 &&
        !shownSegmentFailedToFetchWarning &&
        Config.config.showSegmentFailedToFetchWarning
    ) {
        showMessage(chrome.i18n.getMessage("segmentFetchFailureWarning"), "warning");

        shownSegmentFailedToFetchWarning = true;
    }
}

function getIncompleteSegment(): SponsorTime {
    return sponsorTimesSubmitting[sponsorTimesSubmitting.length - 1];
}

/** Is the latest submitting segment incomplete */
function isSegmentCreationInProgress(): boolean {
    const segment = getIncompleteSegment();
    return segment && segment?.segment?.length !== 2;
}

function cancelCreatingSegment() {
    if (isSegmentCreationInProgress()) {
        if (sponsorTimesSubmitting.length > 1) {
            // If there's more than one segment: remove last
            sponsorTimesSubmitting.pop();
            Config.local.unsubmittedSegments[getVideoID()] = sponsorTimesSubmitting;
        } else {
            // Otherwise delete the video entry & close submission menu
            resetSponsorSubmissionNotice();
            sponsorTimesSubmitting = [];
            delete Config.local.unsubmittedSegments[getVideoID()];
        }
        Config.forceLocalUpdate("unsubmittedSegments");
    }

    updateSegmentSubmitting();
    updateSponsorTimesSubmitting(false);
}

function updateSponsorTimesSubmitting(getFromConfig = true) {
    const segmentTimes = Config.local.unsubmittedSegments[getVideoID()];

    //see if this data should be saved in the sponsorTimesSubmitting variable
    if (getFromConfig && segmentTimes != undefined) {
        sponsorTimesSubmitting = [];

        for (const segmentTime of segmentTimes) {
            sponsorTimesSubmitting.push({
                cid: getCid(),
                segment: segmentTime.segment,
                UUID: segmentTime.UUID,
                category: segmentTime.category,
                actionType: segmentTime.actionType,
                source: segmentTime.source,
            });
        }

        if (sponsorTimesSubmitting.length > 0) {
            // Assume they already previewed a segment
            previewedSegment = true;
        }
    }

    updatePreviewBar();

    // Restart skipping schedule
    if (getVideo() !== null) startSponsorSchedule();

    if (submissionNotice !== null) {
        submissionNotice.update();
    }

    checkForPreloadedSegment();
}

function openInfoMenu() {
    if (document.getElementById("sponsorBlockPopupContainer") != null) {
        //it's already added
        return;
    }

    popupInitialised = false;

    const popup = document.createElement("div");
    popup.id = "sponsorBlockPopupContainer";

    const frame = document.createElement("iframe");
    frame.width = "374";
    frame.height = "500";
    frame.style.borderRadius = "6px";
    frame.style.margin = "0px auto 20px";
    frame.addEventListener("load", async () => {
        frame.contentWindow.postMessage("", "*");

        // To support userstyles applying to the popup
        const stylusStyle = document.querySelector(".stylus");
        if (stylusStyle) {
            frame.contentWindow.postMessage(
                {
                    type: "style",
                    css: stylusStyle.textContent,
                },
                "*"
            );
        }
    });
    frame.src = chrome.runtime.getURL("popup.html");
    popup.appendChild(frame);

    // insert into the avatar container to prevent the popup from being cut off
    const container = document.querySelector("#danmukuBox") as HTMLElement;
    container.prepend(popup);
}

function closeInfoMenu() {
    const popup = document.getElementById("sponsorBlockPopupContainer");
    if (popup === null) return;

    popup.remove();

    // show info button again
    window.dispatchEvent(new Event("closePopupMenu"));
}

function clearSponsorTimes() {
    const currentVideoID = getVideoID();

    const sponsorTimes = Config.local.unsubmittedSegments[currentVideoID];

    if (sponsorTimes != undefined && sponsorTimes.length > 0) {
        resetSponsorSubmissionNotice();

        //clear the sponsor times
        delete Config.local.unsubmittedSegments[currentVideoID];
        Config.forceLocalUpdate("unsubmittedSegments");

        //clear sponsor times submitting
        sponsorTimesSubmitting = [];

        updatePreviewBar();
        updateSegmentSubmitting();
    }
}

//if skipNotice is null, it will not affect the UI
async function vote(
    type: number,
    UUID: SegmentUUID,
    category?: Category,
    skipNotice?: SkipNoticeComponent
): Promise<VoteResponse> {
    if (skipNotice !== null && skipNotice !== undefined) {
        //add loading info
        skipNotice.addVoteButtonInfo.bind(skipNotice)(chrome.i18n.getMessage("Loading"));
        skipNotice.setNoticeInfoMessage.bind(skipNotice)();
    }

    const response = await voteAsync(type, UUID, category);
    if (response != undefined) {
        //see if it was a success or failure
        if (skipNotice != null) {
            if (response.successType == 1 || (response.successType == -1 && response.statusCode == 429)) {
                //success (treat rate limits as a success)
                skipNotice.afterVote.bind(skipNotice)(utils.getSponsorTimeFromUUID(sponsorTimes, UUID), type, category);
            } else if (response.successType == -1) {
                if (
                    response.statusCode === 403 &&
                    response.responseText.startsWith("Vote rejected due to a tip from a moderator.")
                ) {
                    openWarningDialog(skipNoticeContentContainer);
                } else {
                    skipNotice.setNoticeInfoMessage.bind(skipNotice)(
                        getErrorMessage(response.statusCode, response.responseText)
                    );
                }

                skipNotice.resetVoteButtonInfo.bind(skipNotice)();
            }
        }
    }

    return response;
}

async function voteAsync(type: number, UUID: SegmentUUID, category?: Category): Promise<VoteResponse | undefined> {
    const sponsorIndex = utils.getSponsorIndexFromUUID(sponsorTimes, UUID);

    // Don't vote for preview sponsors
    if (sponsorIndex == -1 || sponsorTimes[sponsorIndex].source !== SponsorSourceType.Server)
        return Promise.resolve(undefined);

    // See if the local time saved count and skip count should be saved
    if ((type === 0 && sponsorSkipped[sponsorIndex]) || (type === 1 && !sponsorSkipped[sponsorIndex])) {
        let factor = 1;
        if (type == 0) {
            factor = -1;

            sponsorSkipped[sponsorIndex] = false;
        }

        // Count this as a skip
        Config.config.minutesSaved =
            Config.config.minutesSaved +
            (factor * (sponsorTimes[sponsorIndex].segment[1] - sponsorTimes[sponsorIndex].segment[0])) / 60;

        Config.config.skipCount = Config.config.skipCount + factor;
    }

    return new Promise((resolve) => {
        chrome.runtime.sendMessage(
            {
                message: "submitVote",
                type: type,
                UUID: UUID,
                category: category,
            },
            (response) => {
                if (response.successType === 1) {
                    // Change the sponsor locally
                    const segment = utils.getSponsorTimeFromUUID(sponsorTimes, UUID);
                    if (segment) {
                        if (type === 0) {
                            segment.hidden = SponsorHideType.Downvoted;
                        } else if (category) {
                            segment.category = category;
                        } else if (type === 1) {
                            segment.hidden = SponsorHideType.Visible;
                        }

                        if (!category && !Config.config.isVip) {
                            utils.addHiddenSegment(getVideoID(), segment.UUID, segment.hidden);
                        }

                        updatePreviewBar();
                    }
                }

                resolve(response);
            }
        );
    });
}

//Closes all notices that tell the user that a sponsor was just skipped
function closeAllSkipNotices() {
    const notices = document.getElementsByClassName("sponsorSkipNotice");
    for (let i = 0; i < notices.length; i++) {
        notices[i].remove();
    }
}

function dontShowNoticeAgain() {
    Config.config.dontShowNotice = true;
    closeAllSkipNotices();
}

/**
 * Helper method for the submission notice to clear itself when it closes
 */
function resetSponsorSubmissionNotice(callRef = true) {
    submissionNotice?.close(callRef);
    submissionNotice = null;
}

function closeSubmissionMenu() {
    submissionNotice?.close();
    submissionNotice = null;
}

function openSubmissionMenu() {
    if (submissionNotice !== null) {
        closeSubmissionMenu();
        return;
    }

    if (sponsorTimesSubmitting !== undefined && sponsorTimesSubmitting.length > 0) {
        submissionNotice = new SubmissionNotice(skipNoticeContentContainer, sendSubmitMessage);
        // Add key bind for jumpping to next frame, for easier sponsor time editting
        document.addEventListener("keydown", seekFrameByKeyPressListener);
    }
}

function previewRecentSegment() {
    if (sponsorTimesSubmitting !== undefined && sponsorTimesSubmitting.length > 0) {
        previewTime(sponsorTimesSubmitting[sponsorTimesSubmitting.length - 1].segment[0] - defaultPreviewTime);

        if (submissionNotice) {
            submissionNotice.scrollToBottom();
        }
    }
}

function submitSegments() {
    if (sponsorTimesSubmitting !== undefined && sponsorTimesSubmitting.length > 0 && submissionNotice !== null) {
        submissionNotice.submit();
    }
}

//send the message to the background js
//called after all the checks have been made that it's okay to do so
async function sendSubmitMessage(): Promise<boolean> {
    // TODO: add checks for premiere videos

    if (
        !previewedSegment &&
        !sponsorTimesSubmitting.every(
            (segment) =>
                [ActionType.Full, ActionType.Poi].includes(segment.actionType) ||
                segment.segment[1] >= getVideo()?.duration ||
                segment.segment[0] === 0
        )
    ) {
        showMessage(
            `${chrome.i18n.getMessage("previewSegmentRequired")} ${keybindToString(Config.config.previewKeybind)}`,
            "warning"
        );
        return false;
    }

    // Add loading animation
    playerButtons.submit.image.src = chrome.runtime.getURL("icons/PlayerUploadIconSponsorBlocker.svg");
    const stopAnimation = AnimationUtils.applyLoadingAnimation(playerButtons.submit.button, 1, () =>
        updateSegmentSubmitting()
    );

    //check if a sponsor exceeds the duration of the video
    for (let i = 0; i < sponsorTimesSubmitting.length; i++) {
        if (sponsorTimesSubmitting[i].segment[1] > getVideo().duration) {
            sponsorTimesSubmitting[i].segment[1] = getVideo().duration;
        }
    }

    //update sponsorTimes
    Config.local.unsubmittedSegments[getVideoID()] = sponsorTimesSubmitting;
    Config.forceLocalUpdate("unsubmittedSegments");

    // Check to see if any of the submissions are below the minimum duration set
    if (Config.config.minDuration > 0) {
        for (let i = 0; i < sponsorTimesSubmitting.length; i++) {
            const duration = sponsorTimesSubmitting[i].segment[1] - sponsorTimesSubmitting[i].segment[0];
            if (duration > 0 && duration < Config.config.minDuration) {
                const confirmShort =
                    chrome.i18n.getMessage("shortCheck") + "\n\n" + getSegmentsMessage(sponsorTimesSubmitting);

                if (!confirm(confirmShort)) return false;
            }
        }
    }

    const response = await asyncRequestToServer("POST", "/api/skipSegments", {
        videoID: getBvID(),
        cid: getCid(),
        userID: Config.config.userID,
        segments: sponsorTimesSubmitting,
        videoDuration: getVideo()?.duration,
        userAgent: `${chrome.runtime.id}/v${chrome.runtime.getManifest().version}`,
    });

    if (response.status === 200) {
        stopAnimation();

        // Remove segments from storage since they've already been submitted
        delete Config.local.unsubmittedSegments[getVideoID()];
        Config.forceLocalUpdate("unsubmittedSegments");

        const newSegments = sponsorTimesSubmitting;
        try {
            const receivedNewSegments = JSON.parse(response.responseText);
            if (receivedNewSegments?.length === newSegments.length) {
                for (let i = 0; i < receivedNewSegments.length; i++) {
                    newSegments[i].UUID = receivedNewSegments[i].UUID;
                    newSegments[i].source = SponsorSourceType.Server;
                }
            }
        } catch (e) { } // eslint-disable-line no-empty

        // Add submissions to current sponsors list
        sponsorTimes = (sponsorTimes || []).concat(newSegments).sort((a, b) => a.segment[0] - b.segment[0]);

        // Increase contribution count
        Config.config.sponsorTimesContributed = Config.config.sponsorTimesContributed + sponsorTimesSubmitting.length;

        // New count just used to see if a warning "Read The Guidelines!!" message needs to be shown
        // One per time submitting
        Config.config.submissionCountSinceCategories = Config.config.submissionCountSinceCategories + 1;

        // Empty the submitting times
        sponsorTimesSubmitting = [];

        updatePreviewBar();

        const fullVideoSegment = sponsorTimes.filter((time) => time.actionType === ActionType.Full)[0];
        if (fullVideoSegment) {
            waitFor(() => categoryPill).then(() => {
                categoryPill?.setSegment(fullVideoSegment);
            });
            // refresh the video labels cache
            getVideoLabel(getVideoID(), true);
        }

        return true;
    } else {
        // Show that the upload failed
        playerButtons.submit.button.style.animation = "unset";
        playerButtons.submit.image.src = chrome.runtime.getURL("icons/PlayerUploadFailedIconSponsorBlocker.svg");

        if (
            response.status === 403 &&
            response.responseText.startsWith("Submission rejected due to a tip from a moderator.")
        ) {
            openWarningDialog(skipNoticeContentContainer);
        } else {
            showMessage(getErrorMessage(response.status, response.responseText), "warning");
        }
    }

    return false;
}

//get the message that visually displays the video times
function getSegmentsMessage(sponsorTimes: SponsorTime[]): string {
    let sponsorTimesMessage = "";

    for (let i = 0; i < sponsorTimes.length; i++) {
        for (let s = 0; s < sponsorTimes[i].segment.length; s++) {
            let timeMessage = getFormattedTime(sponsorTimes[i].segment[s]);
            //if this is an end time
            if (s == 1) {
                timeMessage = " " + chrome.i18n.getMessage("to") + " " + timeMessage;
            } else if (i > 0) {
                //add commas if necessary
                timeMessage = ", " + timeMessage;
            }

            sponsorTimesMessage += timeMessage;
        }
    }

    return sponsorTimesMessage;
}

function updateActiveSegment(currentTime: number): void {
    previewBar?.updateChapterText(sponsorTimes, sponsorTimesSubmitting, currentTime);

    chrome.runtime.sendMessage({
        message: "time",
        time: currentTime,
    });
}

function addHotkeyListener(): void {
    document.addEventListener("keydown", hotkeyListener);

    const onLoad = () => {
        // Allow us to stop propagation to Bilibili by being deeper
        document.removeEventListener("keydown", hotkeyListener);
        document.body.addEventListener("keydown", hotkeyListener);

        addCleanupListener(() => {
            document.body.removeEventListener("keydown", hotkeyListener);
        });
    };

    if (document.readyState === "complete") {
        onLoad();
    } else {
        document.addEventListener("DOMContentLoaded", onLoad);
    }
}

function hotkeyListener(e: KeyboardEvent): void {
    if (
        ["textarea", "input"].includes(document.activeElement?.tagName?.toLowerCase()) ||
        document.activeElement?.id?.toLowerCase()?.includes("editable")
    )
        return;

    const key: Keybind = {
        key: e.key,
        code: e.code,
        alt: e.altKey,
        ctrl: e.ctrlKey,
        shift: e.shiftKey,
    };

    const skipKey = Config.config.skipKeybind;
    const skipToHighlightKey = Config.config.skipToHighlightKeybind;
    const closeSkipNoticeKey = Config.config.closeSkipNoticeKeybind;
    const startSponsorKey = Config.config.startSponsorKeybind;
    const submitKey = Config.config.actuallySubmitKeybind;
    const previewKey = Config.config.previewKeybind;
    const openSubmissionMenuKey = Config.config.submitKeybind;

    if (keybindEquals(key, skipKey)) {
        if (activeSkipKeybindElement) {
            activeSkipKeybindElement.toggleSkip.call(activeSkipKeybindElement);

            /*
             * b站视频播放器全屏或网页全屏时，快捷键`Enter`会聚焦到弹幕输入框
             * 这里阻止了使用`Enter`跳过赞助片段时播放器的默认行为
             */
            if (key.key === 'Enter') {
                const currentTime: number | null = document.querySelector<HTMLVideoElement>(".bpx-player-video-wrap video")?.currentTime ?? null;
                if (currentTime) {
                    const inSponsorRange = sponsorTimes.some(({ segment: [start, end] }) => start <= currentTime && end >= currentTime);
                    if (inSponsorRange) {
                        utils.biliBiliPlayerDanmakuInputBlur();
                    }
                }

            }
        }

        return;
    } else if (keybindEquals(key, skipToHighlightKey)) {
        if (skipButtonControlBar) {
            skipButtonControlBar.toggleSkip.call(skipButtonControlBar);
        }

        return;
    } else if (keybindEquals(key, closeSkipNoticeKey)) {
        for (let i = 0; i < skipNotices.length; i++) {
            skipNotices.pop().close();
        }

        return;
    } else if (keybindEquals(key, startSponsorKey)) {
        startOrEndTimingNewSegment();
        return;
    } else if (keybindEquals(key, submitKey)) {
        submitSegments();
        return;
    } else if (keybindEquals(key, openSubmissionMenuKey)) {
        e.preventDefault();

        openSubmissionMenu();
        return;
    } else if (keybindEquals(key, previewKey)) {
        previewRecentSegment();
        return;
    }
}

/**
 * Hot keys to jump to the next or previous frame, for easier segment time editting
 * only effective when the SubmissionNotice is open
 *
 * @param key keydown event
 */
export async function seekFrameByKeyPressListener(key) {
    const vid = getVideo();
    const frameRate = await updateFrameRate();
    if (!vid.paused) return;

    if (keybindEquals(key, Config.config.nextFrameKeybind)) {
        // next frame
        vid.currentTime += 1 / frameRate;
    } else if (keybindEquals(key, Config.config.previousFrameKeybind)) {
        // previous frame
        vid.currentTime -= 1 / frameRate;
    }
}

const durationID = "sponsorBlockDurationAfterSkips";
function showTimeWithoutSkips(skippedDuration: number): void {
    if (isNaN(skippedDuration) || skippedDuration < 0) {
        skippedDuration = 0;
    }

    // Video player time display
    const display = document.querySelector(".bpx-player-ctrl-time-label") as HTMLDivElement;
    if (!display) return;

    let duration = document.getElementById(durationID);

    // Create span if needed
    if (duration === null) {
        duration = document.createElement("span");
        duration.id = durationID;
        display.appendChild(duration);
    }

    const durationAfterSkips = getFormattedTime(getVideo()?.duration - skippedDuration);

    const refreshDurationTextWidth = () => {
        // some hacks to change the min-width of the time control area,
        // so it won't overlap with chapters on the right
        display.style.width = "auto";
        display.parentElement.style.minWidth = `${display.clientWidth - 11}px`;
    };

    if (durationAfterSkips != null && skippedDuration > 0) {
        duration.innerText = " (" + durationAfterSkips + ")";

        refreshDurationTextWidth();
        // re-calculate text position after entering and exiting full screen
        window.addEventListener("fullscreenchange", refreshDurationTextWidth);
    }
}

function removeDurationAfterSkip() {
    const duration = document.getElementById(durationID);
    duration?.remove();
}

function checkForPreloadedSegment() {
    if (loadedPreloadedSegment) return;

    loadedPreloadedSegment = true;
    const hashParams = getHashParams();

    let pushed = false;
    const segments = hashParams.segments;
    if (Array.isArray(segments)) {
        for (const segment of segments) {
            if (Array.isArray(segment.segment)) {
                if (
                    !sponsorTimesSubmitting.some(
                        (s) => s.segment[0] === segment.segment[0] && s.segment[1] === s.segment[1]
                    )
                ) {
                    sponsorTimesSubmitting.push({
                        cid: getCid(),
                        segment: segment.segment,
                        UUID: generateUserID() as SegmentUUID,
                        category: segment.category ? segment.category : Config.config.defaultCategory,
                        actionType: segment.actionType ? segment.actionType : ActionType.Skip,
                        source: SponsorSourceType.Local,
                    });

                    pushed = true;
                }
            }
        }
    }

    if (pushed) {
        Config.local.unsubmittedSegments[getVideoID()] = sponsorTimesSubmitting;
        Config.forceLocalUpdate("unsubmittedSegments");
    }
}

// Generate and inject a stylesheet that creates CSS variables with configured category colors
function setCategoryColorCSSVariables() {
    let styleContainer = document.getElementById("sbCategoryColorStyle");
    if (!styleContainer) {
        styleContainer = document.createElement("style");
        styleContainer.id = "sbCategoryColorStyle";

        const head = document.head || document.documentElement;
        head.appendChild(styleContainer);
    }

    let css = ":root {";
    for (const [category, config] of Object.entries(Config.config.barTypes).concat(Object.entries(Config.config.dynamicSponsorTypes))) {
        css += `--sb-category-${category}: ${config.color};`;
        css += `--darkreader-bg--sb-category-${category}: ${config.color};`;

        const luminance = GenericUtils.getLuminance(config.color);
        css += `--sb-category-text-${category}: ${luminance > 128 ? "black" : "white"};`;
        css += `--darkreader-text--sb-category-text-${category}: ${luminance > 128 ? "black" : "white"};`;
    }
    css += "}";

    styleContainer.innerText = css;
}<|MERGE_RESOLUTION|>--- conflicted
+++ resolved
@@ -89,13 +89,9 @@
             Config.config.dynamicSponsorBlock)
     ) DynamicListener();
 
-<<<<<<< HEAD
     if ([PageType.Video,PageType.List,PageType.Dynamic,PageType.Channel,PageType.Opus].includes(detectPageType()) &&
         (Config.config.dynamicAndCommentSponsorBlocker &&
         Config.config.commentSponsorBlock)
-=======
-    if ([PageType.Video, PageType.List, PageType.Dynamic, PageType.Channel, PageType.Opus].includes(detectPageType())
->>>>>>> ff67b618
     ) CommentListener();
 });
 
