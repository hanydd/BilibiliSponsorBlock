import Config from "./config";

import { SponsorTime, CategorySkipOption, VideoID, SponsorHideType, FetchResponse, VideoInfo, StorageChangesObject } from "./types";

import { ContentContainer } from "./types";
import Utils from "./utils";
const utils = new Utils();

import runThePopup from "./popup";

import PreviewBar from "./js-components/previewBar";
import SkipNotice from "./render/SkipNotice";
import SkipNoticeComponent from "./components/SkipNoticeComponent";
import SubmissionNotice from "./render/SubmissionNotice";
import { Message, MessageResponse } from "./messageTypes";

// Hack to get the CSS loaded on permission-based sites (Invidious)
utils.wait(() => Config.config !== null, 5000, 10).then(addCSS);

//was sponsor data found when doing SponsorsLookup
let sponsorDataFound = false;
let previousVideoID: VideoID = null;
//the actual sponsorTimes if loaded and UUIDs associated with them
let sponsorTimes: SponsorTime[] = null;
//what video id are these sponsors for
let sponsorVideoID: VideoID = null;

// JSON video info 
let videoInfo: VideoInfo = null;
//the channel this video is about
let channelID: string;

// Skips are scheduled to ensure precision.
// Skips are rescheduled every seeking event.
// Skips are canceled every seeking event
let currentSkipSchedule: NodeJS.Timeout = null;
let seekListenerSetUp = false

/** @type {Array[boolean]} Has the sponsor been skipped */
let sponsorSkipped: boolean[] = [];

//the video
let video: HTMLVideoElement;

let onInvidious;
let onMobileYouTube;

//the video id of the last preview bar update
let lastPreviewBarUpdate;

//whether the duration listener listening for the duration changes of the video has been setup yet
let durationListenerSetUp = false;

// Is the video currently being switched
let switchingVideos = null;

// Made true every videoID change
let firstEvent = false;

// Used by the play and playing listeners to make sure two aren't
// called at the same time
let lastCheckTime = 0;
let lastCheckVideoTime = -1;

//is this channel whitelised from getting sponsors skipped
let channelWhitelisted = false;

// create preview bar
let previewBar: PreviewBar = null;

//the player controls on the YouTube player
let controls = null;

// Direct Links after the config is loaded
utils.wait(() => Config.config !== null, 1000, 1).then(() => videoIDChange(getYouTubeVideoID(document.URL)));

//the amount of times the sponsor lookup has retried
//this only happens if there is an error
let sponsorLookupRetries = 0;

//if showing the start sponsor button or the end sponsor button on the player
let showingStartSponsor = true;

//the sponsor times being prepared to be submitted
let sponsorTimesSubmitting: SponsorTime[] = [];

//becomes true when isInfoFound is called
//this is used to close the popup on YouTube when the other popup opens
let popupInitialised = false;

let submissionNotice: SubmissionNotice = null;

// If there is an advert playing (or about to be played), this is true
let isAdPlaying = false;

// Contains all of the functions and variables needed by the skip notice
const skipNoticeContentContainer: ContentContainer = () => ({
    vote,
    dontShowNoticeAgain,
    unskipSponsorTime,
    sponsorTimes,
    sponsorTimesSubmitting,
    v: video,
    sponsorVideoID,
    reskipSponsorTime,
    updatePreviewBar,
    onMobileYouTube,
    sponsorSubmissionNotice: submissionNotice,
    resetSponsorSubmissionNotice,
    changeStartSponsorButton,
    previewTime,
    videoInfo,
    getRealCurrentTime: getRealCurrentTime
});

//get messages from the background script and the popup
chrome.runtime.onMessage.addListener(messageListener);
  
<<<<<<< HEAD
function messageListener(request: Message, sender: unknown, sendResponse: (response: MessageResponse) => void): void {
=======
function messageListener(request: any, sender: unknown, sendResponse: (response: any) => void): void {
>>>>>>> c30038fd
    //messages from popup script
    switch(request.message){
        case "update":
            videoIDChange(getYouTubeVideoID(document.URL));
            break;
        case "sponsorStart":
            sponsorMessageStarted(sendResponse);

            break;
        case "sponsorDataChanged":
            updateSponsorTimesSubmitting();

            break;
        case "isInfoFound":
            //send the sponsor times along with if it's found
            sendResponse({
                found: sponsorDataFound,
                sponsorTimes: sponsorTimes
            });

            if (popupInitialised && document.getElementById("sponsorBlockPopupContainer") != null) {
                //the popup should be closed now that another is opening
                closeInfoMenu();
            }

            popupInitialised = true;
            break;
        case "getVideoID":
            sendResponse({
                videoID: sponsorVideoID
            });

            break;
        case "getChannelID":
            sendResponse({
                channelID: channelID
            });

            break;
        case "isChannelWhitelisted":
            sendResponse({
                value: channelWhitelisted
            });

            break;
        case "whitelistChange":
            channelWhitelisted = request.value;
            sponsorsLookup(sponsorVideoID);

            break;
        case "changeStartSponsorButton":
            changeStartSponsorButton(request.showStartSponsor, request.uploadButtonVisible);

            break;
        case "submitTimes":
            submitSponsorTimes();
            break;
    }
}

/**
 * Called when the config is updated
 * 
 * @param {String} changes 
 */
function contentConfigUpdateListener(changes: StorageChangesObject) {
    for (const key in changes) {
        switch(key) {
            case "hideVideoPlayerControls":
            case "hideInfoButtonPlayerControls":
            case "hideDeleteButtonPlayerControls":
                updateVisibilityOfPlayerControlsButton()
                break;
        }
    }
}

if (!Config.configListeners.includes(contentConfigUpdateListener)) {
    Config.configListeners.push(contentConfigUpdateListener);
}

//check for hotkey pressed
document.onkeydown = function(e: KeyboardEvent){
    const key = e.key;

    const video = document.getElementById("movie_player");

    const startSponsorKey = Config.config.startSponsorKeybind;

    const submitKey = Config.config.submitKeybind;

    //is the video in focus, otherwise they could be typing a comment
    if (document.activeElement === video) {
        if(key == startSponsorKey){
            //semicolon
            startSponsorClicked();
        } else if (key == submitKey) {
            //single quote
            submitSponsorTimes();
        }
    }
}

function resetValues() {
    lastCheckTime = 0;
    lastCheckVideoTime = -1;

    //reset sponsor times
    sponsorTimes = null;
    sponsorLookupRetries = 0;

    videoInfo = null;
    channelWhitelisted = false;
    channelID = null;

    //empty the preview bar
    if (previewBar !== null) {
        previewBar.set([], [], 0);
    }

    //reset sponsor data found check
    sponsorDataFound = false;

    if (switchingVideos === null) {
        // When first loading a video, it is not switching videos
        switchingVideos = false;
    } else {
        switchingVideos = true;
    }

    firstEvent = true;

    // Reset advert playing flag
    isAdPlaying = false;
}

async function videoIDChange(id) {
    //if the id has not changed return
    if (sponsorVideoID === id) return;

    //set the global videoID
    sponsorVideoID = id;

    resetValues();

	//id is not valid
    if (!id) return;

    // Wait for options to be ready
    await utils.wait(() => Config.config !== null, 5000, 1);

    // Get new video info
    getVideoInfo();

    // If enabled, it will check if this video is private or unlisted and double check with the user if the sponsors should be looked up
    if (Config.config.checkForUnlistedVideos) {
        try {
            await utils.wait(() => !!videoInfo, 5000, 1);
        } catch (err) {
            alert(chrome.i18n.getMessage("adblockerIssue"));
        }

        if (isUnlisted()) {
            const shouldContinue = confirm(chrome.i18n.getMessage("confirmPrivacy"));
            if(!shouldContinue) return;
        }
    }

    // Update whitelist data when the video data is loaded
    utils.wait(() => !!videoInfo, 5000, 10).then(whitelistCheck);

    //setup the preview bar
    if (previewBar === null) {
        if (onMobileYouTube) {
            // Mobile YouTube workaround
            const observer = new MutationObserver(handleMobileControlsMutations);

            observer.observe(document.getElementById("player-control-container"), { 
                attributes: true, 
                childList: true, 
                subtree: true 
            });
        } else {
            utils.wait(getControls).then(createPreviewBar);
        }
    }

    //warn them if they had unsubmitted times
    if (previousVideoID != null) {
        //get the sponsor times from storage
        const sponsorTimes = Config.config.segmentTimes.get(previousVideoID);
        if (sponsorTimes != undefined && sponsorTimes.length > 0 && new URL(document.URL).host !== "music.youtube.com") {
            //warn them that they have unsubmitted sponsor times
            chrome.runtime.sendMessage({
                message: "alertPrevious",
                previousVideoID: previousVideoID
            });
        }

        //set the previous video id to the currentID
        previousVideoID = id;
    } else {
        //set the previous id now, don't wait for chrome.storage.get
        previousVideoID = id;
    }
  
    //close popup
    closeInfoMenu();
	
    sponsorsLookup(id);

    //make sure everything is properly added
    updateVisibilityOfPlayerControlsButton().then(() => {
        //see if the onvideo control image needs to be changed
        const segments = Config.config.segmentTimes.get(sponsorVideoID);
        if (segments != null && segments.length > 0 && segments[segments.length - 1].segment.length >= 2) {
            changeStartSponsorButton(true, true);
        } else if (segments != null && segments.length > 0 && segments[segments.length - 1].segment.length < 2) {
            changeStartSponsorButton(false, true);
        } else {
            changeStartSponsorButton(true, false);
        }
    });

    //reset sponsor times submitting
    sponsorTimesSubmitting = [];
    updateSponsorTimesSubmitting();

    //see if video controls buttons should be added
    if (!onInvidious) {
        updateVisibilityOfPlayerControlsButton();
    }
}

function handleMobileControlsMutations(): void {
    const mobileYouTubeSelector = ".progress-bar-background";
    
    updateVisibilityOfPlayerControlsButton().then((createdButtons) => {
        if (createdButtons) {
            if (sponsorTimesSubmitting != null && sponsorTimesSubmitting.length > 0 && sponsorTimesSubmitting[sponsorTimesSubmitting.length - 1].segment.length >= 2) {
                changeStartSponsorButton(true, true);
            } else if (sponsorTimesSubmitting != null && sponsorTimesSubmitting.length > 0 && sponsorTimesSubmitting[sponsorTimesSubmitting.length - 1].segment.length < 2) {
                changeStartSponsorButton(false, true);
            } else {
                changeStartSponsorButton(true, false);
            }
        }
    });
    
    if (previewBar !== null) {
        if (document.body.contains(previewBar.container)) {
            updatePreviewBarPositionMobile(document.getElementsByClassName(mobileYouTubeSelector)[0] as HTMLElement);

            return;
        } else {
            // The container does not exist anymore, remove that old preview bar
            previewBar.remove();
            previewBar = null;
        }
    }

    // Create the preview bar if needed (the function hasn't returned yet)
    createPreviewBar();
}

/**
 * Creates a preview bar on the video
 */
function createPreviewBar(): void {
    if (previewBar !== null) return;

    const progressElementSelectors = [
        // For mobile YouTube
        ".progress-bar-background",
        // For YouTube
        ".ytp-progress-bar-container",
        ".no-model.cue-range-markers",
        // For Invidious/VideoJS
        ".vjs-progress-holder"
    ];

    for (const selector of progressElementSelectors) {
        const el = document.querySelectorAll(selector);

        if (el && el.length && el[0]) {
            previewBar = new PreviewBar(el[0] as HTMLElement, onMobileYouTube, onInvidious);
            
            updatePreviewBar();

            break;
        }
    }
}

/**
 * Triggered every time the video duration changes.
 * This happens when the resolution changes or at random time to clear memory.
 */
function durationChangeListener(): void {
    updateAdFlag();
    updatePreviewBar();
}

function cancelSponsorSchedule(): void {
    if (currentSkipSchedule !== null) {
        clearTimeout(currentSkipSchedule);

        currentSkipSchedule = null;
    }
}

/**
 * 
 * @param currentTime Optional if you don't want to use the actual current time
 */
function startSponsorSchedule(includeIntersectingSegments = false, currentTime?: number, includeNonIntersectingSegments = true): void {
    cancelSponsorSchedule();

    // Don't skip if advert playing and reset last checked time
    if (isAdPlaying) {
        // Reset lastCheckVideoTime
        lastCheckVideoTime = -1;
        lastCheckTime = 0;

        return;
    }

    if (video.paused) return;

    if (Config.config.disableSkipping || channelWhitelisted || (channelID === null && Config.config.forceChannelCheck)){
        return;
    }

    if (incorrectVideoCheck()) return;

    if (currentTime === undefined || currentTime === null) currentTime = video.currentTime;

    const skipInfo = getNextSkipIndex(currentTime, includeIntersectingSegments, includeNonIntersectingSegments);

    if (skipInfo.index === -1) return;

    const currentSkip = skipInfo.array[skipInfo.index];
    const skipTime: number[] = [currentSkip.segment[0], skipInfo.array[skipInfo.endIndex].segment[1]];
    const timeUntilSponsor = skipTime[0] - currentTime;
    const videoID = sponsorVideoID;

    // Find all indexes in between the start and end
    let skippingSegments = [skipInfo.array[skipInfo.index]];
    if (skipInfo.index !== skipInfo.endIndex) {
        skippingSegments = [];

        for (const segment of skipInfo.array) {
            if (utils.getCategorySelection(segment.category).option === CategorySkipOption.AutoSkip &&
                    segment.segment[0] >= skipTime[0] && segment.segment[1] <= skipTime[1]) {
                skippingSegments.push(segment);
            }
        }
    }

    // Don't skip if this category should not be skipped
    if (utils.getCategorySelection(currentSkip.category)?.option === CategorySkipOption.ShowOverlay 
        && skipInfo.array !== sponsorTimesSubmitting) return;

    const skippingFunction = () => {
        let forcedSkipTime: number = null;
        let forcedIncludeIntersectingSegments = false;
        let forcedIncludeNonIntersectingSegments = true;

        if (incorrectVideoCheck(videoID, currentSkip)) return;

        if (video.currentTime >= skipTime[0] && video.currentTime < skipTime[1]) {
            skipToTime(video, skipTime, skippingSegments, skipInfo.openNotice);

            if (utils.getCategorySelection(currentSkip.category)?.option === CategorySkipOption.ManualSkip) {
                forcedSkipTime = skipTime[0] + 0.001;
            } else {
                forcedSkipTime = skipTime[1];
                forcedIncludeIntersectingSegments = true;
                forcedIncludeNonIntersectingSegments = false;
            }
        }

        startSponsorSchedule(forcedIncludeIntersectingSegments, forcedSkipTime, forcedIncludeNonIntersectingSegments);
    };

    if (timeUntilSponsor <= 0) {
        skippingFunction();
    } else {
        currentSkipSchedule = setTimeout(skippingFunction, timeUntilSponsor * 1000 * (1 / video.playbackRate));
    }
}

/**
 * This makes sure the videoID is still correct and if the sponsorTime is included
 */
function incorrectVideoCheck(videoID?: string, sponsorTime?: SponsorTime): boolean {
    const currentVideoID = getYouTubeVideoID(document.URL);
    if (currentVideoID !== (videoID || sponsorVideoID) || (sponsorTime && (!sponsorTimes || !sponsorTimes.includes(sponsorTime)) && !sponsorTimesSubmitting.includes(sponsorTime))) {
        // Something has really gone wrong
        console.error("[SponsorBlock] The videoID recorded when trying to skip is different than what it should be.");
        console.error("[SponsorBlock] VideoID recorded: " + sponsorVideoID + ". Actual VideoID: " + currentVideoID);

        // Video ID change occured
        videoIDChange(currentVideoID);

        return true;
    } else {
        return false;
    }
}

async function sponsorsLookup(id: string) {
    video = document.querySelector('video') // Youtube video player
    //there is no video here
    if (video == null) {
        setTimeout(() => sponsorsLookup(id), 100);
        return;
    }

    if (!durationListenerSetUp) {
        durationListenerSetUp = true;

        //wait until it is loaded
        video.addEventListener('durationchange', durationChangeListener);
    }

    if (!seekListenerSetUp && !Config.config.disableSkipping) {
        seekListenerSetUp = true;
        switchingVideos = false;

        video.addEventListener('play', () => {
            switchingVideos = false;

            // If it is not the first event, then the only way to get to 0 is if there is a seek event
            // This check makes sure that changing the video resolution doesn't cause the extension to think it
            // gone back to the begining
            if (!firstEvent && video.currentTime === 0) return;
            firstEvent = false;

            // Check if an ad is playing
            updateAdFlag();

            // Make sure it doesn't get double called with the playing event
            if (Math.abs(lastCheckVideoTime - video.currentTime) > 0.3
                    || (lastCheckVideoTime !== video.currentTime && Date.now() - lastCheckTime > 2000)) {
                lastCheckTime = Date.now();
                lastCheckVideoTime = video.currentTime;

                startSponsorSchedule();
            }

        });
        video.addEventListener('playing', () => {
            // Make sure it doesn't get double called with the play event
            if (Math.abs(lastCheckVideoTime - video.currentTime) > 0.3
                    || (lastCheckVideoTime !== video.currentTime && Date.now() - lastCheckTime > 2000)) {
                lastCheckTime = Date.now();
                lastCheckVideoTime = video.currentTime;

                startSponsorSchedule();
            }
        });
        video.addEventListener('seeking', () => {
            if (!video.paused){
                // Reset lastCheckVideoTime
                lastCheckTime = Date.now();
                lastCheckVideoTime = video.currentTime;

                startSponsorSchedule();
            }
        });
        video.addEventListener('ratechange', () => startSponsorSchedule());
        // Used by videospeed extension (https://github.com/igrigorik/videospeed/pull/740)
        video.addEventListener('videoSpeed_ratechange', () => startSponsorSchedule());
        video.addEventListener('pause', () => {
            // Reset lastCheckVideoTime
            lastCheckVideoTime = -1;
            lastCheckTime = 0;

            cancelSponsorSchedule();
        });

        startSponsorSchedule();
    }

    //check database for sponsor times
    //made true once a setTimeout has been created to try again after a server error
    let recheckStarted = false;
    // Create categories list
    const categories: string[] = [];
    for (const categorySelection of Config.config.categorySelections) {
        categories.push(categorySelection.name);
    }

    // Check for hashPrefix setting
    let getRequest;
    if (Config.config.hashPrefix) {
        const hashPrefix = (await utils.getHash(id, 1)).substr(0, 4);
        getRequest = utils.asyncRequestToServer('GET', "/api/skipSegments/" + hashPrefix, {
            categories
        });
    } else {
        getRequest = utils.asyncRequestToServer('GET', "/api/skipSegments", {
            videoID: id,
            categories
        });
    }
    getRequest.then(async (response: FetchResponse) => {
        if (response?.ok) {
            let result = JSON.parse(response.responseText);
            if (Config.config.hashPrefix) {
                result = result.filter((video) => video.videoID === id);
                if (result.length > 0) {
                    result = result[0].segments;
                    if (result.length === 0) { // return if no segments found
                        retryFetch(id);
                        return;
                    }
                } else { // return if no video found
                    retryFetch(id);
                    return;
                }
            }

            const recievedSegments: SponsorTime[] = result;
            if (!recievedSegments.length) {
                console.error("[SponsorBlock] Server returned malformed response: " + JSON.stringify(recievedSegments));
                return;
            }

            sponsorDataFound = true;

            // Check if any old submissions should be kept
            if (sponsorTimes !== null) {
                for (let i = 0; i < sponsorTimes.length; i++) {
                    if (sponsorTimes[i].UUID === null)  {
                        // This is a user submission, keep it
                        recievedSegments.push(sponsorTimes[i]);
                    }
                }
            }

            sponsorTimes = recievedSegments;

            // Hide all submissions smaller than the minimum duration
            if (Config.config.minDuration !== 0) {
                for (let i = 0; i < sponsorTimes.length; i++) {
                    if (sponsorTimes[i].segment[1] - sponsorTimes[i].segment[0] < Config.config.minDuration) {
                        sponsorTimes[i].hidden = SponsorHideType.MinimumDuration;
                    }
                }
            }

            startSkipScheduleCheckingForStartSponsors();

            // Reset skip save
            sponsorSkipped = [];

            //update the preview bar
            //leave the type blank for now until categories are added
            if (lastPreviewBarUpdate == id || (lastPreviewBarUpdate == null && !isNaN(video.duration))) {
                //set it now
                //otherwise the listener can handle it
                updatePreviewBar();
            }

            sponsorLookupRetries = 0;
        } else if (response?.status === 404) {
            retryFetch(id);
        } else if (sponsorLookupRetries < 90 && !recheckStarted) {
            recheckStarted = true;

            //TODO lower when server becomes better (back to 1 second)
            //some error occurred, try again in a second
            setTimeout(() => sponsorsLookup(id), 10000 + Math.random() * 30000);

            sponsorLookupRetries++;
        }
    });
}

function retryFetch(id: string): void {
    if (!Config.config.refetchWhenNotFound) return;

    sponsorDataFound = false;

    //check if this video was uploaded recently
    utils.wait(() => !!videoInfo).then(() => {
        const dateUploaded = videoInfo?.microformat?.playerMicroformatRenderer?.uploadDate;

        //if less than 3 days old
        if (Date.now() - new Date(dateUploaded).getTime() < 259200000) {
            //TODO lower when server becomes better
            setTimeout(() => sponsorsLookup(id), 120000);
        }
    });

    sponsorLookupRetries = 0;
}

/**
 * Only should be used when it is okay to skip a sponsor when in the middle of it 
 * 
 * Ex. When segments are first loaded
 */
function startSkipScheduleCheckingForStartSponsors() {
    if (!switchingVideos) {
        // See if there are any starting sponsors
        let startingSponsor = -1;
        for (const time of sponsorTimes) {
            if (time.segment[0] <= video.currentTime && time.segment[0] > startingSponsor && time.segment[1] > video.currentTime) {
                startingSponsor = time.segment[0];
                break;
            }
        }
        if (startingSponsor === -1) {
            for (const time of sponsorTimesSubmitting) {
                if (time.segment[0] <= video.currentTime && time.segment[0] > startingSponsor && time.segment[1] > video.currentTime) {
                    startingSponsor = time.segment[0];
                    break;
                }
            }
        }

        if (startingSponsor !== -1) {
            startSponsorSchedule(undefined, startingSponsor);
        } else {
            startSponsorSchedule();
        }
    }
}

/**
 * Get the video info for the current tab from YouTube
 */
function getVideoInfo() {
    sendRequestToCustomServer('GET', "https://www.youtube.com/get_video_info?video_id=" + sponsorVideoID, function(xmlhttp) {
        if (xmlhttp.readyState == 4 && xmlhttp.status == 200) {
            const decodedData = decodeURIComponent(xmlhttp.responseText).match(/player_response=([^&]*)/)[1];
            if (!decodedData) {
                console.error("[SB] Failed at getting video info from YouTube.");
                return;
            }

            videoInfo = JSON.parse(decodedData);
        }
    });
}

function getYouTubeVideoID(url: string) {
    // For YouTube TV support
    if(url.startsWith("https://www.youtube.com/tv#/")) url = url.replace("#", "");

    //Attempt to parse url
    let urlObject = null;
    try { 
        urlObject = new URL(url);
    } catch (e) {      
        console.error("[SB] Unable to parse URL: " + url);
        return false;
    }

    // Check if valid hostname
    if (Config.config && Config.config.invidiousInstances.includes(urlObject.host)) {
        onInvidious = true;
    } else if (urlObject.host === "m.youtube.com") {
        onMobileYouTube = true;
    } else if (!["m.youtube.com", "www.youtube.com", "www.youtube-nocookie.com", "music.youtube.com"].includes(urlObject.host)) {
        if (!Config.config) {
            // Call this later, in case this is an Invidious tab
            utils.wait(() => Config.config !== null).then(() => videoIDChange(getYouTubeVideoID(url)));
        }

        return false
    }

    //Get ID from searchParam
    if (urlObject.searchParams.has("v") && ["/watch", "/watch/"].includes(urlObject.pathname) || urlObject.pathname.startsWith("/tv/watch")) {
        const id = urlObject.searchParams.get("v");
        return id.length == 11 ? id : false;
    } else if (urlObject.pathname.startsWith("/embed/")) {
        try {
            return urlObject.pathname.substr(7, 11);
        } catch (e) {
            console.error("[SB] Video ID not valid for " + url);
            return false;
        }
    } 
    return false;
}

/**
 * This function is required on mobile YouTube and will keep getting called whenever the preview bar disapears
 */
function updatePreviewBarPositionMobile(parent: HTMLElement) {
    if (document.getElementById("previewbar") === null) {
        previewBar.updatePosition(parent);
    }
}

function updatePreviewBar(): void {
    if(isAdPlaying) {
        previewBar.set([], [], 0);
        return;
    }

    if (previewBar === null || video === null) return;

    let localSponsorTimes = sponsorTimes;
    if (localSponsorTimes == null) localSponsorTimes = [];

    const allSponsorTimes = localSponsorTimes.concat(sponsorTimesSubmitting);
	
    //create an array of the sponsor types
    const types = [];
    for (let i = 0; i < localSponsorTimes.length; i++) {
        if (localSponsorTimes[i].hidden === SponsorHideType.Visible) {
            types.push(localSponsorTimes[i].category);
        } else {
            // Don't show this sponsor
            types.push(null);
        }
    }
    for (let i = 0; i < sponsorTimesSubmitting.length; i++) {
        types.push("preview-" + sponsorTimesSubmitting[i].category);
    }

    previewBar.set(utils.getSegmentsFromSponsorTimes(allSponsorTimes), types, video.duration)

    if (Config.config.showTimeWithSkips) {
        showTimeWithoutSkips(allSponsorTimes);
    }

    //update last video id
    lastPreviewBarUpdate = sponsorVideoID;
}

//checks if this channel is whitelisted, should be done only after the channelID has been loaded
function whitelistCheck() {
    channelID = videoInfo?.videoDetails?.channelId;
    if (!channelID) {
        channelID = null;

        return;
    }

    //see if this is a whitelisted channel
    const whitelistedChannels = Config.config.whitelistedChannels;

    if (whitelistedChannels != undefined && whitelistedChannels.includes(channelID)) {
        channelWhitelisted = true;
    }

    // check if the start of segments were missed
    if (Config.config.forceChannelCheck && sponsorTimes && sponsorTimes.length > 0) startSkipScheduleCheckingForStartSponsors();
}

/**
 * Returns info about the next upcoming sponsor skip
 */
function getNextSkipIndex(currentTime: number, includeIntersectingSegments: boolean, includeNonIntersectingSegments: boolean): 
        {array: SponsorTime[], index: number, endIndex: number, openNotice: boolean} {

    const sponsorStartTimes = getStartTimes(sponsorTimes, includeIntersectingSegments, includeNonIntersectingSegments);
    const sponsorStartTimesAfterCurrentTime = getStartTimes(sponsorTimes, includeIntersectingSegments, includeNonIntersectingSegments, currentTime, true, true);

    const minSponsorTimeIndex = sponsorStartTimes.indexOf(Math.min(...sponsorStartTimesAfterCurrentTime));
    const endTimeIndex = getLatestEndTimeIndex(sponsorTimes, minSponsorTimeIndex);

    const previewSponsorStartTimes = getStartTimes(sponsorTimesSubmitting, includeIntersectingSegments, includeNonIntersectingSegments);
    const previewSponsorStartTimesAfterCurrentTime = getStartTimes(sponsorTimesSubmitting, includeIntersectingSegments, includeNonIntersectingSegments, currentTime, false, false);

    const minPreviewSponsorTimeIndex = previewSponsorStartTimes.indexOf(Math.min(...previewSponsorStartTimesAfterCurrentTime));
    const previewEndTimeIndex = getLatestEndTimeIndex(sponsorTimesSubmitting, minPreviewSponsorTimeIndex);

    if ((minPreviewSponsorTimeIndex === -1 && minSponsorTimeIndex !== -1) || 
            sponsorStartTimes[minSponsorTimeIndex] < previewSponsorStartTimes[minPreviewSponsorTimeIndex]) {
        return {
            array: sponsorTimes,
            index: minSponsorTimeIndex,
            endIndex: endTimeIndex,
            openNotice: true
        };
    } else {
        return {
            array: sponsorTimesSubmitting,
            index: minPreviewSponsorTimeIndex,
            endIndex: previewEndTimeIndex,
            openNotice: false
        };
    }
}

/**
 * This returns index if the skip option is not AutoSkip
 * 
 * Finds the last endTime that occurs in a segment that the given
 * segment skips into that is part of an AutoSkip category.
 * 
 * Used to find where a segment should truely skip to if there are intersecting submissions due to 
 * them having different categories.
 * 
 * @param sponsorTimes 
 * @param index Index of the given sponsor
 * @param hideHiddenSponsors 
 */
function getLatestEndTimeIndex(sponsorTimes: SponsorTime[], index: number, hideHiddenSponsors = true): number {
    // Only combine segments for AutoSkip
    if (index == -1 || 
        utils.getCategorySelection(sponsorTimes[index].category)?.option !== CategorySkipOption.AutoSkip) return index;

    // Default to the normal endTime
    let latestEndTimeIndex = index;

    for (let i = 0; i < sponsorTimes?.length; i++) {
        const currentSegment = sponsorTimes[i].segment;
        const latestEndTime = sponsorTimes[latestEndTimeIndex].segment[1];

        if (currentSegment[0] <= latestEndTime && currentSegment[1] > latestEndTime 
            && (!hideHiddenSponsors || sponsorTimes[i].hidden === SponsorHideType.Visible)
            && utils.getCategorySelection(sponsorTimes[i].category).option === CategorySkipOption.AutoSkip) {
                // Overlapping segment
                latestEndTimeIndex = i;
        }
    }

    // Keep going if required
    if (latestEndTimeIndex !== index) {
        latestEndTimeIndex = getLatestEndTimeIndex(sponsorTimes, latestEndTimeIndex, hideHiddenSponsors);
    }

    return latestEndTimeIndex;
}

/**
 * Gets just the start times from a sponsor times array.
 * Optionally specify a minimum
 * 
 * @param sponsorTimes 
 * @param minimum
 * @param hideHiddenSponsors
 * @param includeIntersectingSegments If true, it will include segments that start before 
 *  the current time, but end after
 */
function getStartTimes(sponsorTimes: SponsorTime[], includeIntersectingSegments: boolean, includeNonIntersectingSegments: boolean,
    minimum?: number, onlySkippableSponsors = false, hideHiddenSponsors = false): number[] {
    if (sponsorTimes === null) return [];

    const startTimes: number[] = [];

    for (let i = 0; i < sponsorTimes?.length; i++) {
        if ((minimum === undefined
                || ((includeNonIntersectingSegments && sponsorTimes[i].segment[0] >= minimum) 
                    || (includeIntersectingSegments && sponsorTimes[i].segment[0] < minimum && sponsorTimes[i].segment[1] > minimum))) 
                && (!onlySkippableSponsors || utils.getCategorySelection(sponsorTimes[i].category).option !== CategorySkipOption.ShowOverlay)
                && (!hideHiddenSponsors || sponsorTimes[i].hidden === SponsorHideType.Visible)) {

            startTimes.push(sponsorTimes[i].segment[0]);
        } 
    }

    return startTimes;
}

/**
 * Skip to exact time in a video and autoskips
 * 
 * @param time 
 */
function previewTime(time: number, unpause = true) {
    video.currentTime = time;

    // Unpause the video if needed
    if (unpause && video.paused){
        video.play();
    }
}

//skip from the start time to the end time for a certain index sponsor time
function skipToTime(v: HTMLVideoElement, skipTime: number[], skippingSegments: SponsorTime[], openNotice: boolean) {
    // There will only be one submission if it is manual skip
    const autoSkip: boolean = utils.getCategorySelection(skippingSegments[0].category)?.option === CategorySkipOption.AutoSkip;

    if ((autoSkip || sponsorTimesSubmitting.includes(skippingSegments[0])) && v.currentTime !== skipTime[1]) {
        // Fix for looped videos not working when skipping to the end #426
        // for some reason you also can't skip to 1 second before the end
        if (v.loop && v.duration > 1 && skipTime[1] >= v.duration - 1) {
            v.currentTime = 0;
        } else {
            v.currentTime = skipTime[1];
        }
    }

    if (openNotice) {
        //send out the message saying that a sponsor message was skipped
        if (!Config.config.dontShowNotice || !autoSkip) {
            new SkipNotice(skippingSegments, autoSkip, skipNoticeContentContainer);
        }
    }

    //send telemetry that a this sponsor was skipped
    if (Config.config.trackViewCount && autoSkip) {
        let alreadySkipped = false;
        let isPreviewSegment = false;

        for (const segment of skippingSegments) {
            const index = sponsorTimes.indexOf(segment);
            if (index !== -1 && !sponsorSkipped[index]) {
                utils.asyncRequestToServer("POST", "/api/viewedVideoSponsorTime?UUID=" + segment.UUID);

                sponsorSkipped[index] = true;
            } else if (sponsorSkipped[index]) {
                alreadySkipped = true;
            }

            if (index === -1) isPreviewSegment = true;
        }
        
        // Count this as a skip
        if (!alreadySkipped && !isPreviewSegment) {
            Config.config.minutesSaved = Config.config.minutesSaved + (skipTime[1] - skipTime[0]) / 60;
            Config.config.skipCount = Config.config.skipCount + 1;
        }
    }
}

function unskipSponsorTime(segment: SponsorTime) {
    if (sponsorTimes != null) {
        //add a tiny bit of time to make sure it is not skipped again
        video.currentTime = segment.segment[0] + 0.001;
    }
}

function reskipSponsorTime(segment: SponsorTime) {
    video.currentTime = segment.segment[1];
}

function createButton(baseID, title, callback, imageName, isDraggable=false): boolean {
    if (document.getElementById(baseID + "Button") != null) return false;

    // Button HTML
    const newButton = document.createElement("button");
    newButton.draggable = isDraggable;
    newButton.id = baseID + "Button";
    newButton.classList.add("playerButton");
    newButton.classList.add("ytp-button");
    newButton.setAttribute("title", chrome.i18n.getMessage(title));
    newButton.addEventListener("click", () => {
        callback();
    });

    // Image HTML
    const newButtonImage = document.createElement("img");
    newButton.draggable = isDraggable;
    newButtonImage.id = baseID + "Image";
    newButtonImage.className = "playerButtonImage";
    newButtonImage.src = chrome.extension.getURL("icons/" + imageName);

    // Append image to button
    newButton.appendChild(newButtonImage);

    // Add the button to player
    controls.prepend(newButton);

    return true;
}

function getControls(): HTMLElement | false {
    const controlsSelectors = [
        // YouTube
        ".ytp-right-controls",
        // Mobile YouTube
        ".player-controls-top",
        // Invidious/videojs video element's controls element
        ".vjs-control-bar"
    ]

    for (const controlsSelector of controlsSelectors) {
        const controls = document.querySelectorAll(controlsSelector);

        if (controls && controls.length > 0) {
            return <HTMLElement> controls[controls.length - 1];
        }
    }

    return false;
}

//adds all the player controls buttons
async function createButtons(): Promise<boolean> {
    if (onMobileYouTube) return;

    const result = await utils.wait(getControls).catch();

    //set global controls variable
    controls = result;

    let createdButton = false;

    // Add button if does not already exist in html
    createdButton = createButton("startSponsor", "sponsorStart", startSponsorClicked, "PlayerStartIconSponsorBlocker256px.png") || createdButton;
    createdButton = createButton("info", "openPopup", openInfoMenu, "PlayerInfoIconSponsorBlocker256px.png") || createdButton;
    createdButton = createButton("delete", "clearTimes", clearSponsorTimes, "PlayerDeleteIconSponsorBlocker256px.png") || createdButton;
    createdButton = createButton("submit", "SubmitTimes", submitSponsorTimes, "PlayerUploadIconSponsorBlocker256px.png") || createdButton;

    return createdButton;
}

//adds or removes the player controls button to what it should be
async function updateVisibilityOfPlayerControlsButton(): Promise<boolean> {
    //not on a proper video yet
    if (!sponsorVideoID) return false;

    const createdButtons = await createButtons();

    if (Config.config.hideVideoPlayerControls || onInvidious) {
        document.getElementById("startSponsorButton").style.display = "none";
        document.getElementById("submitButton").style.display = "none";
    } else {
        document.getElementById("startSponsorButton").style.removeProperty("display");
    }

    //don't show the info button on embeds
    if (Config.config.hideInfoButtonPlayerControls || document.URL.includes("/embed/") || onInvidious) {
        document.getElementById("infoButton").style.display = "none";
    } else {
        document.getElementById("infoButton").style.removeProperty("display");
    }
    
    if (Config.config.hideDeleteButtonPlayerControls || onInvidious) {
        document.getElementById("deleteButton").style.display = "none";
    }

    return createdButtons;
}

/**
 * Used for submitting. This will use the HTML displayed number when required as the video's
 * current time is out of date while scrubbing or at the end of the video. This is not needed
 * for sponsor skipping as the video is not playing during these times.
 */
function getRealCurrentTime(): number {
    // Used to check if replay button
    const playButtonSVGData = document.querySelector(".ytp-play-button")?.querySelector(".ytp-svg-fill")?.getAttribute("d");
    const replaceSVGData = "M 18,11 V 7 l -5,5 5,5 v -4 c 3.3,0 6,2.7 6,6 0,3.3 -2.7,6 -6,6 -3.3,0 -6,-2.7 -6,-6 h -2 c 0,4.4 3.6,8 8,8 4.4,0 8,-3.6 8,-8 0,-4.4 -3.6,-8 -8,-8 z";

    if (playButtonSVGData === replaceSVGData) {
        // At the end of the video
        return video.duration;
    } else {
        return video.currentTime;
    }
}

function startSponsorClicked() {
    //it can't update to this info yet
    closeInfoMenu();

    toggleStartSponsorButton();

    //add to sponsorTimes
    if (sponsorTimesSubmitting.length > 0 && sponsorTimesSubmitting[sponsorTimesSubmitting.length - 1].segment.length < 2) {
        //it is an end time
        sponsorTimesSubmitting[sponsorTimesSubmitting.length - 1].segment[1] = getRealCurrentTime();
    } else {
        //it is a start time
        sponsorTimesSubmitting.push({
            segment: [getRealCurrentTime()],
            UUID: null,
            category: Config.config.defaultCategory
        });
    }

    //save this info
    Config.config.segmentTimes.set(sponsorVideoID, sponsorTimesSubmitting);

    updateSponsorTimesSubmitting(false)
}

function updateSponsorTimesSubmitting(getFromConfig = true) {
    const segmentTimes = Config.config.segmentTimes.get(sponsorVideoID);

    //see if this data should be saved in the sponsorTimesSubmitting variable
    if (getFromConfig && segmentTimes != undefined) {
        sponsorTimesSubmitting = [];

        for (const segmentTime of segmentTimes) {
            sponsorTimesSubmitting.push({
                segment: segmentTime.segment,
                UUID: null,
                category: segmentTime.category
            });
        }
    }

    updatePreviewBar();

    // Restart skipping schedule
    if (video !== null) startSponsorSchedule();

    if (submissionNotice !== null) {
        submissionNotice.update();
    }
}

async function changeStartSponsorButton(showStartSponsor: boolean, uploadButtonVisible: boolean): Promise<boolean> {
    if(!sponsorVideoID) return false;
    
    //if it isn't visible, there is no data
    const shouldHide = (uploadButtonVisible && !(Config.config.hideDeleteButtonPlayerControls || onInvidious)) ? "unset" : "none"
    document.getElementById("deleteButton").style.display = shouldHide;

    if (showStartSponsor) {
        showingStartSponsor = true;
        (<HTMLImageElement> document.getElementById("startSponsorImage")).src = chrome.extension.getURL("icons/PlayerStartIconSponsorBlocker256px.png");
        document.getElementById("startSponsorButton").setAttribute("title", chrome.i18n.getMessage("sponsorStart"));

        if (document.getElementById("startSponsorImage").style.display != "none" && uploadButtonVisible && !Config.config.hideUploadButtonPlayerControls && !onInvidious) {
            document.getElementById("submitButton").style.display = "unset";
        } else if (!uploadButtonVisible || onInvidious) {
            //disable submit button
            document.getElementById("submitButton").style.display = "none";
        }
    } else {
        showingStartSponsor = false;
        (<HTMLImageElement> document.getElementById("startSponsorImage")).src = chrome.extension.getURL("icons/PlayerStopIconSponsorBlocker256px.png");
        document.getElementById("startSponsorButton").setAttribute("title", chrome.i18n.getMessage("sponsorEND"));

        //disable submit button
        document.getElementById("submitButton").style.display = "none";
    }
}

function toggleStartSponsorButton() {
    changeStartSponsorButton(!showingStartSponsor, true);
}

function openInfoMenu() {
    if (document.getElementById("sponsorBlockPopupContainer") != null) {
        //it's already added
        return;
    }

    popupInitialised = false;

    //hide info button
    document.getElementById("infoButton").style.display = "none";

    sendRequestToCustomServer('GET', chrome.extension.getURL("popup.html"), function(xmlhttp) {
        if (xmlhttp.readyState == 4 && xmlhttp.status == 200) {
            const popup = document.createElement("div");
            popup.id = "sponsorBlockPopupContainer";

            let htmlData = xmlhttp.responseText;
            // Hack to replace head data (title, favicon)
            htmlData = htmlData.replace(/<head>[\S\s]*<\/head>/gi, "");
            // Hack to replace body tag with div
            htmlData = htmlData.replace(/<body/gi, "<div");
            htmlData = htmlData.replace(/<\/body/gi, "</div");

            popup.innerHTML = htmlData;

            //close button
            const closeButton = document.createElement("div");
            closeButton.innerText = chrome.i18n.getMessage("closePopup");
            closeButton.classList.add("smallLink");
            closeButton.setAttribute("align", "center");
            closeButton.addEventListener("click", closeInfoMenu);
            // Theme based color
            closeButton.style.color = "var(--yt-spec-text-primary)";

            //add the close button
            popup.prepend(closeButton);
    
            const parentNodes = document.querySelectorAll("#secondary");
            let parentNode = null;
            for (let i = 0; i < parentNodes.length; i++) {
                if (parentNodes[i].firstElementChild !== null) {
                    parentNode = parentNodes[i];
                }
            }
            if (parentNode == null) {
                //old youtube theme
                parentNode = document.getElementById("watch7-sidebar-contents");
            }

            //make the logo source not 404
            //query selector must be used since getElementByID doesn't work on a node and this isn't added to the document yet
            const logo = <HTMLImageElement> popup.querySelector("#sponsorBlockPopupLogo");
            const settings = <HTMLImageElement> popup.querySelector("#sbPopupIconSettings");
            const edit = <HTMLImageElement> popup.querySelector("#sbPopupIconEdit");
            const check = <HTMLImageElement> popup.querySelector("#sbPopupIconCheck");
            logo.src = chrome.extension.getURL("icons/LogoSponsorBlocker256px.png");
            settings.src = chrome.extension.getURL("icons/settings.svg");
            edit.src = chrome.extension.getURL("icons/pencil.svg");
            check.src = chrome.extension.getURL("icons/check.svg");
            check.src = chrome.extension.getURL("icons/thumb.svg");

            parentNode.insertBefore(popup, parentNode.firstChild);

            //run the popup init script
            runThePopup(messageListener);
        }
    });
}

function closeInfoMenu() {
    const popup = document.getElementById("sponsorBlockPopupContainer");
    if (popup != null) {
        popup.remove();

        //show info button if it's not an embed
        if (!document.URL.includes("/embed/")) {
            document.getElementById("infoButton").style.display = "unset";
        }
    }
}

function clearSponsorTimes() {
    //it can't update to this info yet
    closeInfoMenu();

    const currentVideoID = sponsorVideoID;

    const sponsorTimes = Config.config.segmentTimes.get(currentVideoID);

    if (sponsorTimes != undefined && sponsorTimes.length > 0) {
        const confirmMessage = chrome.i18n.getMessage("clearThis") + getSegmentsMessage(sponsorTimes)
                                + "\n" + chrome.i18n.getMessage("confirmMSG")
        if(!confirm(confirmMessage)) return;

        //clear the sponsor times
        Config.config.segmentTimes.delete(currentVideoID);

        //clear sponsor times submitting
        sponsorTimesSubmitting = [];

        updatePreviewBar();

        //set buttons to be correct
        changeStartSponsorButton(true, false);
    }
}

//if skipNotice is null, it will not affect the UI
function vote(type: number, UUID: string, category?: string, skipNotice?: SkipNoticeComponent) {
    if (skipNotice !== null && skipNotice !== undefined) {
        //add loading info
        skipNotice.addVoteButtonInfo.bind(skipNotice)(chrome.i18n.getMessage("Loading"))
        skipNotice.setNoticeInfoMessage.bind(skipNotice)();
    }

    const sponsorIndex = utils.getSponsorIndexFromUUID(sponsorTimes, UUID);

    // Don't vote for preview sponsors
    if (sponsorIndex == -1 || sponsorTimes[sponsorIndex].UUID === null) return;

    // See if the local time saved count and skip count should be saved
    if (type === 0 && sponsorSkipped[sponsorIndex] || type === 1 && !sponsorSkipped[sponsorIndex]) {
        let factor = 1;
        if (type == 0) {
            factor = -1;

            sponsorSkipped[sponsorIndex] = false;
        }

        // Count this as a skip
        Config.config.minutesSaved = Config.config.minutesSaved + factor * (sponsorTimes[sponsorIndex].segment[1] - sponsorTimes[sponsorIndex].segment[0]) / 60;
    
        Config.config.skipCount = Config.config.skipCount + factor;
    }
 
    chrome.runtime.sendMessage({
        message: "submitVote",
        type: type,
        UUID: UUID,
        category: category
    }, function(response) {
        if (response != undefined) {
            //see if it was a success or failure
            if (skipNotice != null) {
                if (response.successType == 1 || (response.successType == -1 && response.statusCode == 429)) {
                    //success (treat rate limits as a success)
                    skipNotice.afterVote.bind(skipNotice)(utils.getSponsorTimeFromUUID(sponsorTimes, UUID), type, category);
                } else if (response.successType == -1) {
                    skipNotice.setNoticeInfoMessage.bind(skipNotice)(utils.getErrorMessage(response.statusCode))
                    skipNotice.resetVoteButtonInfo.bind(skipNotice)();
                }
            }
        }
    });
}

//Closes all notices that tell the user that a sponsor was just skipped
function closeAllSkipNotices(){
    const notices = document.getElementsByClassName("sponsorSkipNotice");
    for (let i = 0; i < notices.length; i++) {
        notices[i].remove();
    }
}

function dontShowNoticeAgain() {
    Config.config.dontShowNotice = true;
    closeAllSkipNotices();
}

function sponsorMessageStarted(callback: (response: MessageResponse) => void) {
    video = document.querySelector('video');

    //send back current time
    callback({
        time: video.currentTime
    })

    //update button
    toggleStartSponsorButton();
}

/**
 * Helper method for the submission notice to clear itself when it closes
 */
function resetSponsorSubmissionNotice() {
    submissionNotice = null;
}

function submitSponsorTimes() {
    if (submissionNotice !== null) return;

    //it can't update to this info yet
    closeInfoMenu();

    if (sponsorTimesSubmitting !== undefined && sponsorTimesSubmitting.length > 0) {
        submissionNotice = new SubmissionNotice(skipNoticeContentContainer, sendSubmitMessage);
    }

}

//send the message to the background js
//called after all the checks have been made that it's okay to do so
async function sendSubmitMessage(): Promise<void> {
    //add loading animation
    (<HTMLImageElement> document.getElementById("submitImage")).src = chrome.extension.getURL("icons/PlayerUploadIconSponsorBlocker256px.png");
    document.getElementById("submitButton").style.animation = "rotate 1s 0s infinite";

    //check if a sponsor exceeds the duration of the video
    for (let i = 0; i < sponsorTimesSubmitting.length; i++) {
        if (sponsorTimesSubmitting[i].segment[1] > video.duration) {
            sponsorTimesSubmitting[i].segment[1] = video.duration;
        }
    }

    //update sponsorTimes
    Config.config.segmentTimes.set(sponsorVideoID, sponsorTimesSubmitting);

    // Check to see if any of the submissions are below the minimum duration set
    if (Config.config.minDuration > 0) {
        for (let i = 0; i < sponsorTimesSubmitting.length; i++) {
            if (sponsorTimesSubmitting[i].segment[1] - sponsorTimesSubmitting[i].segment[0] < Config.config.minDuration) {
                const confirmShort = chrome.i18n.getMessage("shortCheck") + "\n\n" + 
                    getSegmentsMessage(sponsorTimesSubmitting);
                
                if(!confirm(confirmShort)) return;
            }
        }
    }

    const response = await utils.asyncRequestToServer("POST", "/api/skipSegments", {
        videoID: sponsorVideoID,
        userID: Config.config.userID,
        segments: sponsorTimesSubmitting
    });

    if (response.status === 200) {
        //hide loading message
        const submitButton = document.getElementById("submitButton");
        submitButton.style.animation = "rotate 1s";
        //finish this animation
        //when the animation is over, hide the button
        const animationEndListener =  function() {
            changeStartSponsorButton(true, false);

            submitButton.style.animation = "none";

            submitButton.removeEventListener("animationend", animationEndListener);
        };

        submitButton.addEventListener("animationend", animationEndListener);

        //clear the sponsor times
        Config.config.segmentTimes.delete(sponsorVideoID);

        //add submissions to current sponsors list
        if (sponsorTimes === null) sponsorTimes = [];
        
        sponsorTimes = sponsorTimes.concat(sponsorTimesSubmitting);

        // Increase contribution count
        Config.config.sponsorTimesContributed = Config.config.sponsorTimesContributed + sponsorTimesSubmitting.length;

        // New count just used to see if a warning "Read The Guidelines!!" message needs to be shown
        // One per time submitting
        Config.config.submissionCountSinceCategories = Config.config.submissionCountSinceCategories + 1;

        // Empty the submitting times
        sponsorTimesSubmitting = [];

        updatePreviewBar();
    } else {
        //show that the upload failed
        document.getElementById("submitButton").style.animation = "unset";
        (<HTMLImageElement> document.getElementById("submitImage")).src = chrome.extension.getURL("icons/PlayerUploadFailedIconSponsorBlocker256px.png");

        alert(utils.getErrorMessage(response.status) + "\n\n" + (response.responseText));
    }
}

//get the message that visually displays the video times
function getSegmentsMessage(sponsorTimes: SponsorTime[]): string {
    let sponsorTimesMessage = "";

    for (let i = 0; i < sponsorTimes.length; i++) {
        for (let s = 0; s < sponsorTimes[i].segment.length; s++) {
            let timeMessage = utils.getFormattedTime(sponsorTimes[i].segment[s]);
            //if this is an end time
            if (s == 1) {
                timeMessage = " to " + timeMessage;
            } else if (i > 0) {
                //add commas if necessary
                timeMessage = ", " + timeMessage;
            }

            sponsorTimesMessage += timeMessage;
        }
    }

    return sponsorTimesMessage;
}

/**
 * Is this an unlisted YouTube video.
 * Assumes that the the privacy info is available.
 */
function isUnlisted(): boolean {
    return videoInfo?.microformat?.playerMicroformatRenderer?.isUnlisted || videoInfo?.videoDetails?.isPrivate;
}

/**
 * Adds the CSS to the page if needed. Required on optional sites with Chrome.
 */
function addCSS() {
    if (!utils.isFirefox() && Config.config.invidiousInstances.includes(new URL(document.URL).host)) {
        window.addEventListener("DOMContentLoaded", () => {
            const head = document.getElementsByTagName("head")[0];

            for (const file of utils.css) {
                const fileref = document.createElement("link");

                fileref.rel = "stylesheet";
                fileref.type = "text/css";
                fileref.href = chrome.extension.getURL(file);

                head.appendChild(fileref);
            }
        });
    }
}

function sendRequestToCustomServer(type, fullAddress, callback) {
    const xmlhttp = new XMLHttpRequest();

    xmlhttp.open(type, fullAddress, true);

    if (callback != undefined) {
        xmlhttp.onreadystatechange = function () {
            callback(xmlhttp, false);
        };
  
        xmlhttp.onerror = function() {
            callback(xmlhttp, true);
        };
    }

    //submit this request
    xmlhttp.send();
}

/**
 * Update the isAdPlaying flag and hide preview bar/controls if ad is playing
 */
function updateAdFlag(): void {
    const wasAdPlaying = isAdPlaying;
    isAdPlaying = document.getElementsByClassName('ad-showing').length > 0;

    if(wasAdPlaying != isAdPlaying) {
        updatePreviewBar();
        updateVisibilityOfPlayerControlsButton();
    }
}

function showTimeWithoutSkips(allSponsorTimes): void {
    if (onMobileYouTube || onInvidious) return;

	let skipDuration = 0;
	
	// Calculate skipDuration based from the segments in the preview bar
	for (let i = 0; i < allSponsorTimes.length; i++) {
        // If an end time exists
        if (allSponsorTimes[i].segment[1]) {
            skipDuration += allSponsorTimes[i].segment[1] - allSponsorTimes[i].segment[0];
        }
		
	}
	
	// YouTube player time display
	const display = document.getElementsByClassName("ytp-time-display notranslate")[0];
	if (!display) return;
	
    const formatedTime = utils.getFormattedTime(video.duration - skipDuration);
	
	const durationID = "sponsorBlockDurationAfterSkips";	
    let duration = document.getElementById(durationID);

	// Create span if needed
	if(duration === null) {
		duration = document.createElement('span');
        duration.id = durationID;
        duration.classList.add("ytp-time-duration");

		display.appendChild(duration);
	}
		
    duration.innerText = (skipDuration <= 0 || isNaN(skipDuration) || formatedTime.includes("NaN")) ? "" : " ("+formatedTime+")";
}<|MERGE_RESOLUTION|>--- conflicted
+++ resolved
@@ -116,11 +116,7 @@
 //get messages from the background script and the popup
 chrome.runtime.onMessage.addListener(messageListener);
   
-<<<<<<< HEAD
 function messageListener(request: Message, sender: unknown, sendResponse: (response: MessageResponse) => void): void {
-=======
-function messageListener(request: any, sender: unknown, sendResponse: (response: any) => void): void {
->>>>>>> c30038fd
     //messages from popup script
     switch(request.message){
         case "update":
