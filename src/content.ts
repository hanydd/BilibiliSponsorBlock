--- conflicted
+++ resolved
@@ -724,18 +724,17 @@
 
         // Hide all submissions smaller than the minimum duration
         if (Config.config.minDuration !== 0) {
-<<<<<<< HEAD
             for (const segment of sponsorTimes) {
-                if (segment.segment[1] - segment.segment[0] < Config.config.minDuration
-                        && segment.actionType !== ActionType.Poi)
+                const duration = segment[1] - segment[0];
+                if (duration > 0 && duration < Config.config.minDuration) {
                     segment.hidden = SponsorHideType.MinimumDuration;
-=======
+                }
+            }
             for (let i = 0; i < sponsorTimes.length; i++) {
                 const duration = sponsorTimes[i].segment[1] - sponsorTimes[i].segment[0] ;
                 if (duration > 0 && duration < Config.config.minDuration) {
                     sponsorTimes[i].hidden = SponsorHideType.MinimumDuration;
                 }
->>>>>>> 1115ffd8
             }
         }
 
