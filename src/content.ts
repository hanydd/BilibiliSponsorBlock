import Config from "./config";
import { SponsorTime, CategorySkipOption, VideoID, SponsorHideType, VideoInfo, StorageChangesObject, CategoryActionType, ChannelIDInfo, ChannelIDStatus, SponsorSourceType, SegmentUUID, Category, SkipToTimeParams, ToggleSkippable, ActionType, ScheduledTime } from "./types";

import { ContentContainer, Keybind } from "./types";
import Utils from "./utils";
const utils = new Utils();

import runThePopup from "./popup";

import PreviewBar, {PreviewBarSegment} from "./js-components/previewBar";
import SkipNotice from "./render/SkipNotice";
import SkipNoticeComponent from "./components/SkipNoticeComponent";
import SubmissionNotice from "./render/SubmissionNotice";
import { Message, MessageResponse, VoteResponse } from "./messageTypes";
import * as Chat from "./js-components/chat";
import { getCategoryActionType } from "./utils/categoryUtils";
import { SkipButtonControlBar } from "./js-components/skipButtonControlBar";
import { Tooltip } from "./render/Tooltip";
import { getStartTimeFromUrl } from "./utils/urlParser";
<<<<<<< HEAD
import { getControls } from "./utils/pageUtils";
import { keybindEquals } from "./utils/configUtils";
=======
import { findValidElement, getControls, isVisible } from "./utils/pageUtils";
import { CategoryPill } from "./render/CategoryPill";
import { AnimationUtils } from "./utils/animationUtils";
import { GenericUtils } from "./utils/genericUtils";
>>>>>>> 02d8bf9a

// Hack to get the CSS loaded on permission-based sites (Invidious)
utils.wait(() => Config.config !== null, 5000, 10).then(addCSS);

//was sponsor data found when doing SponsorsLookup
let sponsorDataFound = false;
//the actual sponsorTimes if loaded and UUIDs associated with them
let sponsorTimes: SponsorTime[] = null;
//what video id are these sponsors for
let sponsorVideoID: VideoID = null;
// List of open skip notices
const skipNotices: SkipNotice[] = [];
let activeSkipKeybindElement: ToggleSkippable = null;

// JSON video info 
let videoInfo: VideoInfo = null;
// The channel this video is about
let channelIDInfo: ChannelIDInfo;
// Locked Categories in this tab, like: ["sponsor","intro","outro"]
let lockedCategories: Category[] = [];

// Skips are scheduled to ensure precision.
// Skips are rescheduled every seeking event.
// Skips are canceled every seeking event
let currentSkipSchedule: NodeJS.Timeout = null;

/** Has the sponsor been skipped */
let sponsorSkipped: boolean[] = [];

//the video
let video: HTMLVideoElement;
let videoMuted = false; // Has it been attempted to be muted
let videoMutationObserver: MutationObserver = null;
// List of videos that have had event listeners added to them
const videosWithEventListeners: HTMLVideoElement[] = [];
const controlsWithEventListeners: HTMLElement[] = []

let onInvidious;
let onMobileYouTube;

//the video id of the last preview bar update
let lastPreviewBarUpdate;

// Is the video currently being switched
let switchingVideos = null;

// Made true every videoID change
let firstEvent = false;

// Used by the play and playing listeners to make sure two aren't
// called at the same time
let lastCheckTime = 0;
let lastCheckVideoTime = -1;

//is this channel whitelised from getting sponsors skipped
let channelWhitelisted = false;

let previewBar: PreviewBar = null;
// Skip to highlight button
let skipButtonControlBar: SkipButtonControlBar = null;
// For full video sponsors/selfpromo
let categoryPill: CategoryPill = null;

/** Element containing the player controls on the YouTube player. */
let controls: HTMLElement | null = null;

/** Contains buttons created by `createButton()`. */
const playerButtons: Record<string, {button: HTMLButtonElement, image: HTMLImageElement, setupListener: boolean}> = {};

// Direct Links after the config is loaded
utils.wait(() => Config.config !== null, 1000, 1).then(() => videoIDChange(getYouTubeVideoID(document)));
addPageListeners();
addHotkeyListener();

//the amount of times the sponsor lookup has retried
//this only happens if there is an error
let sponsorLookupRetries = 0;

/** Segments created by the user which have not yet been submitted. */
let sponsorTimesSubmitting: SponsorTime[] = [];

//becomes true when isInfoFound is called
//this is used to close the popup on YouTube when the other popup opens
let popupInitialised = false;

let submissionNotice: SubmissionNotice = null;

// If there is an advert playing (or about to be played), this is true
let isAdPlaying = false;

// Contains all of the functions and variables needed by the skip notice
const skipNoticeContentContainer: ContentContainer = () => ({
    vote,
    dontShowNoticeAgain,
    unskipSponsorTime,
    sponsorTimes,
    sponsorTimesSubmitting,
    skipNotices,
    v: video,
    sponsorVideoID,
    reskipSponsorTime,
    updatePreviewBar,
    onMobileYouTube,
    sponsorSubmissionNotice: submissionNotice,
    resetSponsorSubmissionNotice,
    updateEditButtonsOnPlayer,
    previewTime,
    videoInfo,
    getRealCurrentTime: getRealCurrentTime,
    lockedCategories
});

// value determining when to count segment as skipped and send telemetry to server (percent based)
const manualSkipPercentCount = 0.5;

//get messages from the background script and the popup
chrome.runtime.onMessage.addListener(messageListener);

//store pressed modifier keys
const pressedKeys = new Set();
  
function messageListener(request: Message, sender: unknown, sendResponse: (response: MessageResponse) => void): void | boolean {
    //messages from popup script
    switch(request.message){
        case "update":
            videoIDChange(getYouTubeVideoID(document));
            break;
        case "sponsorStart":
            startOrEndTimingNewSegment()

            sendResponse({
                creatingSegment: isSegmentCreationInProgress(),
            });

            break;
        case "isInfoFound":
            //send the sponsor times along with if it's found
            sendResponse({
                found: sponsorDataFound,
                sponsorTimes: sponsorTimes,
                onMobileYouTube
            });

            if (!request.updating && popupInitialised && document.getElementById("sponsorBlockPopupContainer") != null) {
                //the popup should be closed now that another is opening
                closeInfoMenu();
            }

            popupInitialised = true;
            break;
        case "getVideoID":
            sendResponse({
                videoID: sponsorVideoID,
                creatingSegment: isSegmentCreationInProgress(),
            });

            break;
        case "getChannelID":
            sendResponse({
                channelID: channelIDInfo.id
            });

            break;
        case "isChannelWhitelisted":
            sendResponse({
                value: channelWhitelisted
            });

            break;
        case "whitelistChange":
            channelWhitelisted = request.value;
            sponsorsLookup(sponsorVideoID);

            break;
        case "submitTimes":
            submitSponsorTimes();
            break;
        case "refreshSegments":
            sponsorsLookup(sponsorVideoID, false).then(() => sendResponse({
                found: sponsorDataFound,
                sponsorTimes: sponsorTimes,
                onMobileYouTube
            }));

            return true;
    }
}

/**
 * Called when the config is updated
 * 
 * @param {String} changes 
 */
function contentConfigUpdateListener(changes: StorageChangesObject) {
    for (const key in changes) {
        switch(key) {
            case "hideVideoPlayerControls":
            case "hideInfoButtonPlayerControls":
            case "hideDeleteButtonPlayerControls":
                updateVisibilityOfPlayerControlsButton()
                break;
        }
    }
}

if (!Config.configListeners.includes(contentConfigUpdateListener)) {
    Config.configListeners.push(contentConfigUpdateListener);
}

function resetValues() {
    lastCheckTime = 0;
    lastCheckVideoTime = -1;

    //reset sponsor times
    sponsorTimes = null;
    sponsorLookupRetries = 0;
    sponsorSkipped = [];

    videoInfo = null;
    channelWhitelisted = false;
    channelIDInfo = {
        status: ChannelIDStatus.Fetching,
        id: null
    };
    lockedCategories = [];

    //empty the preview bar
    if (previewBar !== null) {
        previewBar.clear();
    }

    //reset sponsor data found check
    sponsorDataFound = false;

    if (switchingVideos === null) {
        // When first loading a video, it is not switching videos
        switchingVideos = false;
    } else {
        switchingVideos = true;
    }

    firstEvent = true;

    // Reset advert playing flag
    isAdPlaying = false;

    for (let i = 0; i < skipNotices.length; i++) {
        skipNotices.pop().close();
    }

    skipButtonControlBar?.disable();
    categoryPill?.setVisibility(false);
}

async function videoIDChange(id) {
    //if the id has not changed return unless the video element has changed
    if (sponsorVideoID === id && isVisible(video)) return;

    //set the global videoID
    sponsorVideoID = id;

    resetValues();

	//id is not valid
    if (!id) return;

    // Wait for options to be ready
    await utils.wait(() => Config.config !== null, 5000, 1);

    // If enabled, it will check if this video is private or unlisted and double check with the user if the sponsors should be looked up
    if (Config.config.checkForUnlistedVideos) {
        const shouldContinue = confirm("SponsorBlock: You have the setting 'Ignore Unlisted/Private Videos' enabled." 
                                + " Due to a change in how segment fetching works, this setting is not needed anymore as it cannot leak your video ID to the server."
                                + " It instead sends just the first 4 characters of a longer hash of the videoID to the server, and filters through a subset of the database."
                                + " More info about this implementation can be found here: https://github.com/ajayyy/SponsorBlockServer/issues/25"
                                + "\n\nPlease click okay to confirm that you acknowledge this and continue using SponsorBlock.");
        if (shouldContinue) {
            Config.config.checkForUnlistedVideos = false;
        } else {
            return;
        }
    }

    // Get new video info
    // getVideoInfo(); // Seems to have been replaced

    // Update whitelist data when the video data is loaded
    whitelistCheck();

    //setup the preview bar
    if (previewBar === null) {
        if (onMobileYouTube) {
            // Mobile YouTube workaround
            const observer = new MutationObserver(handleMobileControlsMutations);
            let controlsContainer = null;

            utils.wait(() => {
                controlsContainer = document.getElementById("player-control-container") 
                return controlsContainer !== null
            }).then(() => {
                observer.observe(document.getElementById("player-control-container"), { 
                    attributes: true, 
                    childList: true, 
                    subtree: true 
                });
            }).catch();
        } else {
            utils.wait(getControls).then(createPreviewBar);
        }
    }

    //close popup
    closeInfoMenu();

    sponsorsLookup(id);

    // Make sure all player buttons are properly added
    updateVisibilityOfPlayerControlsButton();

    // Clear unsubmitted segments from the previous video
    sponsorTimesSubmitting = [];
    updateSponsorTimesSubmitting();
}

function handleMobileControlsMutations(): void {
    updateVisibilityOfPlayerControlsButton();

    skipButtonControlBar?.updateMobileControls();

    if (previewBar !== null) {
        if (document.body.contains(previewBar.container)) {
            const progressBarBackground = document.querySelector<HTMLElement>(".progress-bar-background");

            if (progressBarBackground !== null) {
                updatePreviewBarPositionMobile(progressBarBackground);
            }

            return;
        } else {
            // The container does not exist anymore, remove that old preview bar
            previewBar.remove();
            previewBar = null;
        }
    }

    // Create the preview bar if needed (the function hasn't returned yet)
    createPreviewBar();
}

/**
 * Creates a preview bar on the video
 */
function createPreviewBar(): void {
    if (previewBar !== null) return;

    const progressElementSelectors = [
        // For mobile YouTube
        ".progress-bar-background",
        // For YouTube
        ".ytp-progress-bar-container",
        ".no-model.cue-range-markers",
        // For Invidious/VideoJS
        ".vjs-progress-holder"
    ];

    for (const selector of progressElementSelectors) {
        const el = findValidElement(document.querySelectorAll(selector));

        if (el) {
            previewBar = new PreviewBar(el, onMobileYouTube, onInvidious);

            updatePreviewBar();

            break;
        }
    }
}

/**
 * Triggered every time the video duration changes.
 * This happens when the resolution changes or at random time to clear memory.
 */
function durationChangeListener(): void {
    updateAdFlag();
    updatePreviewBar();
}

/**
 * Triggered once the video is ready.
 * This is mainly to attach to embedded players who don't have a video element visible.
 */
function videoOnReadyListener(): void {
    createPreviewBar();
    updatePreviewBar();
    createButtons();
}

function cancelSponsorSchedule(): void {
    if (currentSkipSchedule !== null) {
        clearTimeout(currentSkipSchedule);

        currentSkipSchedule = null;
    }
}

/**
 * @param currentTime Optional if you don't want to use the actual current time
 */
function startSponsorSchedule(includeIntersectingSegments = false, currentTime?: number, includeNonIntersectingSegments = true): void {
    cancelSponsorSchedule();

    // Don't skip if advert playing and reset last checked time
    if (isAdPlaying) {
        // Reset lastCheckVideoTime
        lastCheckVideoTime = -1;
        lastCheckTime = 0;

        return;
    }

    if (!video || video.paused) return;
    if (currentTime === undefined || currentTime === null) currentTime = video.currentTime;

    if (videoMuted && !inMuteSegment(currentTime)) {
        video.muted = false;
        videoMuted = false;

        for (const notice of skipNotices) {
            // So that the notice can hide buttons
            notice.unmutedListener();
        }
    }

    if (Config.config.disableSkipping || channelWhitelisted || (channelIDInfo.status === ChannelIDStatus.Fetching && Config.config.forceChannelCheck)){
        return;
    }

    if (incorrectVideoCheck()) return;

    const skipInfo = getNextSkipIndex(currentTime, includeIntersectingSegments, includeNonIntersectingSegments);

    if (skipInfo.index === -1) return;

    const currentSkip = skipInfo.array[skipInfo.index];
    const skipTime: number[] = [currentSkip.scheduledTime, skipInfo.array[skipInfo.endIndex].segment[1]];
    const timeUntilSponsor = skipTime[0] - currentTime;
    const videoID = sponsorVideoID;

    // Find all indexes in between the start and end
    let skippingSegments = [skipInfo.array[skipInfo.index]];
    if (skipInfo.index !== skipInfo.endIndex) {
        skippingSegments = [];

        for (const segment of skipInfo.array) {
            if (shouldAutoSkip(segment) &&
                    segment.segment[0] >= skipTime[0] && segment.segment[1] <= skipTime[1]) {
                skippingSegments.push(segment);
            }
        }
    }

    // Don't skip if this category should not be skipped
    if (!shouldSkip(currentSkip) && !sponsorTimesSubmitting?.some((segment) => segment.segment === currentSkip.segment)) return;

    const skippingFunction = () => {
        let forcedSkipTime: number = null;
        let forcedIncludeIntersectingSegments = false;
        let forcedIncludeNonIntersectingSegments = true;

        if (incorrectVideoCheck(videoID, currentSkip)) return;

        if (video.currentTime >= skipTime[0] && video.currentTime < skipTime[1]) {
            skipToTime({
                v: video, 
                skipTime, 
                skippingSegments, 
                openNotice: skipInfo.openNotice
            });

            if (utils.getCategorySelection(currentSkip.category)?.option === CategorySkipOption.ManualSkip 
                    || currentSkip.actionType === ActionType.Mute) {
                forcedSkipTime = skipTime[0] + 0.001;
            } else {
                forcedSkipTime = skipTime[1];
                forcedIncludeIntersectingSegments = true;
                forcedIncludeNonIntersectingSegments = false;
            }
        }

        startSponsorSchedule(forcedIncludeIntersectingSegments, forcedSkipTime, forcedIncludeNonIntersectingSegments);
    };

    if (timeUntilSponsor <= 0) {
        skippingFunction();
    } else {
        currentSkipSchedule = setTimeout(skippingFunction, timeUntilSponsor * 1000 * (1 / video.playbackRate));
    }
}

function inMuteSegment(currentTime: number): boolean {
    const checkFunction = (segment) => segment.actionType === ActionType.Mute && segment.segment[0] <= currentTime && segment.segment[1] > currentTime;
    return sponsorTimes?.some(checkFunction) || sponsorTimesSubmitting.some(checkFunction);
}

/**
 * This makes sure the videoID is still correct and if the sponsorTime is included
 */
function incorrectVideoCheck(videoID?: string, sponsorTime?: SponsorTime): boolean {
    const currentVideoID = getYouTubeVideoID(document);
    if (currentVideoID !== (videoID || sponsorVideoID) || (sponsorTime 
            && (!sponsorTimes || !sponsorTimes?.some((time) => time.segment === sponsorTime.segment)) 
            && !sponsorTimesSubmitting.some((time) => time.segment === sponsorTime.segment))) {
        // Something has really gone wrong
        console.error("[SponsorBlock] The videoID recorded when trying to skip is different than what it should be.");
        console.error("[SponsorBlock] VideoID recorded: " + sponsorVideoID + ". Actual VideoID: " + currentVideoID);

        // Video ID change occured
        videoIDChange(currentVideoID);

        return true;
    } else {
        return false;
    }
}

function setupVideoMutationListener() {
    const videoContainer = document.querySelector(".html5-video-container");
    if (!videoContainer || videoMutationObserver !== null || onInvidious) return;
    
    videoMutationObserver = new MutationObserver(refreshVideoAttachments);

    videoMutationObserver.observe(videoContainer, { 
        attributes: true, 
        childList: true, 
        subtree: true 
    });
}

function refreshVideoAttachments() {
    const newVideo = findValidElement(document.querySelectorAll('video')) as HTMLVideoElement;
    if (newVideo && newVideo !== video) {
        video = newVideo;

        if (!videosWithEventListeners.includes(video)) {
            videosWithEventListeners.push(video);

            setupVideoListeners();
            setupSkipButtonControlBar();
            setupCategoryPill();
        }

        // Create a new bar in the new video element
        if (previewBar && !utils.findReferenceNode()?.contains(previewBar.container)) {
            previewBar.remove();
            previewBar = null;

            createPreviewBar();
        }
    }
}

function setupVideoListeners() {
    //wait until it is loaded
    video.addEventListener('loadstart', videoOnReadyListener)
    video.addEventListener('durationchange', durationChangeListener);

    if (!Config.config.disableSkipping) {
        switchingVideos = false;

        video.addEventListener('play', () => {
            // If it is not the first event, then the only way to get to 0 is if there is a seek event
            // This check makes sure that changing the video resolution doesn't cause the extension to think it
            // gone back to the begining
            if (!firstEvent && video.currentTime === 0) return;
            firstEvent = false;

            if (switchingVideos) {
                switchingVideos = false;
                // If already segments loaded before video, retry to skip starting segments
                if (sponsorTimes) startSkipScheduleCheckingForStartSponsors();
            }
    
            // Check if an ad is playing
            updateAdFlag();
    
            // Make sure it doesn't get double called with the playing event
            if (Math.abs(lastCheckVideoTime - video.currentTime) > 0.3
                    || (lastCheckVideoTime !== video.currentTime && Date.now() - lastCheckTime > 2000)) {
                lastCheckTime = Date.now();
                lastCheckVideoTime = video.currentTime;
    
                startSponsorSchedule();
            }
    
        });
        video.addEventListener('playing', () => {
            // Make sure it doesn't get double called with the play event
            if (Math.abs(lastCheckVideoTime - video.currentTime) > 0.3
                    || (lastCheckVideoTime !== video.currentTime && Date.now() - lastCheckTime > 2000)) {
                lastCheckTime = Date.now();
                lastCheckVideoTime = video.currentTime;
    
                startSponsorSchedule();
            }
        });
        video.addEventListener('seeking', () => {
            if (!video.paused){
                // Reset lastCheckVideoTime
                lastCheckTime = Date.now();
                lastCheckVideoTime = video.currentTime;
    
                startSponsorSchedule();
            }
        });
        video.addEventListener('ratechange', () => startSponsorSchedule());
        // Used by videospeed extension (https://github.com/igrigorik/videospeed/pull/740)
        video.addEventListener('videoSpeed_ratechange', () => startSponsorSchedule());
        video.addEventListener('pause', () => {
            // Reset lastCheckVideoTime
            lastCheckVideoTime = -1;
            lastCheckTime = 0;
    
            cancelSponsorSchedule();
        });
    
        startSponsorSchedule();
    }
}

function setupSkipButtonControlBar() {
    if (!skipButtonControlBar) {
        skipButtonControlBar = new SkipButtonControlBar({
            skip: (segment) => skipToTime({
                v: video, 
                skipTime: segment.segment, 
                skippingSegments: [segment], 
                openNotice: true, 
                forceAutoSkip: true
            }),
            onMobileYouTube
        });
    }

    skipButtonControlBar.attachToPage();
}

function setupCategoryPill() {
    if (!categoryPill) {
        categoryPill = new CategoryPill();
    }

    categoryPill.attachToPage(onMobileYouTube, onInvidious, voteAsync);
}

async function sponsorsLookup(id: string, keepOldSubmissions = true) {
    if (!video || !isVisible(video)) refreshVideoAttachments();
    //there is still no video here
    if (!video) {
        setTimeout(() => sponsorsLookup(id), 100);
        return;
    }

    setupVideoMutationListener();

    //check database for sponsor times
    //made true once a setTimeout has been created to try again after a server error
    let recheckStarted = false;
    // Create categories list
    const categories: string[] = [];
    for (const categorySelection of Config.config.categorySelections) {
        categories.push(categorySelection.name);
    }

    const extraRequestData: Record<string, unknown> = {};
    const windowHash = window.location.hash.substr(1);
    if (windowHash) {
        const params: Record<string, unknown> = windowHash.split('&').reduce((acc, param) => {
            const [key, value] = param.split('=');
            acc[key] = value;
            return acc;
        }, {});

        if (params.requiredSegment) extraRequestData.requiredSegment = params.requiredSegment;
    }

    // Check for hashPrefix setting
    const hashPrefix = (await utils.getHash(id, 1)).substr(0, 4);
    const response = await utils.asyncRequestToServer('GET', "/api/skipSegments/" + hashPrefix, {
        categories,
        actionTypes: getEnabledActionTypes(), 
        userAgent: `${chrome.runtime.id}`,
        ...extraRequestData
    });

    if (response?.ok) {
        const recievedSegments: SponsorTime[] = JSON.parse(response.responseText)
                    ?.filter((video) => video.videoID === id)
                    ?.map((video) => video.segments)[0];
        if (!recievedSegments || !recievedSegments.length) { 
            // return if no video found
            retryFetch();
            return;
        }

        sponsorDataFound = true;

        // Check if any old submissions should be kept
        if (sponsorTimes !== null && keepOldSubmissions) {
            for (let i = 0; i < sponsorTimes.length; i++) {
                if (sponsorTimes[i].source === SponsorSourceType.Local)  {
                    // This is a user submission, keep it
                    recievedSegments.push(sponsorTimes[i]);
                }
            }
        }

        const oldSegments = sponsorTimes || [];
        sponsorTimes = recievedSegments;

        // Hide all submissions smaller than the minimum duration
        if (Config.config.minDuration !== 0) {
            for (let i = 0; i < sponsorTimes.length; i++) {
                if (sponsorTimes[i].segment[1] - sponsorTimes[i].segment[0] < Config.config.minDuration
                        && getCategoryActionType(sponsorTimes[i].category) !== CategoryActionType.POI) {
                    sponsorTimes[i].hidden = SponsorHideType.MinimumDuration;
                }
            }
        }

        if (keepOldSubmissions) {
            for (const segment of oldSegments) {
                const otherSegment = sponsorTimes.find((other) => segment.UUID === other.UUID);
                if (otherSegment) {
                    // If they downvoted it, or changed the category, keep it
                    otherSegment.hidden = segment.hidden;
                    otherSegment.category = segment.category;
                }
            }
        }

        startSkipScheduleCheckingForStartSponsors();

        //update the preview bar
        //leave the type blank for now until categories are added
        if (lastPreviewBarUpdate == id || (lastPreviewBarUpdate == null && !isNaN(video.duration))) {
            //set it now
            //otherwise the listener can handle it
            updatePreviewBar();
        }

        sponsorLookupRetries = 0;
    } else if (response?.status === 404) {
        retryFetch();
    } else if (sponsorLookupRetries < 15 && !recheckStarted) {
        recheckStarted = true;

        //TODO lower when server becomes better (back to 1 second)
        //some error occurred, try again in a second
        setTimeout(() => {
            if (sponsorVideoID && sponsorTimes?.length === 0) {
                sponsorsLookup(sponsorVideoID);
            }
        }, 5000 + Math.random() * 15000 + 5000 * sponsorLookupRetries);

        sponsorLookupRetries++;
    }
    
    lookupVipInformation(id);
}

function getEnabledActionTypes(): ActionType[] {
    const actionTypes = [ActionType.Skip];
    if (Config.config.muteSegments) {
        actionTypes.push(ActionType.Mute);
    }
    if (Config.config.fullVideoSegments) {
        actionTypes.push(ActionType.Full);
    }

    return actionTypes;
}

function lookupVipInformation(id: string): void {
    updateVipInfo().then((isVip) => {
        if (isVip) {
            lockedCategoriesLookup(id);
        }
    });
}

async function updateVipInfo(): Promise<boolean> {
    const currentTime = Date.now();
    const lastUpdate = Config.config.lastIsVipUpdate;
    if (currentTime - lastUpdate > 1000 * 60 * 60 * 72) { // 72 hours
        Config.config.lastIsVipUpdate = currentTime;

        const response = await utils.asyncRequestToServer("GET", "/api/isUserVIP", { userID: Config.config.userID});

        if (response.ok) {
            let isVip = false;
            try {
                const vipResponse = JSON.parse(response.responseText)?.vip;
                if (typeof(vipResponse) === "boolean") {
                    isVip = vipResponse;
                }
            } catch (e) { } //eslint-disable-line no-empty

            Config.config.isVip = isVip;
            return isVip;
        }
    }

    return Config.config.isVip;
}

async function lockedCategoriesLookup(id: string): Promise<void> {
    const hashPrefix = (await utils.getHash(id, 1)).substr(0, 4);
    const response = await utils.asyncRequestToServer("GET", "/api/lockCategories/" + hashPrefix);

    if (response.ok) {
        try {
            const categoriesResponse = JSON.parse(response.responseText).filter((lockInfo) => lockInfo.videoID === id)[0]?.categories;
            if (Array.isArray(categoriesResponse)) {
                lockedCategories = categoriesResponse;
            }
        } catch (e) { } //eslint-disable-line no-empty
    }
}

function retryFetch(): void {
    if (!Config.config.refetchWhenNotFound) return;

    sponsorDataFound = false;

    setTimeout(() => {
        if (sponsorVideoID && sponsorTimes?.length === 0) {
            sponsorsLookup(sponsorVideoID);
        }
    }, 10000 + Math.random() * 30000);

    sponsorLookupRetries = 0;
}

/**
 * Only should be used when it is okay to skip a sponsor when in the middle of it 
 * 
 * Ex. When segments are first loaded
 */
function startSkipScheduleCheckingForStartSponsors() {
    if (!switchingVideos && sponsorTimes) {
        // See if there are any starting sponsors
        let startingSegmentTime = getStartTimeFromUrl(document.URL) || -1;
        let found = false;
        let startingSegment: SponsorTime = null;
        for (const time of sponsorTimes) {
            if (time.segment[0] <= video.currentTime && time.segment[0] > startingSegmentTime && time.segment[1] > video.currentTime 
                    && getCategoryActionType(time.category) === CategoryActionType.Skippable) {
                        startingSegmentTime = time.segment[0];
                        startingSegment = time;
                        found = true;
                break;
            }
        }
        if (!found) {
            for (const time of sponsorTimesSubmitting) {
                if (time.segment[0] <= video.currentTime && time.segment[0] > startingSegmentTime && time.segment[1] > video.currentTime 
                        && getCategoryActionType(time.category) === CategoryActionType.Skippable) {
                            startingSegmentTime = time.segment[0];
                            startingSegment = time;
                            found = true;
                    break;
                }
            }
        }

        // For highlight category
        const poiSegments = sponsorTimes
            .filter((time) => time.segment[1] > video.currentTime && getCategoryActionType(time.category) === CategoryActionType.POI)
            .sort((a, b) => b.segment[0] - a.segment[0]);
        for (const time of poiSegments) {
            const skipOption = utils.getCategorySelection(time.category)?.option;
            if (skipOption !== CategorySkipOption.ShowOverlay) {
                skipToTime({
                    v: video,
                    skipTime: time.segment, 
                    skippingSegments: [time], 
                    openNotice: true,
                    unskipTime: video.currentTime
                });
                if (skipOption === CategorySkipOption.AutoSkip) break;
            }
        }

        const fullVideoSegment = sponsorTimes.filter((time) => time.actionType === ActionType.Full)[0];
        if (fullVideoSegment) {
            categoryPill?.setSegment(fullVideoSegment);
        }

        if (startingSegmentTime !== -1) {
            startSponsorSchedule(undefined, startingSegmentTime);
        } else {
            startSponsorSchedule();
        }
    }
}

/**
 * Get the video info for the current tab from YouTube
 * 
 * TODO: Replace
 */
async function getVideoInfo(): Promise<void> {
    const result = await utils.asyncRequestToCustomServer("GET", "https://www.youtube.com/get_video_info?video_id=" + sponsorVideoID + "&html5=1&c=TVHTML5&cver=7.20190319");

    if (result.ok) {
        const decodedData = decodeURIComponent(result.responseText).match(/player_response=([^&]*)/)[1];
        if (!decodedData) {
            console.error("[SB] Failed at getting video info from YouTube.");
            console.error("[SB] Data returned from YouTube: " + result.responseText);
            return;
        }

        videoInfo = JSON.parse(decodedData);
    }
}

function getYouTubeVideoID(document: Document): string | boolean {
    const url = document.URL;
    // skip to URL if matches youtube watch or invidious or matches youtube pattern
    if ((!url.includes("youtube.com")) || url.includes("/watch") || url.includes("/shorts/") || url.includes("playlist")) return getYouTubeVideoIDFromURL(url);
    // skip to document and don't hide if on /embed/
    if (url.includes("/embed/")) return getYouTubeVideoIDFromDocument(document, false);
    // skip to document if matches pattern
    if (url.includes("/channel/") || url.includes("/user/") || url.includes("/c/")) return getYouTubeVideoIDFromDocument(document);
    // not sure, try URL then document
    return getYouTubeVideoIDFromURL(url) || getYouTubeVideoIDFromDocument(document);
}

function getYouTubeVideoIDFromDocument(document: Document, hideIcon = true): string | boolean {
    // get ID from document (channel trailer / embedded playlist)
    const videoURL = document.querySelector("[data-sessionlink='feature=player-title']")?.getAttribute("href");
    if (videoURL) {
        onInvidious = hideIcon;
        return getYouTubeVideoIDFromURL(videoURL);
    } else {
        return false
    }
}

function getYouTubeVideoIDFromURL(url: string): string | boolean {
    if(url.startsWith("https://www.youtube.com/tv#/")) url = url.replace("#", "");

    //Attempt to parse url
    let urlObject: URL = null;
    try { 
        urlObject = new URL(url);
    } catch (e) {      
        console.error("[SB] Unable to parse URL: " + url);
        return false;
    }

    // Check if valid hostname
    if (Config.config && Config.config.invidiousInstances.includes(urlObject.host)) {
        onInvidious = true;
    } else if (urlObject.host === "m.youtube.com") {
        onMobileYouTube = true;
    } else if (!["m.youtube.com", "www.youtube.com", "www.youtube-nocookie.com", "music.youtube.com"].includes(urlObject.host)) {
        if (!Config.config) {
            // Call this later, in case this is an Invidious tab
            utils.wait(() => Config.config !== null).then(() => videoIDChange(getYouTubeVideoIDFromURL(url)));
        }

        return false
    }

    //Get ID from searchParam
    if (urlObject.searchParams.has("v") && ["/watch", "/watch/"].includes(urlObject.pathname) || urlObject.pathname.startsWith("/tv/watch")) {
        const id = urlObject.searchParams.get("v");
        return id.length == 11 ? id : false;
    } else if (urlObject.pathname.startsWith("/embed/") || urlObject.pathname.startsWith("/shorts/")) {
        try {
            const id = urlObject.pathname.split("/")[2];
            if (id && id.length >= 11) return id.substr(0, 11);
        } catch (e) {
            console.error("[SB] Video ID not valid for " + url);
            return false;
        }
    }
    return false;
}

/**
 * This function is required on mobile YouTube and will keep getting called whenever the preview bar disapears
 */
function updatePreviewBarPositionMobile(parent: HTMLElement) {
    if (document.getElementById("previewbar") === null) {
        previewBar.createElement(parent);
    }
}

function updatePreviewBar(): void {
    if (previewBar === null) return;

    if (isAdPlaying) {
        previewBar.clear();
        return;
    }

    if (video === null) return;

    const previewBarSegments: PreviewBarSegment[] = [];
    if (sponsorTimes) {
        sponsorTimes.forEach((segment) => {
            if (segment.hidden !== SponsorHideType.Visible) return;

            previewBarSegments.push({
                segment: segment.segment as [number, number],
                category: segment.category,
                unsubmitted: false,
                actionType: segment.actionType,
                showLarger: getCategoryActionType(segment.category) === CategoryActionType.POI
            });
        });
    }

    sponsorTimesSubmitting.forEach((segment) => {
        previewBarSegments.push({
            segment: segment.segment as [number, number],
            category: segment.category,
            unsubmitted: true,
            actionType: segment.actionType,
            showLarger: getCategoryActionType(segment.category) === CategoryActionType.POI
        });
    });

    previewBar.set(previewBarSegments.filter((segment) => segment.actionType !== ActionType.Full), video?.duration)

    if (Config.config.showTimeWithSkips) {
        const skippedDuration = utils.getTimestampsDuration(previewBarSegments.map(({segment}) => segment));

        showTimeWithoutSkips(skippedDuration);
    }

    // Update last video id
    lastPreviewBarUpdate = sponsorVideoID;
}

//checks if this channel is whitelisted, should be done only after the channelID has been loaded
async function whitelistCheck() {
    const whitelistedChannels = Config.config.whitelistedChannels;

    const getChannelID = () => videoInfo?.videoDetails?.channelId
        ?? document.querySelector(".ytd-channel-name a")?.getAttribute("href")?.replace(/\/.+\//, "") // YouTube
        ?? document.querySelector(".ytp-title-channel-logo")?.getAttribute("href")?.replace(/https:\/.+\//, "") // YouTube Embed
        ?? document.querySelector("a > .channel-profile")?.parentElement?.getAttribute("href")?.replace(/\/.+\//, ""); // Invidious

    try {
        await utils.wait(() => !!getChannelID(), 6000, 20);

        channelIDInfo = {
            status: ChannelIDStatus.Found,
            id: getChannelID().match(/^\/?([^\s/]+)/)[0]
        }
    } catch (e) {
        channelIDInfo = {
            status: ChannelIDStatus.Failed,
            id: null
        }

        return;
    }

    //see if this is a whitelisted channel
    if (whitelistedChannels != undefined && 
            channelIDInfo.status === ChannelIDStatus.Found && whitelistedChannels.includes(channelIDInfo.id)) {
        channelWhitelisted = true;
    }

    // check if the start of segments were missed
    if (Config.config.forceChannelCheck && sponsorTimes?.length > 0) startSkipScheduleCheckingForStartSponsors();
}

/**
 * Returns info about the next upcoming sponsor skip
 */
function getNextSkipIndex(currentTime: number, includeIntersectingSegments: boolean, includeNonIntersectingSegments: boolean): 
        {array: ScheduledTime[], index: number, endIndex: number, openNotice: boolean} {

    const { includedTimes: submittedArray, scheduledTimes: sponsorStartTimes } = 
        getStartTimes(sponsorTimes, includeIntersectingSegments, includeNonIntersectingSegments);
    const { scheduledTimes: sponsorStartTimesAfterCurrentTime } = getStartTimes(sponsorTimes, includeIntersectingSegments, includeNonIntersectingSegments, currentTime, true, true);

    const minSponsorTimeIndex = sponsorStartTimes.indexOf(Math.min(...sponsorStartTimesAfterCurrentTime));
    const endTimeIndex = getLatestEndTimeIndex(submittedArray, minSponsorTimeIndex);

    const { includedTimes: unsubmittedArray, scheduledTimes: unsubmittedSponsorStartTimes } = 
        getStartTimes(sponsorTimesSubmitting, includeIntersectingSegments, includeNonIntersectingSegments);
    const { scheduledTimes: unsubmittedSponsorStartTimesAfterCurrentTime } = getStartTimes(sponsorTimesSubmitting, includeIntersectingSegments, includeNonIntersectingSegments, currentTime, false, false);

    const minUnsubmittedSponsorTimeIndex = unsubmittedSponsorStartTimes.indexOf(Math.min(...unsubmittedSponsorStartTimesAfterCurrentTime));
    const previewEndTimeIndex = getLatestEndTimeIndex(unsubmittedArray, minUnsubmittedSponsorTimeIndex);

    if ((minUnsubmittedSponsorTimeIndex === -1 && minSponsorTimeIndex !== -1) || 
            sponsorStartTimes[minSponsorTimeIndex] < unsubmittedSponsorStartTimes[minUnsubmittedSponsorTimeIndex]) {
        return {
            array: submittedArray,
            index: minSponsorTimeIndex,
            endIndex: endTimeIndex,
            openNotice: true
        };
    } else {
        return {
            array: unsubmittedArray,
            index: minUnsubmittedSponsorTimeIndex,
            endIndex: previewEndTimeIndex,
            openNotice: false
        };
    }
}

/**
 * This returns index if the skip option is not AutoSkip
 * 
 * Finds the last endTime that occurs in a segment that the given
 * segment skips into that is part of an AutoSkip category.
 * 
 * Used to find where a segment should truely skip to if there are intersecting submissions due to 
 * them having different categories.
 * 
 * @param sponsorTimes 
 * @param index Index of the given sponsor
 * @param hideHiddenSponsors 
 */
function getLatestEndTimeIndex(sponsorTimes: SponsorTime[], index: number, hideHiddenSponsors = true): number {
    // Only combine segments for AutoSkip
    if (index == -1 || 
            !shouldAutoSkip(sponsorTimes[index])
            || sponsorTimes[index].actionType !== ActionType.Skip) {
        return index;
    }

    // Default to the normal endTime
    let latestEndTimeIndex = index;

    for (let i = 0; i < sponsorTimes?.length; i++) {
        const currentSegment = sponsorTimes[i].segment;
        const latestEndTime = sponsorTimes[latestEndTimeIndex].segment[1];

        if (currentSegment[0] <= latestEndTime && currentSegment[1] > latestEndTime 
            && (!hideHiddenSponsors || sponsorTimes[i].hidden === SponsorHideType.Visible)
            && shouldAutoSkip(sponsorTimes[i])
            && sponsorTimes[i].actionType === ActionType.Skip) {
                // Overlapping segment
                latestEndTimeIndex = i;
        }
    }

    // Keep going if required
    if (latestEndTimeIndex !== index) {
        latestEndTimeIndex = getLatestEndTimeIndex(sponsorTimes, latestEndTimeIndex, hideHiddenSponsors);
    }

    return latestEndTimeIndex;
}

/**
 * Gets just the start times from a sponsor times array.
 * Optionally specify a minimum
 * 
 * @param sponsorTimes 
 * @param minimum
 * @param hideHiddenSponsors
 * @param includeIntersectingSegments If true, it will include segments that start before 
 *  the current time, but end after
 */
function getStartTimes(sponsorTimes: SponsorTime[], includeIntersectingSegments: boolean, includeNonIntersectingSegments: boolean,
    minimum?: number, onlySkippableSponsors = false, hideHiddenSponsors = false): {includedTimes: ScheduledTime[], scheduledTimes: number[]} {
    if (!sponsorTimes) return {includedTimes: [], scheduledTimes: []};

    const includedTimes: ScheduledTime[] = [];
    const scheduledTimes: number[] = [];

    const possibleTimes = sponsorTimes.map((sponsorTime) => ({
        ...sponsorTime,
        scheduledTime: sponsorTime.segment[0]
    }));

    // Schedule at the end time to know when to unmute
    sponsorTimes.filter(sponsorTime => sponsorTime.actionType === ActionType.Mute)
                .forEach(sponsorTime => {
        if (!possibleTimes.some((time) => sponsorTime.segment[1] === time.scheduledTime)) {
            possibleTimes.push({
                ...sponsorTime,
                scheduledTime: sponsorTime.segment[1]
            });
        }
    });

    for (let i = 0; i < possibleTimes.length; i++) {
        if ((minimum === undefined
                || ((includeNonIntersectingSegments && possibleTimes[i].scheduledTime >= minimum)
                    || (includeIntersectingSegments && possibleTimes[i].scheduledTime < minimum && possibleTimes[i].segment[1] > minimum))) 
                && (!onlySkippableSponsors || shouldSkip(possibleTimes[i]))
                && (!hideHiddenSponsors || possibleTimes[i].hidden === SponsorHideType.Visible)
                && getCategoryActionType(possibleTimes[i].category) === CategoryActionType.Skippable) {

            scheduledTimes.push(possibleTimes[i].scheduledTime);
            includedTimes.push(possibleTimes[i]);
        } 
    }

    return { includedTimes, scheduledTimes };
}

/**
 * Skip to exact time in a video and autoskips
 * 
 * @param time 
 */
function previewTime(time: number, unpause = true) {
    video.currentTime = time;

    // Unpause the video if needed
    if (unpause && video.paused){
        video.play();
    }
}

//send telemetry and count skip
function sendTelemetryAndCount(skippingSegments: SponsorTime[], secondsSkipped: number, fullSkip: boolean) {
    if (!Config.config.trackViewCount || (!Config.config.trackViewCountInPrivate && chrome.extension.inIncognitoContext)) return;

    let counted = false;
    for (const segment of skippingSegments) {
        const index = sponsorTimes?.findIndex((s) => s.segment === segment.segment);
        if (index !== -1 && !sponsorSkipped[index]) {
            sponsorSkipped[index] = true;
            if (!counted) {
                Config.config.minutesSaved = Config.config.minutesSaved + secondsSkipped / 60;
                Config.config.skipCount = Config.config.skipCount + 1;
                counted = true;
            }
            
            if (fullSkip) utils.asyncRequestToServer("POST", "/api/viewedVideoSponsorTime?UUID=" + segment.UUID);
        }
    }
}

//skip from the start time to the end time for a certain index sponsor time
function skipToTime({v, skipTime, skippingSegments, openNotice, forceAutoSkip, unskipTime}: SkipToTimeParams): void {
    if (Config.config.disableSkipping) return;

    // There will only be one submission if it is manual skip
    const autoSkip: boolean = forceAutoSkip || shouldAutoSkip(skippingSegments[0]);

    if ((autoSkip || sponsorTimesSubmitting.some((time) => time.segment === skippingSegments[0].segment)) 
            && v.currentTime !== skipTime[1]) {
        switch(skippingSegments[0].actionType) {
            case ActionType.Skip: {
                // Fix for looped videos not working when skipping to the end #426
                // for some reason you also can't skip to 1 second before the end
                if (v.loop && v.duration > 1 && skipTime[1] >= v.duration - 1) {
                    v.currentTime = 0;
                } else if (navigator.vendor === "Apple Computer, Inc." && v.duration > 1 && skipTime[1] >= v.duration) {
                    // MacOS will loop otherwise #1027
                    v.currentTime = v.duration - 0.001;
                } else {
                    v.currentTime = skipTime[1];
                }

                break;
            }
            case ActionType.Mute: {
                if (!v.muted) {
                    v.muted = true;
                    videoMuted = true;
                }
                break;
            }
        }
    }

    if (autoSkip && Config.config.audioNotificationOnSkip) {
        const beep = new Audio(chrome.runtime.getURL("icons/beep.ogg"));
        beep.volume = video.volume * 0.1;
        beep.play();
    }

    if (!autoSkip 
            && skippingSegments.length === 1 
            && getCategoryActionType(skippingSegments[0].category) === CategoryActionType.POI) {
        skipButtonControlBar.enable(skippingSegments[0]);
        if (onMobileYouTube || Config.config.skipKeybind == null) skipButtonControlBar.setShowKeybindHint(false);

        activeSkipKeybindElement?.setShowKeybindHint(false);
        activeSkipKeybindElement = skipButtonControlBar;
    } else {
        if (openNotice) {
            //send out the message saying that a sponsor message was skipped
            if (!Config.config.dontShowNotice || !autoSkip) {
                const newSkipNotice = new SkipNotice(skippingSegments, autoSkip, skipNoticeContentContainer, unskipTime);
                if (onMobileYouTube || Config.config.skipKeybind == null) newSkipNotice.setShowKeybindHint(false);
                skipNotices.push(newSkipNotice);

                activeSkipKeybindElement?.setShowKeybindHint(false);
                activeSkipKeybindElement = newSkipNotice;
            }
        }
    }

    //send telemetry that a this sponsor was skipped
    if (autoSkip) sendTelemetryAndCount(skippingSegments, skipTime[1] - skipTime[0], true);
}

function unskipSponsorTime(segment: SponsorTime, unskipTime: number = null) {
    if (segment.actionType === ActionType.Mute) {
        video.muted = false;
        videoMuted = false;
    } else {
        //add a tiny bit of time to make sure it is not skipped again
        video.currentTime = unskipTime ?? segment.segment[0] + 0.001;
    }
    
}

function reskipSponsorTime(segment: SponsorTime) {
    if (segment.actionType === ActionType.Mute) {
        video.muted = true;
        videoMuted = true;
    } else {
        const skippedTime = Math.max(segment.segment[1] - video.currentTime, 0);
        const segmentDuration = segment.segment[1] - segment.segment[0];
        const fullSkip = skippedTime / segmentDuration > manualSkipPercentCount;
        
        video.currentTime = segment.segment[1];
        sendTelemetryAndCount([segment], skippedTime, fullSkip);
        startSponsorSchedule(true, segment.segment[1], false);
    }
}

function createButton(baseID: string, title: string, callback: () => void, imageName: string, isDraggable = false): HTMLElement {
    const existingElement = document.getElementById(baseID + "Button");
    if (existingElement !== null) return existingElement;

    // Button HTML
    const newButton = document.createElement("button");
    newButton.draggable = isDraggable;
    newButton.id = baseID + "Button";
    newButton.classList.add("playerButton");
    newButton.classList.add("ytp-button");
    newButton.setAttribute("title", chrome.i18n.getMessage(title));
    newButton.addEventListener("click", () => {
        callback();
    });

    // Image HTML
    const newButtonImage = document.createElement("img");
    newButton.draggable = isDraggable;
    newButtonImage.id = baseID + "Image";
    newButtonImage.className = "playerButtonImage";
    newButtonImage.src = chrome.extension.getURL("icons/" + imageName);

    // Append image to button
    newButton.appendChild(newButtonImage);

    // Add the button to player
    if (controls) controls.prepend(newButton);

    // Store the elements to prevent unnecessary querying
    playerButtons[baseID] = {
        button: newButton,
        image: newButtonImage,
        setupListener: false
    };

    return newButton;
}

function shouldAutoSkip(segment: SponsorTime): boolean {
    return utils.getCategorySelection(segment.category)?.option === CategorySkipOption.AutoSkip ||
            (Config.config.autoSkipOnMusicVideos && sponsorTimes?.some((s) => s.category === "music_offtopic")
                && getCategoryActionType(segment.category) === CategoryActionType.Skippable);
}

function shouldSkip(segment: SponsorTime): boolean {
    return utils.getCategorySelection(segment.category)?.option !== CategorySkipOption.ShowOverlay ||
            (Config.config.autoSkipOnMusicVideos && sponsorTimes?.some((s) => s.category === "music_offtopic"));
}

/** Creates any missing buttons on the YouTube player if possible. */
async function createButtons(): Promise<void> {
    if (onMobileYouTube) return;

    controls = await utils.wait(getControls).catch();

    // Add button if does not already exist in html
    createButton("startSegment", "sponsorStart", () => closeInfoMenuAnd(() => startOrEndTimingNewSegment()), "PlayerStartIconSponsorBlocker.svg");
    createButton("cancelSegment", "sponsorCancel", () => closeInfoMenuAnd(() => cancelCreatingSegment()), "PlayerCancelSegmentIconSponsorBlocker.svg");
    createButton("delete", "clearTimes", () => closeInfoMenuAnd(() => clearSponsorTimes()), "PlayerDeleteIconSponsorBlocker.svg");
    createButton("submit", "SubmitTimes", submitSponsorTimes, "PlayerUploadIconSponsorBlocker.svg");
    createButton("info", "openPopup", openInfoMenu, "PlayerInfoIconSponsorBlocker.svg");

    const controlsContainer = getControls();
    if (Config.config.autoHideInfoButton && !onInvidious && controlsContainer 
            && playerButtons["info"]?.button && !controlsWithEventListeners.includes(controlsContainer)) {
        controlsWithEventListeners.push(controlsContainer);
        
        AnimationUtils.setupAutoHideAnimation(playerButtons["info"].button, controlsContainer);
    }
}

/** Creates any missing buttons on the player and updates their visiblity. */
async function updateVisibilityOfPlayerControlsButton(): Promise<void> {
    // Not on a proper video yet
    if (!sponsorVideoID || onMobileYouTube) return;

    await createButtons();

    updateEditButtonsOnPlayer();

    // Don't show the info button on embeds
    if (Config.config.hideInfoButtonPlayerControls || document.URL.includes("/embed/") || onInvidious) {
        playerButtons.info.button.style.display = "none";
    } else {
        playerButtons.info.button.style.removeProperty("display");
    }
}

/** Updates the visibility of buttons on the player related to creating segments. */
function updateEditButtonsOnPlayer(): void {
    // Don't try to update the buttons if we aren't on a YouTube video page
    if (!sponsorVideoID || onMobileYouTube) return;

    const buttonsEnabled = !Config.config.hideVideoPlayerControls && !onInvidious;

    let creatingSegment = false;
    let submitButtonVisible = false;
    let deleteButtonVisible = false;

    // Only check if buttons should be visible if they're enabled
    if (buttonsEnabled) {
        creatingSegment = isSegmentCreationInProgress();

        // Show only if there are any segments to submit
        submitButtonVisible = sponsorTimesSubmitting.length > 0;

        // Show only if there are any segments to delete
        deleteButtonVisible = sponsorTimesSubmitting.length > 1 || (sponsorTimesSubmitting.length > 0 && !creatingSegment);
    }

    // Update the elements
    playerButtons.startSegment.button.style.display = buttonsEnabled ? "unset" : "none";
    playerButtons.cancelSegment.button.style.display = buttonsEnabled && creatingSegment ? "unset" : "none";

    if (buttonsEnabled) {
        if (creatingSegment) {
            playerButtons.startSegment.image.src = chrome.extension.getURL("icons/PlayerStopIconSponsorBlocker.svg");
            playerButtons.startSegment.button.setAttribute("title", chrome.i18n.getMessage("sponsorEnd"));
        } else {
            playerButtons.startSegment.image.src = chrome.extension.getURL("icons/PlayerStartIconSponsorBlocker.svg");
            playerButtons.startSegment.button.setAttribute("title", chrome.i18n.getMessage("sponsorStart"));
        }
    }

    playerButtons.submit.button.style.display = submitButtonVisible && !Config.config.hideUploadButtonPlayerControls ? "unset" : "none";
    playerButtons.delete.button.style.display = deleteButtonVisible && !Config.config.hideDeleteButtonPlayerControls ? "unset" : "none";
}

/**
 * Used for submitting. This will use the HTML displayed number when required as the video's
 * current time is out of date while scrubbing or at the end of the video. This is not needed
 * for sponsor skipping as the video is not playing during these times.
 */
function getRealCurrentTime(): number {
    // Used to check if replay button
    const playButtonSVGData = document.querySelector(".ytp-play-button")?.querySelector(".ytp-svg-fill")?.getAttribute("d");
    const replaceSVGData = "M 18,11 V 7 l -5,5 5,5 v -4 c 3.3,0 6,2.7 6,6 0,3.3 -2.7,6 -6,6 -3.3,0 -6,-2.7 -6,-6 h -2 c 0,4.4 3.6,8 8,8 4.4,0 8,-3.6 8,-8 0,-4.4 -3.6,-8 -8,-8 z";

    if (playButtonSVGData === replaceSVGData) {
        // At the end of the video
        return video?.duration;
    } else {
        return video.currentTime;
    }
}

function startOrEndTimingNewSegment() {
    const roundedTime = Math.round((getRealCurrentTime() + Number.EPSILON) * 1000) / 1000;
    if (!isSegmentCreationInProgress()) {
        sponsorTimesSubmitting.push({
            segment: [roundedTime],
            UUID: utils.generateUserID() as SegmentUUID,
            category: Config.config.defaultCategory,
            actionType: ActionType.Skip,
            source: SponsorSourceType.Local
        });
    } else {
        // Finish creating the new segment
        const existingSegment = getIncompleteSegment();
        const existingTime = existingSegment.segment[0];
        const currentTime = roundedTime;
            
        // Swap timestamps if the user put the segment end before the start
        existingSegment.segment = [Math.min(existingTime, currentTime), Math.max(existingTime, currentTime)];
    }

    // Save the newly created segment
    Config.config.segmentTimes.set(sponsorVideoID, sponsorTimesSubmitting);

    // Make sure they know if someone has already submitted something it while they were watching
    sponsorsLookup(sponsorVideoID);

    updateEditButtonsOnPlayer();
    updateSponsorTimesSubmitting(false);
}

function getIncompleteSegment(): SponsorTime {
    return sponsorTimesSubmitting[sponsorTimesSubmitting.length - 1];
}

/** Is the latest submitting segment incomplete */
function isSegmentCreationInProgress(): boolean {
    const segment = getIncompleteSegment();
    return segment && segment?.segment?.length !== 2;
}

function cancelCreatingSegment() {
    if (isSegmentCreationInProgress()) {
        sponsorTimesSubmitting.splice(sponsorTimesSubmitting.length - 1, 1);
        Config.config.segmentTimes.set(sponsorVideoID, sponsorTimesSubmitting);

        if (sponsorTimesSubmitting.length <= 0) resetSponsorSubmissionNotice();
    }

    updateEditButtonsOnPlayer();
    updateSponsorTimesSubmitting(false);
}

function updateSponsorTimesSubmitting(getFromConfig = true) {
    const segmentTimes = Config.config.segmentTimes.get(sponsorVideoID);

    //see if this data should be saved in the sponsorTimesSubmitting variable
    if (getFromConfig && segmentTimes != undefined) {
        sponsorTimesSubmitting = [];

        for (const segmentTime of segmentTimes) {
            sponsorTimesSubmitting.push({
                segment: segmentTime.segment,
                UUID: segmentTime.UUID,
                category: segmentTime.category,
                actionType: segmentTime.actionType,
                source: segmentTime.source
            });
        }
    }

    updatePreviewBar();

    // Restart skipping schedule
    if (video !== null) startSponsorSchedule();

    if (submissionNotice !== null) {
        submissionNotice.update();
    }
}

function openInfoMenu() {
    if (document.getElementById("sponsorBlockPopupContainer") != null) {
        //it's already added
        return;
    }

    popupInitialised = false;

    //hide info button
    if (playerButtons.info) playerButtons.info.button.style.display = "none";

    sendRequestToCustomServer('GET', chrome.extension.getURL("popup.html"), function(xmlhttp) {
        if (xmlhttp.readyState == 4 && xmlhttp.status == 200) {
            const popup = document.createElement("div");
            popup.id = "sponsorBlockPopupContainer";

            let htmlData = xmlhttp.responseText;
            // Hack to replace head data (title, favicon)
            htmlData = htmlData.replace(/<head>[\S\s]*<\/head>/gi, "");
            // Hack to replace body and html tag with div
            htmlData = htmlData.replace(/<body/gi, "<div");
            htmlData = htmlData.replace(/<\/body/gi, "</div");
            htmlData = htmlData.replace(/<html/gi, "<div");
            htmlData = htmlData.replace(/<\/html/gi, "</div");

            popup.innerHTML = htmlData;

            //close button
            const closeButton = document.createElement("div");
            closeButton.innerText = chrome.i18n.getMessage("closePopup");
            closeButton.classList.add("smallLink");
            closeButton.setAttribute("align", "center");
            closeButton.addEventListener("click", closeInfoMenu);
            // Theme based color
            closeButton.style.color = "var(--yt-spec-text-primary)";

            //add the close button
            popup.prepend(closeButton);
    
            const parentNodes = document.querySelectorAll("#secondary");
            let parentNode = null;
            for (let i = 0; i < parentNodes.length; i++) {
                if (parentNodes[i].firstElementChild !== null) {
                    parentNode = parentNodes[i];
                }
            }
            if (parentNode == null) {
                //old youtube theme
                parentNode = document.getElementById("watch7-sidebar-contents");
            }

            //make the logo source not 404
            //query selector must be used since getElementByID doesn't work on a node and this isn't added to the document yet
            const logo = <HTMLImageElement> popup.querySelector("#sponsorBlockPopupLogo");
            const settings = <HTMLImageElement> popup.querySelector("#sbPopupIconSettings");
            const edit = <HTMLImageElement> popup.querySelector("#sbPopupIconEdit");
            const copy = <HTMLImageElement> popup.querySelector("#sbPopupIconCopyUserID");
            const check = <HTMLImageElement> popup.querySelector("#sbPopupIconCheck");
            const refreshSegments = <HTMLImageElement> popup.querySelector("#refreshSegments");
            logo.src = chrome.extension.getURL("icons/IconSponsorBlocker256px.png");
            settings.src = chrome.extension.getURL("icons/settings.svg");
            edit.src = chrome.extension.getURL("icons/pencil.svg");
            copy.src = chrome.extension.getURL("icons/clipboard.svg");
            check.src = chrome.extension.getURL("icons/check.svg");
            refreshSegments.src = chrome.extension.getURL("icons/refresh.svg");

            parentNode.insertBefore(popup, parentNode.firstChild);

            //run the popup init script
            runThePopup(messageListener);
        }
    });
}

function closeInfoMenu() {
    const popup = document.getElementById("sponsorBlockPopupContainer");
    if (popup === null) return;

    popup.remove();

    // Show info button if it's not an embed
    if (!document.URL.includes("/embed/") && playerButtons.info) {
        playerButtons.info.button.style.display = "unset";
    }
}

/**
 * The content script currently has no way to notify the info menu of changes. As a workaround we close it, thus making it query the new information when reopened.
 *
 * This function and all its uses should be removed when this issue is fixed.
 * */
function closeInfoMenuAnd<T>(func: () => T): T {
    closeInfoMenu();

    return func();
}

function clearSponsorTimes() {
    const currentVideoID = sponsorVideoID;

    const sponsorTimes = Config.config.segmentTimes.get(currentVideoID);

    if (sponsorTimes != undefined && sponsorTimes.length > 0) {
        const confirmMessage = chrome.i18n.getMessage("clearThis") + getSegmentsMessage(sponsorTimes)
                                + "\n" + chrome.i18n.getMessage("confirmMSG")
        if(!confirm(confirmMessage)) return;

        resetSponsorSubmissionNotice();

        //clear the sponsor times
        Config.config.segmentTimes.delete(currentVideoID);

        //clear sponsor times submitting
        sponsorTimesSubmitting = [];

        updatePreviewBar();
        updateEditButtonsOnPlayer();
    }
}

//if skipNotice is null, it will not affect the UI
async function vote(type: number, UUID: SegmentUUID, category?: Category, skipNotice?: SkipNoticeComponent): Promise<void> {
    if (skipNotice !== null && skipNotice !== undefined) {
        //add loading info
        skipNotice.addVoteButtonInfo.bind(skipNotice)(chrome.i18n.getMessage("Loading"))
        skipNotice.setNoticeInfoMessage.bind(skipNotice)();
    }

    const response = await voteAsync(type, UUID, category);
    if (response != undefined) {
        //see if it was a success or failure
        if (skipNotice != null) {
            if (response.successType == 1 || (response.successType == -1 && response.statusCode == 429)) {
                //success (treat rate limits as a success)
                skipNotice.afterVote.bind(skipNotice)(utils.getSponsorTimeFromUUID(sponsorTimes, UUID), type, category);
            } else if (response.successType == -1) {
                if (response.statusCode === 403 && response.responseText.startsWith("Vote rejected due to a warning from a moderator.")) {
                    skipNotice.setNoticeInfoMessageWithOnClick.bind(skipNotice)(() => {
                        Chat.openWarningChat(response.responseText);
                        skipNotice.closeListener.call(skipNotice);
                    }, chrome.i18n.getMessage("voteRejectedWarning"));
                } else {
                    skipNotice.setNoticeInfoMessage.bind(skipNotice)(GenericUtils.getErrorMessage(response.statusCode, response.responseText))
                }
                
                skipNotice.resetVoteButtonInfo.bind(skipNotice)();
            }
        }
    }
}

async function voteAsync(type: number, UUID: SegmentUUID, category?: Category): Promise<VoteResponse> {
    const sponsorIndex = utils.getSponsorIndexFromUUID(sponsorTimes, UUID);

    // Don't vote for preview sponsors
    if (sponsorIndex == -1 || sponsorTimes[sponsorIndex].source === SponsorSourceType.Local) return;

    // See if the local time saved count and skip count should be saved
    if (type === 0 && sponsorSkipped[sponsorIndex] || type === 1 && !sponsorSkipped[sponsorIndex]) {
        let factor = 1;
        if (type == 0) {
            factor = -1;

            sponsorSkipped[sponsorIndex] = false;
        }

        // Count this as a skip
        Config.config.minutesSaved = Config.config.minutesSaved + factor * (sponsorTimes[sponsorIndex].segment[1] - sponsorTimes[sponsorIndex].segment[0]) / 60;
    
        Config.config.skipCount = Config.config.skipCount + factor;
    }

    return new Promise((resolve) => {
        chrome.runtime.sendMessage({
            message: "submitVote",
            type: type,
            UUID: UUID,
            category: category
        }, resolve);
    });
}

//Closes all notices that tell the user that a sponsor was just skipped
function closeAllSkipNotices(){
    const notices = document.getElementsByClassName("sponsorSkipNotice");
    for (let i = 0; i < notices.length; i++) {
        notices[i].remove();
    }
}

function dontShowNoticeAgain() {
    Config.config.dontShowNotice = true;
    closeAllSkipNotices();
}

/**
 * Helper method for the submission notice to clear itself when it closes
 */
function resetSponsorSubmissionNotice() {
    submissionNotice?.close();
    submissionNotice = null;
}

function submitSponsorTimes() {
    if (submissionNotice !== null){
        submissionNotice.close();
        submissionNotice = null;
        return;
    } 
    
    if (sponsorTimesSubmitting !== undefined && sponsorTimesSubmitting.length > 0) {
        submissionNotice = new SubmissionNotice(skipNoticeContentContainer, sendSubmitMessage);
    }

}

//send the message to the background js
//called after all the checks have been made that it's okay to do so
async function sendSubmitMessage() {
    // Add loading animation
    playerButtons.submit.image.src = chrome.extension.getURL("icons/PlayerUploadIconSponsorBlocker.svg");
    const stopAnimation = AnimationUtils.applyLoadingAnimation(playerButtons.submit.button, 1, () => updateEditButtonsOnPlayer());

    //check if a sponsor exceeds the duration of the video
    for (let i = 0; i < sponsorTimesSubmitting.length; i++) {
        if (sponsorTimesSubmitting[i].segment[1] > video.duration) {
            sponsorTimesSubmitting[i].segment[1] = video.duration;
        }
    }

    //update sponsorTimes
    Config.config.segmentTimes.set(sponsorVideoID, sponsorTimesSubmitting);

    // Check to see if any of the submissions are below the minimum duration set
    if (Config.config.minDuration > 0) {
        for (let i = 0; i < sponsorTimesSubmitting.length; i++) {
            if (sponsorTimesSubmitting[i].segment[1] - sponsorTimesSubmitting[i].segment[0] < Config.config.minDuration
                    && getCategoryActionType(sponsorTimesSubmitting[i].category) !== CategoryActionType.POI) {
                const confirmShort = chrome.i18n.getMessage("shortCheck") + "\n\n" + 
                    getSegmentsMessage(sponsorTimesSubmitting);
                
                if(!confirm(confirmShort)) return;
            }
        }
    }

    const response = await utils.asyncRequestToServer("POST", "/api/skipSegments", {
        videoID: sponsorVideoID,
        userID: Config.config.userID,
        segments: sponsorTimesSubmitting,
        videoDuration: video?.duration,
        userAgent: `${chrome.runtime.id}/v${chrome.runtime.getManifest().version}`
    });

    if (response.status === 200) {
        stopAnimation();

        // Remove segments from storage since they've already been submitted
        Config.config.segmentTimes.delete(sponsorVideoID);

        const newSegments = sponsorTimesSubmitting;
        try {
            const recievedNewSegments = JSON.parse(response.responseText);
            if (recievedNewSegments?.length === newSegments.length) {
                for (let i = 0; i < recievedNewSegments.length; i++) {
                    newSegments[i].UUID = recievedNewSegments[i].UUID;
                    newSegments[i].source = SponsorSourceType.Server;
                }
            }
        } catch(e) {} // eslint-disable-line no-empty

        // Add submissions to current sponsors list
        sponsorTimes = (sponsorTimes || []).concat(newSegments);

        // Increase contribution count
        Config.config.sponsorTimesContributed = Config.config.sponsorTimesContributed + sponsorTimesSubmitting.length;

        // New count just used to see if a warning "Read The Guidelines!!" message needs to be shown
        // One per time submitting
        Config.config.submissionCountSinceCategories = Config.config.submissionCountSinceCategories + 1;

        // Empty the submitting times
        sponsorTimesSubmitting = [];

        updatePreviewBar();
    } else {
        // Show that the upload failed
        playerButtons.submit.button.style.animation = "unset";
        playerButtons.submit.image.src = chrome.extension.getURL("icons/PlayerUploadFailedIconSponsorBlocker.svg");

        if (response.status === 403 && response.responseText.startsWith("Submission rejected due to a warning from a moderator.")) {
            Chat.openWarningChat(response.responseText);
        } else {
            alert(GenericUtils.getErrorMessage(response.status, response.responseText));
        }
    }
}

//get the message that visually displays the video times
function getSegmentsMessage(sponsorTimes: SponsorTime[]): string {
    let sponsorTimesMessage = "";

    for (let i = 0; i < sponsorTimes.length; i++) {
        for (let s = 0; s < sponsorTimes[i].segment.length; s++) {
            let timeMessage = utils.getFormattedTime(sponsorTimes[i].segment[s]);
            //if this is an end time
            if (s == 1) {
                timeMessage = " to " + timeMessage;
            } else if (i > 0) {
                //add commas if necessary
                timeMessage = ", " + timeMessage;
            }

            sponsorTimesMessage += timeMessage;
        }
    }

    return sponsorTimesMessage;
}

function addPageListeners(): void {
    const refreshListners = () => {
        if (!isVisible(video)) {
            refreshVideoAttachments();
        }
    };

    document.addEventListener("yt-navigate-finish", refreshListners);
}

function addHotkeyListener(): void {
    document.addEventListener("keydown", hotkeyListener);
    document.addEventListener("keyup", (e) => pressedKeys.delete(e.key));
}

function hotkeyListener(e: KeyboardEvent): void {
    if (["textarea", "input"].includes(document.activeElement?.tagName?.toLowerCase())
        || document.activeElement?.id?.toLowerCase()?.includes("editable")) return;

    if (["Alt", "Control", "Shift", "AltGraph"].includes(e.key)) {
        pressedKeys.add(e.key);
        return;
    }

    const key:Keybind = {key: e.key, code: e.code, alt: pressedKeys.has("Alt"), ctrl: pressedKeys.has("Control"), shift: pressedKeys.has("Shift")};

    const skipKey = Config.config.skipKeybind;
    const startSponsorKey = Config.config.startSponsorKeybind;
    const submitKey = Config.config.submitKeybind;

    if (!pressedKeys.has("AltGraph")) {
        if (keybindEquals(key, skipKey)) {
            if (activeSkipKeybindElement)
                activeSkipKeybindElement.toggleSkip.call(activeSkipKeybindElement);
            return;
        } else if (keybindEquals(key, startSponsorKey)) {
            startOrEndTimingNewSegment();
            return;
        } else if (keybindEquals(key, submitKey)) {
            submitSponsorTimes();
            return;
        }
    }

    //legacy - to preserve keybinds for skipKey, startSponsorKey and submitKey for people who set it before the update. (shouldn't be changed for future keybind options)
    if (key.key == skipKey?.key && skipKey.code == null && !keybindEquals(Config.defaults.skipKeybind, skipKey)) {
        if (activeSkipKeybindElement)
            activeSkipKeybindElement.toggleSkip.call(activeSkipKeybindElement);
    } else if (key.key == startSponsorKey?.key && startSponsorKey.code == null && !keybindEquals(Config.defaults.startSponsorKeybind, startSponsorKey)) {
        startOrEndTimingNewSegment();
    } else if (key.key == submitKey?.key && submitKey.code == null && !keybindEquals(Config.defaults.submitKeybind, submitKey)) {
        submitSponsorTimes();
    }
}

/**
 * Adds the CSS to the page if needed. Required on optional sites with Chrome.
 */
function addCSS() {
    if (!utils.isFirefox() && Config.config.invidiousInstances.includes(new URL(document.URL).host)) {
        window.addEventListener("DOMContentLoaded", () => {
            const head = document.getElementsByTagName("head")[0];

            for (const file of utils.css) {
                const fileref = document.createElement("link");

                fileref.rel = "stylesheet";
                fileref.type = "text/css";
                fileref.href = chrome.extension.getURL(file);

                head.appendChild(fileref);
            }
        });
    }
}

function sendRequestToCustomServer(type, fullAddress, callback) {
    const xmlhttp = new XMLHttpRequest();

    xmlhttp.open(type, fullAddress, true);

    if (callback != undefined) {
        xmlhttp.onreadystatechange = function () {
            callback(xmlhttp, false);
        };
  
        xmlhttp.onerror = function() {
            callback(xmlhttp, true);
        };
    }

    //submit this request
    xmlhttp.send();
}

/**
 * Update the isAdPlaying flag and hide preview bar/controls if ad is playing
 */
function updateAdFlag(): void {
    const wasAdPlaying = isAdPlaying;
    isAdPlaying = document.getElementsByClassName('ad-showing').length > 0;

    if(wasAdPlaying != isAdPlaying) {
        updatePreviewBar();
        updateVisibilityOfPlayerControlsButton();
    }
}

function showTimeWithoutSkips(skippedDuration: number): void {
    if (onMobileYouTube || onInvidious) return;

    if (isNaN(skippedDuration) || skippedDuration < 0) {
        skippedDuration = 0;
    }

    // YouTube player time display
    const display = document.querySelector(".ytp-time-display.notranslate");
    if (!display) return;

    const durationID = "sponsorBlockDurationAfterSkips";
    let duration = document.getElementById(durationID);

    // Create span if needed
    if (duration === null) {
        duration = document.createElement('span');
        duration.id = durationID;
        duration.classList.add("ytp-time-duration");

        display.appendChild(duration);
    }
    
    const durationAfterSkips = utils.getFormattedTime(video?.duration - skippedDuration)

    duration.innerText = (durationAfterSkips == null || skippedDuration <= 0) ? "" : " (" + durationAfterSkips + ")";
}<|MERGE_RESOLUTION|>--- conflicted
+++ resolved
@@ -17,15 +17,11 @@
 import { SkipButtonControlBar } from "./js-components/skipButtonControlBar";
 import { Tooltip } from "./render/Tooltip";
 import { getStartTimeFromUrl } from "./utils/urlParser";
-<<<<<<< HEAD
-import { getControls } from "./utils/pageUtils";
+import { findValidElement, getControls, isVisible } from "./utils/pageUtils";
 import { keybindEquals } from "./utils/configUtils";
-=======
-import { findValidElement, getControls, isVisible } from "./utils/pageUtils";
 import { CategoryPill } from "./render/CategoryPill";
 import { AnimationUtils } from "./utils/animationUtils";
 import { GenericUtils } from "./utils/genericUtils";
->>>>>>> 02d8bf9a
 
 // Hack to get the CSS loaded on permission-based sites (Invidious)
 utils.wait(() => Config.config !== null, 5000, 10).then(addCSS);
