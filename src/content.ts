--- conflicted
+++ resolved
@@ -34,13 +34,8 @@
 import { openWarningDialog } from "./utils/warnings";
 import { isFirefoxOrSafari, waitFor } from "../maze-utils/src";
 import { getErrorMessage, getFormattedTime } from "../maze-utils/src/formating";
-<<<<<<< HEAD
 import { getChannelIDInfo, getVideo, getIsAdPlaying, getIsLivePremiere, setIsAdPlaying, checkVideoIDChange, getVideoID, getBilibiliVideoID, setupVideoModule, checkIfNewVideoID, isOnInvidious, isOnMobileYouTube } from "../maze-utils/src/video";
-import { Keybind, StorageChangesObject, isSafari, keybindEquals } from "../maze-utils/src/config";
-=======
-import { getChannelIDInfo, getVideo, getIsAdPlaying, getIsLivePremiere, setIsAdPlaying, checkVideoIDChange, getVideoID, getYouTubeVideoID, setupVideoModule, checkIfNewVideoID, isOnInvidious, isOnMobileYouTube } from "../maze-utils/src/video";
 import { Keybind, StorageChangesObject, isSafari, keybindEquals, keybindToString } from "../maze-utils/src/config";
->>>>>>> 2bf6cf66
 import { findValidElement } from "../maze-utils/src/dom"
 import { getHash, HashedValue } from "../maze-utils/src/hash";
 import { generateUserID } from "../maze-utils/src/setup";
@@ -489,42 +484,12 @@
     if (previewBar !== null) return;
 
     const progressElementOptions = [{
-<<<<<<< HEAD
         // TODO: Add support for mobile (not really needed)
         // TODO: Add support for invidiou sites
         
         // For Desktop Bilibili
         selector: ".bpx-player-progress-schedule-wrap",
         isVisibleCheck: true
-=======
-            // For new mobile YouTube (#1287)
-            selector: ".progress-bar-line",
-            isVisibleCheck: true
-        }, {
-            // For newer mobile YouTube (Jan 2024)
-            selector: ".YtProgressBarProgressBarLine",
-            isVisibleCheck: true
-        }, {
-            // For Desktop YouTube
-            selector: ".ytp-progress-bar",
-            isVisibleCheck: true
-        }, {
-            // For Desktop YouTube
-            selector: ".no-model.cue-range-marker",
-            isVisibleCheck: true
-        }, {
-            // For Invidious/VideoJS
-            selector: ".vjs-progress-holder",
-            isVisibleCheck: false
-        }, {
-            // For Youtube Music and YTKids
-            // there are two sliders, one for volume and one for progress - both called #progressContainer
-            selector: "#progress-bar>#sliderContainer>div>#sliderBar>#progressContainer",
-        }, {
-            // For piped
-            selector: ".shaka-ad-markers",
-            isVisibleCheck: false
->>>>>>> 2bf6cf66
         }
     ];
 
