--- conflicted
+++ resolved
@@ -418,13 +418,8 @@
                     extraInfo = " (" + chrome.i18n.getMessage("hiddenDueToDuration") + ")";
                 }
 
-<<<<<<< HEAD
-                sponsorTimeButton.innerText = getFormattedTime(request.sponsorTimes[i].segment[0]) + " to " + getFormattedTime(request.sponsorTimes[i].segment[1]) + extraInfo;
-
-=======
                 sponsorTimeButton.innerText = getFormattedTime(request.sponsorTimes[i].segment[0]) + " " + chrome.i18n.getMessage("to") + " " + getFormattedTime(request.sponsorTimes[i].segment[1]) + extraInfo;
-        
->>>>>>> 3ec3a011
+                
                 let votingButtons = document.createElement("div");
 
                 let UUID = request.sponsorTimes[i].UUID;
