--- conflicted
+++ resolved
@@ -6,11 +6,8 @@
 import { showDonationLink } from "./utils/configUtils";
 import { AnimationUtils } from "./utils/animationUtils";
 import { GenericUtils } from "./utils/genericUtils";
-<<<<<<< HEAD
 import { shortCategoryName } from "./utils/categoryUtils";
-=======
 import { localizeHtmlPage } from "./utils/pageUtils";
->>>>>>> a18f431e
 const utils = new Utils();
 
 interface MessageListener {
@@ -75,6 +72,12 @@
 
     //current video ID of this tab
     let currentVideoID = null;
+
+    enum SegmentTab {
+        Segments,
+        Chapters
+    }
+    let segmentTab = SegmentTab.Segments;
 
     const PageElements: PageElements = {};
 
@@ -187,24 +190,6 @@
     PageElements.refreshSegmentsButton.addEventListener("click", refreshSegments);
     PageElements.sbPopupIconCopyUserID.addEventListener("click", async () => navigator.clipboard.writeText(await utils.getHash(Config.config.userID)));
 
-<<<<<<< HEAD
-    /** If true, the content script is in the process of creating a new segment. */
-    let creatingSegment = false;
-
-    //the start and end time pairs (2d)
-    let sponsorTimes: SponsorTime[] = [];
-
-    //current video ID of this tab
-    let currentVideoID = null;
-
-    enum SegmentTab {
-        Segments,
-        Chapters
-    }
-    let segmentTab = SegmentTab.Segments;
-
-=======
->>>>>>> a18f431e
     //show proper disable skipping button
     const disableSkipping = Config.config.disableSkipping;
     if (disableSkipping != undefined && disableSkipping) {
@@ -284,9 +269,6 @@
     // Must be delayed so it only happens once loaded
     setTimeout(() => PageElements.sponsorblockPopup.classList.remove("preload"), 250);
 
-<<<<<<< HEAD
-    getSegmentsFromContentScript(false);
-
     PageElements.issueReporterTabSegments.addEventListener("click", () => {
         PageElements.issueReporterTabSegments.classList.add("sbSelected");
         PageElements.issueReporterTabChapters.classList.remove("sbSelected");
@@ -303,8 +285,6 @@
         getSegmentsFromContentScript(true);
     });
 
-=======
->>>>>>> a18f431e
     function showDonateWidget(viewCount: number) {
         if (Config.config.showDonationLink && Config.config.donateClicked <= 0 && Config.config.showPopupDonationCount < 5
                 && viewCount < 50000 && !Config.config.isVip && Config.config.skipCount > 10) {
@@ -514,7 +494,6 @@
                 if (segmentTimes[i].actionType === ActionType.Full) {
                     segmentTimeFromToNode.innerText = chrome.i18n.getMessage("full");
                 } else {
-<<<<<<< HEAD
                     segmentTimeFromToNode.innerText = GenericUtils.getFormattedTime(segmentTimes[i].segment[0], true) + 
                             (actionType !== ActionType.Poi
                                 ? " " + chrome.i18n.getMessage("to") + " " + GenericUtils.getFormattedTime(segmentTimes[i].segment[1], true)
@@ -522,30 +501,17 @@
                 }
 
                 segmentTimeFromToNode.style.margin = "5px";
-
-                if (actionType !== ActionType.Chapter) segmentSummary.appendChild(categoryColorCircle);
-                segmentSummary.appendChild(textNode);
-=======
-                    segmentTimeFromToNode.innerText = utils.getFormattedTime(segmentTimes[i].segment[0], true) +
-                    (segmentTimes[i].actionType !== ActionType.Poi
-                        ? " " + chrome.i18n.getMessage("to") + " " + utils.getFormattedTime(segmentTimes[i].segment[1], true)
-                        : "");
-                }
-
-                segmentTimeFromToNode.style.margin = "5px";
                 
                 // for inline-styling purposes
                 const labelContainer = document.createElement("div");
-                labelContainer.appendChild(categoryColorCircle);
+                if (actionType !== ActionType.Chapter) labelContainer.appendChild(categoryColorCircle);
 
                 const span = document.createElement('span');
                 span.className = "summaryLabel";
                 span.appendChild(textNode);
                 labelContainer.appendChild(span);
-                // for inline-styling purposes
 
                 segmentSummary.appendChild(labelContainer);
->>>>>>> a18f431e
                 segmentSummary.appendChild(segmentTimeFromToNode);
 
                 const votingButtons = document.createElement("details");
