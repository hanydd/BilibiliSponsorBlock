import Config from "./config";

import Utils from "./utils";
import { SponsorTime, SponsorHideType, ActionType, SegmentUUID, SponsorSourceType, StorageChangesObject, CategorySkipOption } from "./types";
import { Message, MessageResponse, IsInfoFoundMessageResponse, ImportSegmentsResponse, PopupMessage } from "./messageTypes";
import { showDonationLink } from "./utils/configUtils";
import { AnimationUtils } from "./utils/animationUtils";
import { GenericUtils } from "./utils/genericUtils";
import { shortCategoryName } from "./utils/categoryUtils";
import { localizeHtmlPage } from "./utils/pageUtils";
import { exportTimes } from "./utils/exporter";
import GenericNotice from "./render/GenericNotice";
const utils = new Utils();

interface MessageListener {
    (request: Message, sender: unknown, sendResponse: (response: MessageResponse) => void): void;
}

class MessageHandler {
    messageListener: MessageListener;

    constructor(messageListener?: MessageListener) {
        this.messageListener = messageListener;
    }

    sendMessage(id: number, request: Message, callback?) {
        if (this.messageListener) {
            this.messageListener(request, null, callback);
        } else if (chrome.tabs) {
            chrome.tabs.sendMessage(id, request, callback);
        } else {
            chrome.runtime.sendMessage({ message: "tabs", data: request }, callback);
        }
    }

    query(config, callback) {
        if (this.messageListener || !chrome.tabs) {
            // Send back dummy info
            callback([{
                url: document.URL,
                id: -1
            }]);
        } else {
            chrome.tabs.query(config, callback);
        }

    }
}

// To prevent clickjacking
let allowPopup = window === window.top;
window.addEventListener("message", async (e) => {
    if (e.source !== window.parent) return;
    if (e.origin.endsWith('.youtube.com')) return allowPopup = true;
});

//make this a function to allow this to run on the content page
async function runThePopup(messageListener?: MessageListener): Promise<void> {
    const messageHandler = new MessageHandler(messageListener);
    localizeHtmlPage();

    type InputPageElements = {
        whitelistToggle?: HTMLInputElement,
        toggleSwitch?: HTMLInputElement,
        usernameInput?: HTMLInputElement,
    };
    type PageElements = { [key: string]: HTMLElement } & InputPageElements

    /** If true, the content script is in the process of creating a new segment. */
    let creatingSegment = false;

    //the start and end time pairs (2d)
    let sponsorTimes: SponsorTime[] = [];
    let downloadedTimes: SponsorTime[] = [];

    //current video ID of this tab
    let currentVideoID = null;

    enum SegmentTab {
        Segments,
        Chapters
    }
    let segmentTab = SegmentTab.Segments;
    let port: chrome.runtime.Port = null;

    const PageElements: PageElements = {};

    [
        "sponsorBlockPopupBody",
        "sponsorblockPopup",
        "sponsorStart",
        // Top toggles
        "whitelistChannel",
        "unwhitelistChannel",
        "whitelistToggle",
        "whitelistForceCheck",
        "disableSkipping",
        "enableSkipping",
        "toggleSwitch",
        // Options
        "showNoticeAgain",
        "optionsButton",
        "helpButton",
        // More controls
        "submitTimes",
        "sponsorTimesContributionsContainer",
        "sponsorTimesContributionsDisplay",
        "sponsorTimesViewsContainer",
        "sponsorTimesViewsDisplay",
        "sponsorTimesViewsDisplayEndWord",
        "sponsorTimesOthersTimeSavedDisplay",
        "sponsorTimesOthersTimeSavedEndWord",
        "sponsorTimesSkipsDoneContainer",
        "sponsorTimesSkipsDoneDisplay",
        "sponsorTimesSkipsDoneEndWord",
        "sponsorTimeSavedDisplay",
        "sponsorTimeSavedEndWord",
        // Username
        "setUsernameContainer",
        "setUsernameButton",
        "setUsernameStatus",
        "setUsernameStatus",
        "setUsername",
        "usernameInput",
        "usernameValue",
        "submitUsername",
        "sbPopupIconCopyUserID",
        // More
        "submissionHint",
        "mainControls",
        "loadingIndicator",
        "videoFound",
        "sponsorMessageTimes",
        //"downloadedSponsorMessageTimes",
        "refreshSegmentsButton",
        "whitelistButton",
        "sbDonate",
        "issueReporterTabs",
        "issueReporterTabSegments",
        "issueReporterTabChapters",
        "sponsorTimesDonateContainer",
        "sbConsiderDonateLink",
        "sbCloseDonate",
        "sbBetaServerWarning",
        "sbCloseButton",
        "issueReporterImportExport",
        "importSegmentsButton",
        "exportSegmentsButton",
        "importSegmentsMenu",
        "importSegmentsText",
        "importSegmentsSubmit"

    ].forEach(id => PageElements[id] = document.getElementById(id));

    getSegmentsFromContentScript(false);
    await utils.wait(() => Config.config !== null && allowPopup, 5000, 5);
    PageElements.sponsorBlockPopupBody.style.removeProperty("visibility");
    if (!Config.configSyncListeners.includes(contentConfigUpdateListener)) {
        Config.configSyncListeners.push(contentConfigUpdateListener);
    }

    PageElements.sbCloseButton.addEventListener("click", () => {
        sendTabMessage({
            message: "closePopup"
        });
    });

    if (window !== window.top) {
        PageElements.sbCloseButton.classList.remove("hidden");
        PageElements.sponsorBlockPopupBody.classList.add("is-embedded");
    }

    // Hide donate button if wanted (Safari, or user choice)
    if (!showDonationLink()) {
        PageElements.sbDonate.style.display = "none";
    }
    PageElements.sbDonate.addEventListener("click", () => Config.config.donateClicked = Config.config.donateClicked + 1);

    if (Config.config.testingServer) {
        PageElements.sbBetaServerWarning.classList.remove("hidden");
        PageElements.sbBetaServerWarning.addEventListener("click", function () {
            openOptionsAt("advanced");
        });
    }

    PageElements.exportSegmentsButton.addEventListener("click", exportSegments);
    PageElements.importSegmentsButton.addEventListener("click", 
        () => PageElements.importSegmentsMenu.classList.toggle("hidden"));
    PageElements.importSegmentsSubmit.addEventListener("click", importSegments);

    PageElements.sponsorStart.addEventListener("click", sendSponsorStartMessage);
    PageElements.whitelistToggle.addEventListener("change", function () {
        if (this.checked) {
            whitelistChannel();
        } else {
            unwhitelistChannel();
        }
    });
    PageElements.whitelistForceCheck.addEventListener("click", () => {openOptionsAt("behavior")});
    PageElements.toggleSwitch.addEventListener("change", function () {
        toggleSkipping(!this.checked);
    });
    PageElements.submitTimes.addEventListener("click", submitTimes);
    PageElements.showNoticeAgain.addEventListener("click", showNoticeAgain);
    PageElements.setUsernameButton.addEventListener("click", setUsernameButton);
    PageElements.usernameValue.addEventListener("click", setUsernameButton);
    PageElements.submitUsername.addEventListener("click", submitUsername);
    PageElements.optionsButton.addEventListener("click", openOptions);
    PageElements.helpButton.addEventListener("click", openHelp);
    PageElements.refreshSegmentsButton.addEventListener("click", refreshSegments);
    PageElements.sbPopupIconCopyUserID.addEventListener("click", async () => copyToClipboard(await utils.getHash(Config.config.userID)));

    // Forward click events
    if (window !== window.top) {
        document.addEventListener("keydown", (e) => {
            const target = e.target as HTMLElement;
            if (target.tagName === "INPUT"
                || target.tagName === "TEXTAREA"
                || e.key === "ArrowUp"
                || e.key === "ArrowDown") {
                return;
            }

            if (e.key === " ") {
                // No scrolling
                e.preventDefault();
            }

            sendTabMessage({
                message: "keydown",
                key: e.key,
                keyCode: e.keyCode,
                code: e.code,
                which: e.which,
                shiftKey: e.shiftKey,
                ctrlKey: e.ctrlKey,
                altKey: e.altKey,
                metaKey: e.metaKey
            });
        });
    }

    setupComPort();

    //show proper disable skipping button
    const disableSkipping = Config.config.disableSkipping;
    if (disableSkipping != undefined && disableSkipping) {
        PageElements.disableSkipping.style.display = "none";
        PageElements.enableSkipping.style.display = "unset";
        PageElements.toggleSwitch.checked = false;
    }

    //if the don't show notice again variable is true, an option to
    //  disable should be available
    const dontShowNotice = Config.config.dontShowNotice;
    if (dontShowNotice != undefined && dontShowNotice) {
        PageElements.showNoticeAgain.style.display = "unset";
    }

    utils.sendRequestToServer("GET", "/api/userInfo?value=userName&value=viewCount&value=minutesSaved&value=vip&value=permissions&value=freeChaptersAccess&userID="
             + Config.config.userID, (res) => {
        if (res.status === 200) {
            const userInfo = JSON.parse(res.responseText);
            PageElements.usernameValue.innerText = userInfo.userName;

            const viewCount = userInfo.viewCount;
            if (viewCount != 0) {
                if (viewCount > 1) {
                    PageElements.sponsorTimesViewsDisplayEndWord.innerText = chrome.i18n.getMessage("Segments");
                } else {
                    PageElements.sponsorTimesViewsDisplayEndWord.innerText = chrome.i18n.getMessage("Segment");
                }
                PageElements.sponsorTimesViewsDisplay.innerText = viewCount.toLocaleString();
                PageElements.sponsorTimesViewsContainer.style.display = "block";
            }

            showDonateWidget(viewCount);

            const minutesSaved = userInfo.minutesSaved;
            if (minutesSaved != 0) {
                if (minutesSaved != 1) {
                    PageElements.sponsorTimesOthersTimeSavedEndWord.innerText = chrome.i18n.getMessage("minsLower");
                } else {
                    PageElements.sponsorTimesOthersTimeSavedEndWord.innerText = chrome.i18n.getMessage("minLower");
                }
                PageElements.sponsorTimesOthersTimeSavedDisplay.innerText = getFormattedHours(minutesSaved);
            }

            Config.config.isVip = userInfo.vip;
            Config.config.permissions = userInfo.permissions;

            if (userInfo.freeChaptersAccess) {
                Config.config.payments.chaptersAllowed = userInfo.freeChaptersAccess;
                Config.config.payments.freeAccess = userInfo.freeChaptersAccess;
                Config.config.payments.lastCheck = Date.now();
                Config.forceSyncUpdate("payments");
            }
        }
    });

    //get the amount of times this user has contributed and display it to thank them
    if (Config.config.sponsorTimesContributed != undefined) {
        PageElements.sponsorTimesContributionsDisplay.innerText = Config.config.sponsorTimesContributed.toLocaleString();
        PageElements.sponsorTimesContributionsContainer.classList.remove("hidden");
    }

    //get the amount of times this user has skipped a sponsor
    if (Config.config.skipCount != undefined) {
        if (Config.config.skipCount != 1) {
            PageElements.sponsorTimesSkipsDoneEndWord.innerText = chrome.i18n.getMessage("Segments");
        } else {
            PageElements.sponsorTimesSkipsDoneEndWord.innerText = chrome.i18n.getMessage("Segment");
        }

        PageElements.sponsorTimesSkipsDoneDisplay.innerText = Config.config.skipCount.toLocaleString();
        PageElements.sponsorTimesSkipsDoneContainer.style.display = "block";
    }

    //get the amount of time this user has saved.
    if (Config.config.minutesSaved != undefined) {
        if (Config.config.minutesSaved != 1) {
            PageElements.sponsorTimeSavedEndWord.innerText = chrome.i18n.getMessage("minsLower");
        } else {
            PageElements.sponsorTimeSavedEndWord.innerText = chrome.i18n.getMessage("minLower");
        }

        PageElements.sponsorTimeSavedDisplay.innerText = getFormattedHours(Config.config.minutesSaved);
    }

    // Must be delayed so it only happens once loaded
    setTimeout(() => PageElements.sponsorblockPopup.classList.remove("preload"), 250);

    PageElements.issueReporterTabSegments.addEventListener("click", () => {
        PageElements.issueReporterTabSegments.classList.add("sbSelected");
        PageElements.issueReporterTabChapters.classList.remove("sbSelected");

        segmentTab = SegmentTab.Segments;
        getSegmentsFromContentScript(true);
    });

    PageElements.issueReporterTabChapters.addEventListener("click", () => {
        PageElements.issueReporterTabSegments.classList.remove("sbSelected");
        PageElements.issueReporterTabChapters.classList.add("sbSelected");

        segmentTab = SegmentTab.Chapters;
        getSegmentsFromContentScript(true);
    });

    function showDonateWidget(viewCount: number) {
        if (Config.config.showDonationLink && Config.config.donateClicked <= 0 && Config.config.showPopupDonationCount < 5
                && viewCount < 50000 && !Config.config.isVip && Config.config.skipCount > 10) {
            PageElements.sponsorTimesDonateContainer.style.display = "flex";
            PageElements.sbConsiderDonateLink.addEventListener("click", () => {
                Config.config.donateClicked = Config.config.donateClicked + 1;
            });

            PageElements.sbCloseDonate.addEventListener("click", () => {
                PageElements.sponsorTimesDonateContainer.style.display = "none";
                Config.config.showPopupDonationCount = 100;
            });

            Config.config.showPopupDonationCount = Config.config.showPopupDonationCount + 1;
        }
    }

    function onTabs(tabs, updating: boolean): void {
        messageHandler.sendMessage(tabs[0].id, { message: 'getVideoID' }, function (result) {
            if (result !== undefined && result.videoID) {
                currentVideoID = result.videoID;
                creatingSegment = result.creatingSegment;

                loadTabData(tabs, updating);
            } else if (result === undefined && chrome.runtime.lastError) {
                //this isn't a YouTube video then, or at least the content script is not loaded
                displayNoVideo();
            }
        });
    }

    async function loadTabData(tabs, updating: boolean): Promise<void> {
        if (!currentVideoID) {
            //this isn't a YouTube video then
            displayNoVideo();
            return;
        }

        await utils.wait(() => Config.config !== null, 5000, 10);
        sponsorTimes = Config.config.unsubmittedSegments[currentVideoID] ?? [];
        updateSegmentEditingUI();

        messageHandler.sendMessage(
            tabs[0].id,
            { message: 'isInfoFound', updating },
            infoFound
        );
    }

    function getSegmentsFromContentScript(updating: boolean): void {
        messageHandler.query({
            active: true,
            currentWindow: true
        }, (tabs) => onTabs(tabs, updating));
    }

    function infoFound(request: IsInfoFoundMessageResponse) {
        if (chrome.runtime.lastError) {
            //This page doesn't have the injected content script, or at least not yet
            displayNoVideo();
            return;
        }

        //if request is undefined, then the page currently being browsed is not YouTube
        if (request != undefined) {
            //remove loading text
            PageElements.mainControls.style.display = "block";
            if (request.onMobileYouTube) PageElements.mainControls.classList.add("hidden");
            PageElements.whitelistButton.classList.remove("hidden");
            PageElements.loadingIndicator.style.display = "none";

            downloadedTimes = request.sponsorTimes ?? [];
            if (request.found) {
                PageElements.videoFound.innerHTML = chrome.i18n.getMessage("sponsorFound");

                if (request.sponsorTimes) {
                    displayDownloadedSponsorTimes(request.sponsorTimes, request.time);
                }
            } else if (request.status == 404 || request.status == 200) {
                PageElements.videoFound.innerHTML = chrome.i18n.getMessage("sponsor404");
            } else {
                PageElements.videoFound.innerHTML = chrome.i18n.getMessage("connectionError") + request.status;
            }
        }

        //see if whitelist button should be swapped
        messageHandler.query({
            active: true,
            currentWindow: true
        }, tabs => {
            messageHandler.sendMessage(
                tabs[0].id,
                { message: 'isChannelWhitelisted' },
                function (response) {
                    if (response.value) {
                        PageElements.whitelistChannel.style.display = "none";
                        PageElements.unwhitelistChannel.style.display = "unset";
                        PageElements.whitelistToggle.checked = true;
                        document.querySelectorAll('.SBWhitelistIcon')[0].classList.add("rotated");
                    }
                });
        }
        );
    }

    function sendSponsorStartMessage() {
        //the content script will get the message if a YouTube page is open
        messageHandler.query({
            active: true,
            currentWindow: true,
        }, (tabs) => {
            messageHandler.sendMessage(
                tabs[0].id,
                { from: 'popup', message: 'sponsorStart' },
                async (response) => {
                    startSponsorCallback(response);

                    // Perform a second update after the config changes take effect as a workaround for a race condition
                    const removeListener = (listener: typeof lateUpdate) => {
                        const index = Config.configSyncListeners.indexOf(listener);
                        if (index !== -1) Config.configSyncListeners.splice(index, 1);
                    };

                    const lateUpdate = () => {
                        startSponsorCallback(response);
                        removeListener(lateUpdate);
                    };

                    Config.configSyncListeners.push(lateUpdate);

                    // Remove the listener after 200ms in case the changes were propagated by the time we got the response
                    setTimeout(() => removeListener(lateUpdate), 200);
                },
            );
        });
    }

    function startSponsorCallback(response: { creatingSegment: boolean }) {
        creatingSegment = response.creatingSegment;

        // Only update the segments after a segment was created
        if (!creatingSegment) {
            sponsorTimes = Config.config.unsubmittedSegments[currentVideoID] || [];
        }

        // Update the UI
        updateSegmentEditingUI();
    }

    //display the video times from the array at the top, in a different section
    function displayDownloadedSponsorTimes(sponsorTimes: SponsorTime[], time: number) {
        let currentSegmentTab = segmentTab;
        if (!sponsorTimes.some((segment) => segment.actionType === ActionType.Chapter)) {
            PageElements.issueReporterTabs.classList.add("hidden");
            currentSegmentTab = SegmentTab.Segments;
        } else {
            PageElements.issueReporterTabs.classList.remove("hidden");
        }

        // Sort list by start time
        const downloadedTimes = sponsorTimes
            .filter((segment) => {
                if (currentSegmentTab === SegmentTab.Segments) {
                    return segment.actionType !== ActionType.Chapter;
                } else if (currentSegmentTab === SegmentTab.Chapters) {
                    return segment.actionType === ActionType.Chapter 
                        && segment.source !== SponsorSourceType.YouTube;
                } else {
                    return true;
                }
            })
            .sort((a, b) => a.segment[1] - b.segment[1])
            .sort((a, b) => a.segment[0] - b.segment[0]);

        //add them as buttons to the issue reporting container
        const container = document.getElementById("issueReporterTimeButtons");
        while (container.firstChild) {
            container.removeChild(container.firstChild);
        }

        if (downloadedTimes.length > 0) {
            PageElements.issueReporterImportExport.classList.remove("hidden");
            if (utils.getCategorySelection("chapter")?.option === CategorySkipOption.ShowOverlay) {
                PageElements.importSegmentsButton.classList.remove("hidden");
            }
        } else { 
            PageElements.issueReporterImportExport.classList.add("hidden");
        }

        const isVip = Config.config.isVip;
        for (let i = 0; i < downloadedTimes.length; i++) {
            const UUID = downloadedTimes[i].UUID;
            const locked = downloadedTimes[i].locked;
            const category = downloadedTimes[i].category;
            const actionType = downloadedTimes[i].actionType;

            const segmentSummary = document.createElement("summary");
            segmentSummary.classList.add("segmentSummary");
            if (time >= downloadedTimes[i].segment[0]) {
                if (time < downloadedTimes[i].segment[1]) {
                    segmentSummary.classList.add("segmentActive");
                } else {
                    segmentSummary.classList.add("segmentPassed");
                }
            }

<<<<<<< HEAD
            const categoryColorCircle = document.createElement("span");
            categoryColorCircle.id = "sponsorTimesCategoryColorCircle" + UUID;
            categoryColorCircle.style.backgroundColor = Config.config.barTypes[category]?.color;
            categoryColorCircle.classList.add("dot");
            categoryColorCircle.classList.add("sponsorTimesCategoryColorCircle");

            let extraInfo = "";
            if (downloadedTimes[i].hidden === SponsorHideType.Downvoted) {
                //this one is downvoted
                extraInfo = " (" + chrome.i18n.getMessage("hiddenDueToDownvote") + ")";
            } else if (downloadedTimes[i].hidden === SponsorHideType.MinimumDuration) {
                //this one is too short
                extraInfo = " (" + chrome.i18n.getMessage("hiddenDueToDuration") + ")";
            } else if (downloadedTimes[i].hidden === SponsorHideType.Hidden) {
                extraInfo = " (" + chrome.i18n.getMessage("manuallyHidden") + ")";
            }
=======
                segmentTimeFromToNode.style.margin = "5px";

                // for inline-styling purposes
                const labelContainer = document.createElement("div");
                labelContainer.appendChild(categoryColorCircle);

                const span = document.createElement('span');
                span.className = "summaryLabel";
                span.appendChild(textNode);
                labelContainer.appendChild(span);
                // for inline-styling purposes

                segmentSummary.appendChild(labelContainer);
                segmentSummary.appendChild(segmentTimeFromToNode);

                const votingButtons = document.createElement("details");
                votingButtons.classList.add("votingButtons");

                //thumbs up and down buttons
                const voteButtonsContainer = document.createElement("div");
                voteButtonsContainer.id = "sponsorTimesVoteButtonsContainer" + UUID;
                voteButtonsContainer.classList.add("sbVoteButtonsContainer");

                const upvoteButton = document.createElement("img");
                upvoteButton.id = "sponsorTimesUpvoteButtonsContainer" + UUID;
                upvoteButton.className = "voteButton";
                upvoteButton.title = chrome.i18n.getMessage("upvote");
                upvoteButton.src = chrome.runtime.getURL("icons/thumbs_up.svg");
                upvoteButton.addEventListener("click", () => vote(1, UUID));

                const downvoteButton = document.createElement("img");
                downvoteButton.id = "sponsorTimesDownvoteButtonsContainer" + UUID;
                downvoteButton.className = "voteButton";
                downvoteButton.title = chrome.i18n.getMessage("downvote");
                downvoteButton.src = locked && isVip ? chrome.runtime.getURL("icons/thumbs_down_locked.svg") : chrome.runtime.getURL("icons/thumbs_down.svg");
                downvoteButton.addEventListener("click", () => vote(0, UUID));

                const uuidButton = document.createElement("img");
                uuidButton.id = "sponsorTimesCopyUUIDButtonContainer" + UUID;
                uuidButton.className = "voteButton";
                uuidButton.src = chrome.runtime.getURL("icons/clipboard.svg");
                uuidButton.title = chrome.i18n.getMessage("copySegmentID");
                uuidButton.addEventListener("click", () => {
                    copyToClipboard(UUID);
                    const stopAnimation = AnimationUtils.applyLoadingAnimation(uuidButton, 0.3);
                    stopAnimation();
                });
>>>>>>> f05d081c

            const name = downloadedTimes[i].description || shortCategoryName(category);
            const textNode = document.createTextNode(name + extraInfo);
            const segmentTimeFromToNode = document.createElement("div");
            if (downloadedTimes[i].actionType === ActionType.Full) {
                segmentTimeFromToNode.innerText = chrome.i18n.getMessage("full");
            } else {
                segmentTimeFromToNode.innerText = GenericUtils.getFormattedTime(downloadedTimes[i].segment[0], true) + 
                        (actionType !== ActionType.Poi
                            ? " " + chrome.i18n.getMessage("to") + " " + GenericUtils.getFormattedTime(downloadedTimes[i].segment[1], true)
                            : "");
            }

            segmentTimeFromToNode.style.margin = "5px";
            
            // for inline-styling purposes
            const labelContainer = document.createElement("div");
            if (actionType !== ActionType.Chapter) labelContainer.appendChild(categoryColorCircle);

            const span = document.createElement('span');
            span.className = "summaryLabel";
            span.appendChild(textNode);
            labelContainer.appendChild(span);

            segmentSummary.appendChild(labelContainer);
            segmentSummary.appendChild(segmentTimeFromToNode);

            const votingButtons = document.createElement("details");
            votingButtons.classList.add("votingButtons");

            //thumbs up and down buttons
            const voteButtonsContainer = document.createElement("div");
            voteButtonsContainer.id = "sponsorTimesVoteButtonsContainer" + UUID;
            voteButtonsContainer.classList.add("sbVoteButtonsContainer");

            const upvoteButton = document.createElement("img");
            upvoteButton.id = "sponsorTimesUpvoteButtonsContainer" + UUID;
            upvoteButton.className = "voteButton";
            upvoteButton.title = chrome.i18n.getMessage("upvote");
            upvoteButton.src = chrome.runtime.getURL("icons/thumbs_up.svg");
            upvoteButton.addEventListener("click", () => vote(1, UUID));

            const downvoteButton = document.createElement("img");
            downvoteButton.id = "sponsorTimesDownvoteButtonsContainer" + UUID;
            downvoteButton.className = "voteButton";
            downvoteButton.title = chrome.i18n.getMessage("downvote");
            downvoteButton.src = locked && isVip ? chrome.runtime.getURL("icons/thumbs_down_locked.svg") : chrome.runtime.getURL("icons/thumbs_down.svg");
            downvoteButton.addEventListener("click", () => vote(0, UUID));

            const uuidButton = document.createElement("img");
            uuidButton.id = "sponsorTimesCopyUUIDButtonContainer" + UUID;
            uuidButton.className = "voteButton";
            uuidButton.src = chrome.runtime.getURL("icons/clipboard.svg");
            uuidButton.title = chrome.i18n.getMessage("copySegmentID");
            uuidButton.addEventListener("click", () => {
                copyToClipboard(UUID);
                const stopAnimation = AnimationUtils.applyLoadingAnimation(uuidButton, 0.3);
                stopAnimation();
            });

            const hideButton = document.createElement("img");
            hideButton.id = "sponsorTimesCopyUUIDButtonContainer" + UUID;
            hideButton.className = "voteButton";
            hideButton.title = chrome.i18n.getMessage("hideSegment");
            if (downloadedTimes[i].hidden === SponsorHideType.Hidden) {
                hideButton.src = chrome.runtime.getURL("icons/not_visible.svg");
            } else {
                hideButton.src = chrome.runtime.getURL("icons/visible.svg");
            }
            hideButton.addEventListener("click", () => {
                const stopAnimation = AnimationUtils.applyLoadingAnimation(hideButton, 0.4);
                stopAnimation();

                if (downloadedTimes[i].hidden === SponsorHideType.Hidden) {
                    hideButton.src = chrome.runtime.getURL("icons/visible.svg");
                    downloadedTimes[i].hidden = SponsorHideType.Visible;
                } else {
                    hideButton.src = chrome.runtime.getURL("icons/not_visible.svg");
                    downloadedTimes[i].hidden = SponsorHideType.Hidden;
                }

                messageHandler.query({
                    active: true,
                    currentWindow: true
                }, tabs => {
                    messageHandler.sendMessage(
                        tabs[0].id,
                        {
                            message: "hideSegment",
                            type: downloadedTimes[i].hidden,
                            UUID: UUID
                        }
                    );
                });
            });

            const skipButton = document.createElement("img");
            skipButton.id = "sponsorTimesSkipButtonContainer" + UUID;
            skipButton.className = "voteButton";
            skipButton.src = chrome.runtime.getURL("icons/skip.svg");
            skipButton.addEventListener("click", () => skipSegment(actionType, UUID, skipButton));
            votingButtons.addEventListener("dblclick", () => skipSegment(actionType, UUID));

            //add thumbs up, thumbs down and uuid copy buttons to the container
            voteButtonsContainer.appendChild(upvoteButton);
            voteButtonsContainer.appendChild(downvoteButton);
            voteButtonsContainer.appendChild(uuidButton);
            if (downloadedTimes[i].actionType === ActionType.Skip || downloadedTimes[i].actionType === ActionType.Mute
                    && [SponsorHideType.Visible, SponsorHideType.Hidden].includes(downloadedTimes[i].hidden)) {
                voteButtonsContainer.appendChild(hideButton);
            }
            voteButtonsContainer.appendChild(skipButton);


            // Will contain request status
            const voteStatusContainer = document.createElement("div");
            voteStatusContainer.id = "sponsorTimesVoteStatusContainer" + UUID;
            voteStatusContainer.classList.add("sponsorTimesVoteStatusContainer");
            voteStatusContainer.style.display = "none";

            const thanksForVotingText = document.createElement("div");
            thanksForVotingText.id = "sponsorTimesThanksForVotingText" + UUID;
            thanksForVotingText.classList.add("sponsorTimesThanksForVotingText");
            voteStatusContainer.appendChild(thanksForVotingText);

            votingButtons.append(segmentSummary);
            votingButtons.append(voteButtonsContainer);
            votingButtons.append(voteStatusContainer);

            container.appendChild(votingButtons);
        }
    }

    function submitTimes() {
        if (sponsorTimes.length > 0) {
            messageHandler.query({
                active: true,
                currentWindow: true
            }, tabs => {
                messageHandler.sendMessage(
                    tabs[0].id,
                    { message: 'submitTimes' },
                );
            });
        }
    }

    function showNoticeAgain() {
        Config.config.dontShowNotice = false;

        PageElements.showNoticeAgain.style.display = "none";
    }

    /** Updates any UI related to segment editing and submission according to the current state. */
    function updateSegmentEditingUI() {
        PageElements.sponsorStart.innerText = chrome.i18n.getMessage(creatingSegment ? "sponsorEnd" : "sponsorStart");

        PageElements.submitTimes.style.display = sponsorTimes && sponsorTimes.length > 0 ? "unset" : "none";
        PageElements.submissionHint.style.display = sponsorTimes && sponsorTimes.length > 0 ? "unset" : "none";
    }

    //make the options div visible
    function openOptions() {
        chrome.runtime.sendMessage({ "message": "openConfig" });
    }

    function openOptionsAt(location) {
        chrome.runtime.sendMessage({ "message": "openConfig", "hash": location });
    }

    function openHelp() {
        chrome.runtime.sendMessage({ "message": "openHelp" });
    }

    function sendTabMessage(data: Message): Promise<unknown> {
        return new Promise((resolve) => {
            messageHandler.query({
                active: true,
                currentWindow: true
            }, tabs => {
                messageHandler.sendMessage(
                    tabs[0].id,
                    data,
                    (response) => resolve(response)
                );
            }
            );
        });
    }

    //make the options username setting option visible
    function setUsernameButton() {
        PageElements.usernameInput.value = PageElements.usernameValue.innerText;

        PageElements.submitUsername.style.display = "unset";
        PageElements.usernameInput.style.display = "unset";

        PageElements.setUsernameContainer.style.display = "none";
        PageElements.setUsername.style.display = "flex";
        PageElements.setUsername.classList.add("SBExpanded");

        PageElements.setUsernameStatus.style.display = "none";

        PageElements.sponsorTimesContributionsContainer.classList.add("hidden");
    }

    //submit the new username
    function submitUsername() {
        //add loading indicator
        PageElements.setUsernameStatus.style.display = "unset";
        PageElements.setUsernameStatus.innerText = chrome.i18n.getMessage("Loading");

        utils.sendRequestToServer("POST", "/api/setUsername?userID=" + Config.config.userID + "&username=" + PageElements.usernameInput.value, function (response) {
            if (response.status == 200) {
                //submitted
                PageElements.submitUsername.style.display = "none";
                PageElements.usernameInput.style.display = "none";

                PageElements.setUsernameContainer.style.removeProperty("display");
                PageElements.setUsername.classList.remove("SBExpanded");
                PageElements.usernameValue.innerText = PageElements.usernameInput.value;

                PageElements.setUsernameStatus.style.display = "none";

                PageElements.sponsorTimesContributionsContainer.classList.remove("hidden");
            } else {
                PageElements.setUsernameStatus.innerText = GenericUtils.getErrorMessage(response.status, response.responseText);
            }
        });


        PageElements.setUsernameContainer.style.display = "none";
        PageElements.setUsername.style.display = "unset";
    }

    //this is not a YouTube video page
    function displayNoVideo() {
        document.getElementById("loadingIndicator").innerText = chrome.i18n.getMessage("noVideoID");

        PageElements.issueReporterTabs.classList.add("hidden");
    }

    function addVoteMessage(message, UUID) {
        const voteButtonsContainer = document.getElementById("sponsorTimesVoteButtonsContainer" + UUID);
        voteButtonsContainer.style.display = "none";

        const voteStatusContainer = document.getElementById("sponsorTimesVoteStatusContainer" + UUID);
        voteStatusContainer.style.removeProperty("display");

        const thanksForVotingText = document.getElementById("sponsorTimesThanksForVotingText" + UUID);
        thanksForVotingText.innerText = message;
    }

    function removeVoteMessage(UUID) {
        const voteButtonsContainer = document.getElementById("sponsorTimesVoteButtonsContainer" + UUID);
        voteButtonsContainer.style.display = "block";

        const voteStatusContainer = document.getElementById("sponsorTimesVoteStatusContainer" + UUID);
        voteStatusContainer.style.display = "none";

        const thanksForVotingText = document.getElementById("sponsorTimesThanksForVotingText" + UUID);
        thanksForVotingText.removeAttribute("innerText");
    }

    function vote(type, UUID) {
        //add loading info
        addVoteMessage(chrome.i18n.getMessage("Loading"), UUID);

        messageHandler.query({
            active: true,
            currentWindow: true
        }, tabs => {
            messageHandler.sendMessage(
                tabs[0].id,
                {
                    message: "submitVote",
                    type: type,
                    UUID: UUID
                }, function (response) {
                    if (response != undefined) {
                        //see if it was a success or failure
                        if (response.successType == 1 || (response.successType == -1 && response.statusCode == 429)) {
                            //success (treat rate limits as a success)
                            addVoteMessage(chrome.i18n.getMessage("voted"), UUID);
                        } else if (response.successType == -1) {
                            addVoteMessage(GenericUtils.getErrorMessage(response.statusCode, response.responseText), UUID);
                        }
                        setTimeout(() => removeVoteMessage(UUID), 1500);
                    }
                }
            );
        });
    }

    function whitelistChannel() {
        //get the channel url
        messageHandler.query({
            active: true,
            currentWindow: true
        }, tabs => {
            messageHandler.sendMessage(
                tabs[0].id,
                { message: 'getChannelID' },
                function (response) {
                    if (!response.channelID) {
                        alert(chrome.i18n.getMessage("channelDataNotFound") + " https://github.com/ajayyy/SponsorBlock/issues/753");
                        return;
                    }

                    //get whitelisted channels
                    let whitelistedChannels = Config.config.whitelistedChannels;
                    if (whitelistedChannels == undefined) {
                        whitelistedChannels = [];
                    }

                    //add on this channel
                    whitelistedChannels.push(response.channelID);

                    //change button
                    PageElements.whitelistChannel.style.display = "none";
                    PageElements.unwhitelistChannel.style.display = "unset";
                    document.querySelectorAll('.SBWhitelistIcon')[0].classList.add("rotated");

                    //show 'consider force channel check' alert
                    if (!Config.config.forceChannelCheck) PageElements.whitelistForceCheck.classList.remove("hidden");

                    //save this
                    Config.config.whitelistedChannels = whitelistedChannels;

                    //send a message to the client
                    messageHandler.query({
                        active: true,
                        currentWindow: true
                    }, tabs => {
                        messageHandler.sendMessage(
                            tabs[0].id, {
                            message: 'whitelistChange',
                            value: true
                        });
                    }
                    );
                }
            );
        });
    }

    function unwhitelistChannel() {
        //get the channel url
        messageHandler.query({
            active: true,
            currentWindow: true
        }, tabs => {
            messageHandler.sendMessage(
                tabs[0].id,
                { message: 'getChannelID' },
                function (response) {
                    //get whitelisted channels
                    let whitelistedChannels = Config.config.whitelistedChannels;
                    if (whitelistedChannels == undefined) {
                        whitelistedChannels = [];
                    }

                    //remove this channel
                    const index = whitelistedChannels.indexOf(response.channelID);
                    whitelistedChannels.splice(index, 1);

                    //change button
                    PageElements.whitelistChannel.style.display = "unset";
                    PageElements.unwhitelistChannel.style.display = "none";
                    document.querySelectorAll('.SBWhitelistIcon')[0].classList.remove("rotated");

                    //hide 'consider force channel check' alert
                    PageElements.whitelistForceCheck.classList.add("hidden");

                    //save this
                    Config.config.whitelistedChannels = whitelistedChannels;

                    //send a message to the client
                    messageHandler.query({
                        active: true,
                        currentWindow: true
                    }, tabs => {
                        messageHandler.sendMessage(
                            tabs[0].id, {
                            message: 'whitelistChange',
                            value: false
                        });
                    }
                    );
                }
            );
        });
    }

    function refreshSegments() {
        const stopAnimation = AnimationUtils.applyLoadingAnimation(PageElements.refreshSegmentsButton, 0.3);

        messageHandler.query({
            active: true,
            currentWindow: true
        }, tabs => {
            messageHandler.sendMessage(
                tabs[0].id,
                { message: 'refreshSegments' },
                (response) => {
                    infoFound(response);
                    stopAnimation();
                }
            )
        }
        );
    }

    function skipSegment(actionType: ActionType, UUID: SegmentUUID, element?: HTMLElement): void {
        if (actionType === ActionType.Chapter) {
            sendMessage({
                message: "unskip",
                UUID: UUID
            });
        } else {
            sendMessage({
                message: "reskip",
                UUID: UUID
            });
        }
        
        if (element) {
            const stopAnimation = AnimationUtils.applyLoadingAnimation(element, 0.3);
            stopAnimation();
        }
    }

    function sendMessage(request: Message): void {
        messageHandler.query({
            active: true,
            currentWindow: true
        }, tabs => {
            messageHandler.sendMessage(
                tabs[0].id,
                request
            );
        });
    }

    /**
     * Should skipping be disabled (visuals stay)
     */
    function toggleSkipping(disabled) {
        Config.config.disableSkipping = disabled;

        let hiddenButton = PageElements.disableSkipping;
        let shownButton = PageElements.enableSkipping;

        if (!disabled) {
            hiddenButton = PageElements.enableSkipping;
            shownButton = PageElements.disableSkipping;
        }

        shownButton.style.display = "unset";
        hiddenButton.style.display = "none";
    }

    function copyToClipboard(text: string): void {
        if (window === window.top) {
            window.navigator.clipboard.writeText(text);
        } else {
            sendTabMessage({
                message: "copyToClipboard",
                text
            });
        }
    }

    async function importSegments() {
        const text = (PageElements.importSegmentsText as HTMLInputElement).value;

        await sendTabMessage({
            message: "importSegments",
            data: text
        }) as ImportSegmentsResponse;

        PageElements.importSegmentsMenu.classList.add("hidden");
    }

    function exportSegments() {
        copyToClipboard(exportTimes(downloadedTimes));

        const stopAnimation = AnimationUtils.applyLoadingAnimation(PageElements.exportSegmentsButton, 0.3);
        stopAnimation();
        new GenericNotice(null, "exportCopied", {
            title:  chrome.i18n.getMessage(`CopiedExclamation`),
            timed: true,
            maxCountdownTime: () => 0.6,
            referenceNode: PageElements.exportSegmentsButton.parentElement,
            dontPauseCountdown: true,
            style: {
                top: 0,
                bottom: 0,
                minWidth: 0,
                right: "30px",
                margin: "auto",
                height: "max-content"
            },
            hideLogo: true,
            hideRightInfo: true
        });
    }

    /**
     * Converts time in minutes to 2d 5h 25.1
     * If less than 1 hour, just returns minutes
     *
     * @param {float} minutes
     * @returns {string}
     */
    function getFormattedHours(minutes) {
        minutes = Math.round(minutes * 10) / 10;
        const days = Math.floor(minutes / 1440);
        const hours = Math.floor(minutes / 60) % 24;
        return (days > 0 ? days + chrome.i18n.getMessage("dayAbbreviation") + " " : "") + (hours > 0 ? hours + chrome.i18n.getMessage("hourAbbreviation") + " " : "") + (minutes % 60).toFixed(1);
    }

    function contentConfigUpdateListener(changes: StorageChangesObject) {
        for (const key in changes) {
            switch(key) {
                case "unsubmittedSegments":
                    sponsorTimes = Config.config.unsubmittedSegments[currentVideoID] ?? [];
                    updateSegmentEditingUI();
                    break;
            }
        }
    }

    function setupComPort(): void {
        port = chrome.runtime.connect({ name: "popup" });
        port.onDisconnect.addListener(() => setupComPort());
        port.onMessage.addListener((msg) => onMessage(msg));
    }

    function onMessage(msg: PopupMessage) {
        switch (msg.message) {
            case "time":
                displayDownloadedSponsorTimes(downloadedTimes, msg.time);
                break;
        }
    }
}

runThePopup();<|MERGE_RESOLUTION|>--- conflicted
+++ resolved
@@ -552,7 +552,6 @@
                 }
             }
 
-<<<<<<< HEAD
             const categoryColorCircle = document.createElement("span");
             categoryColorCircle.id = "sponsorTimesCategoryColorCircle" + UUID;
             categoryColorCircle.style.backgroundColor = Config.config.barTypes[category]?.color;
@@ -569,55 +568,6 @@
             } else if (downloadedTimes[i].hidden === SponsorHideType.Hidden) {
                 extraInfo = " (" + chrome.i18n.getMessage("manuallyHidden") + ")";
             }
-=======
-                segmentTimeFromToNode.style.margin = "5px";
-
-                // for inline-styling purposes
-                const labelContainer = document.createElement("div");
-                labelContainer.appendChild(categoryColorCircle);
-
-                const span = document.createElement('span');
-                span.className = "summaryLabel";
-                span.appendChild(textNode);
-                labelContainer.appendChild(span);
-                // for inline-styling purposes
-
-                segmentSummary.appendChild(labelContainer);
-                segmentSummary.appendChild(segmentTimeFromToNode);
-
-                const votingButtons = document.createElement("details");
-                votingButtons.classList.add("votingButtons");
-
-                //thumbs up and down buttons
-                const voteButtonsContainer = document.createElement("div");
-                voteButtonsContainer.id = "sponsorTimesVoteButtonsContainer" + UUID;
-                voteButtonsContainer.classList.add("sbVoteButtonsContainer");
-
-                const upvoteButton = document.createElement("img");
-                upvoteButton.id = "sponsorTimesUpvoteButtonsContainer" + UUID;
-                upvoteButton.className = "voteButton";
-                upvoteButton.title = chrome.i18n.getMessage("upvote");
-                upvoteButton.src = chrome.runtime.getURL("icons/thumbs_up.svg");
-                upvoteButton.addEventListener("click", () => vote(1, UUID));
-
-                const downvoteButton = document.createElement("img");
-                downvoteButton.id = "sponsorTimesDownvoteButtonsContainer" + UUID;
-                downvoteButton.className = "voteButton";
-                downvoteButton.title = chrome.i18n.getMessage("downvote");
-                downvoteButton.src = locked && isVip ? chrome.runtime.getURL("icons/thumbs_down_locked.svg") : chrome.runtime.getURL("icons/thumbs_down.svg");
-                downvoteButton.addEventListener("click", () => vote(0, UUID));
-
-                const uuidButton = document.createElement("img");
-                uuidButton.id = "sponsorTimesCopyUUIDButtonContainer" + UUID;
-                uuidButton.className = "voteButton";
-                uuidButton.src = chrome.runtime.getURL("icons/clipboard.svg");
-                uuidButton.title = chrome.i18n.getMessage("copySegmentID");
-                uuidButton.addEventListener("click", () => {
-                    copyToClipboard(UUID);
-                    const stopAnimation = AnimationUtils.applyLoadingAnimation(uuidButton, 0.3);
-                    stopAnimation();
-                });
->>>>>>> f05d081c
 
             const name = downloadedTimes[i].description || shortCategoryName(category);
             const textNode = document.createTextNode(name + extraInfo);
@@ -632,7 +582,7 @@
             }
 
             segmentTimeFromToNode.style.margin = "5px";
-            
+
             // for inline-styling purposes
             const labelContainer = document.createElement("div");
             if (actionType !== ActionType.Chapter) labelContainer.appendChild(categoryColorCircle);
