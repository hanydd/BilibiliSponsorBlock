import Config from "./config";

import Utils from "./utils";
import { SponsorTime, SponsorHideType, ActionType, SegmentUUID, SponsorSourceType, StorageChangesObject, CategorySkipOption } from "./types";
import { Message, MessageResponse, IsInfoFoundMessageResponse, ImportSegmentsResponse, PopupMessage } from "./messageTypes";
import { showDonationLink } from "./utils/configUtils";
import { AnimationUtils } from "./utils/animationUtils";
import { GenericUtils } from "./utils/genericUtils";
import { shortCategoryName } from "./utils/categoryUtils";
import { localizeHtmlPage } from "./utils/pageUtils";
import { exportTimes } from "./utils/exporter";
import GenericNotice from "./render/GenericNotice";
const utils = new Utils();

interface MessageListener {
    (request: Message, sender: unknown, sendResponse: (response: MessageResponse) => void): void;
}

class MessageHandler {
    messageListener: MessageListener;

    constructor(messageListener?: MessageListener) {
        this.messageListener = messageListener;
    }

    sendMessage(id: number, request: Message, callback?) {
        if (this.messageListener) {
            this.messageListener(request, null, callback);
        } else if (chrome.tabs) {
            chrome.tabs.sendMessage(id, request, callback);
        } else {
            chrome.runtime.sendMessage({ message: "tabs", data: request }, callback);
        }
    }

    query(config, callback) {
        if (this.messageListener || !chrome.tabs) {
            // Send back dummy info
            callback([{
                url: document.URL,
                id: -1
            }]);
        } else {
            chrome.tabs.query(config, callback);
        }

    }
}

// To prevent clickjacking
let allowPopup = window === window.top;
window.addEventListener("message", async (e) => {
    if (e.source !== window.parent) return;
    if (e.origin.endsWith('.youtube.com')) return allowPopup = true;
});

//make this a function to allow this to run on the content page
async function runThePopup(messageListener?: MessageListener): Promise<void> {
    const messageHandler = new MessageHandler(messageListener);
    localizeHtmlPage();

    type InputPageElements = {
        whitelistToggle?: HTMLInputElement,
        toggleSwitch?: HTMLInputElement,
        usernameInput?: HTMLInputElement,
    };
    type PageElements = { [key: string]: HTMLElement } & InputPageElements

    /** If true, the content script is in the process of creating a new segment. */
    let creatingSegment = false;

    //the start and end time pairs (2d)
    let sponsorTimes: SponsorTime[] = [];
    let downloadedTimes: SponsorTime[] = [];

    //current video ID of this tab
    let currentVideoID = null;

    enum SegmentTab {
        Segments,
        Chapters
    }
    let segmentTab = SegmentTab.Segments;
    let port: chrome.runtime.Port = null;

    const PageElements: PageElements = {};

    [
        "sponsorblockPopup",
        "sponsorStart",
        // Top toggles
        "whitelistChannel",
        "unwhitelistChannel",
        "whitelistToggle",
        "whitelistForceCheck",
        "disableSkipping",
        "enableSkipping",
        "toggleSwitch",
        // Options
        "showNoticeAgain",
        "optionsButton",
        "helpButton",
        // More controls
        "submitTimes",
        "sponsorTimesContributionsContainer",
        "sponsorTimesContributionsDisplay",
        "sponsorTimesViewsContainer",
        "sponsorTimesViewsDisplay",
        "sponsorTimesViewsDisplayEndWord",
        "sponsorTimesOthersTimeSavedDisplay",
        "sponsorTimesOthersTimeSavedEndWord",
        "sponsorTimesSkipsDoneContainer",
        "sponsorTimesSkipsDoneDisplay",
        "sponsorTimesSkipsDoneEndWord",
        "sponsorTimeSavedDisplay",
        "sponsorTimeSavedEndWord",
        // Username
        "setUsernameContainer",
        "setUsernameButton",
        "setUsernameStatus",
        "setUsernameStatus",
        "setUsername",
        "usernameInput",
        "usernameValue",
        "submitUsername",
        "sbPopupIconCopyUserID",
        // More
        "submissionHint",
        "mainControls",
        "loadingIndicator",
        "videoFound",
        "sponsorMessageTimes",
        //"downloadedSponsorMessageTimes",
        "refreshSegmentsButton",
        "whitelistButton",
        "sbDonate",
        "issueReporterTabs",
        "issueReporterTabSegments",
        "issueReporterTabChapters",
        "sponsorTimesDonateContainer",
        "sbConsiderDonateLink",
        "sbCloseDonate",
        "sbBetaServerWarning",
        "sbCloseButton",
        "issueReporterImportExport",
        "importSegmentsButton",
        "exportSegmentsButton",
        "importSegmentsMenu",
        "importSegmentsText",
        "importSegmentsSubmit"

    ].forEach(id => PageElements[id] = document.getElementById(id));

    getSegmentsFromContentScript(false);
    await utils.wait(() => Config.config !== null && allowPopup, 5000, 5);
    document.querySelector("body").style.removeProperty("visibility");
    if (!Config.configSyncListeners.includes(contentConfigUpdateListener)) {
        Config.configSyncListeners.push(contentConfigUpdateListener);
    }

    PageElements.sbCloseButton.addEventListener("click", () => {
        sendTabMessage({
            message: "closePopup"
        });
    });

    if (window !== window.top) {
        PageElements.sbCloseButton.classList.remove("hidden");
    }

    // Hide donate button if wanted (Safari, or user choice)
    if (!showDonationLink()) {
        PageElements.sbDonate.style.display = "none";
    }
    PageElements.sbDonate.addEventListener("click", () => Config.config.donateClicked = Config.config.donateClicked + 1);

    if (Config.config.testingServer) {
        PageElements.sbBetaServerWarning.classList.remove("hidden");
        PageElements.sbBetaServerWarning.addEventListener("click", function () {
            openOptionsAt("advanced");
        });
    }

    PageElements.exportSegmentsButton.addEventListener("click", exportSegments);
    PageElements.importSegmentsButton.addEventListener("click", 
        () => PageElements.importSegmentsMenu.classList.toggle("hidden"));
    PageElements.importSegmentsSubmit.addEventListener("click", importSegments);

    PageElements.sponsorStart.addEventListener("click", sendSponsorStartMessage);
    PageElements.whitelistToggle.addEventListener("change", function () {
        if (this.checked) {
            whitelistChannel();
        } else {
            unwhitelistChannel();
        }
    });
    PageElements.whitelistForceCheck.addEventListener("click", () => {openOptionsAt("behavior")});
    PageElements.toggleSwitch.addEventListener("change", function () {
        toggleSkipping(!this.checked);
    });
    PageElements.submitTimes.addEventListener("click", submitTimes);
    PageElements.showNoticeAgain.addEventListener("click", showNoticeAgain);
    PageElements.setUsernameButton.addEventListener("click", setUsernameButton);
    PageElements.usernameValue.addEventListener("click", setUsernameButton);
    PageElements.submitUsername.addEventListener("click", submitUsername);
    PageElements.optionsButton.addEventListener("click", openOptions);
    PageElements.helpButton.addEventListener("click", openHelp);
    PageElements.refreshSegmentsButton.addEventListener("click", refreshSegments);
    PageElements.sbPopupIconCopyUserID.addEventListener("click", async () => copyToClipboard(await utils.getHash(Config.config.userID)));

    // Forward click events
    if (window !== window.top) {
        document.addEventListener("keydown", (e) => {
            const target = e.target as HTMLElement;
            if (target.tagName === "INPUT" 
                || target.tagName === "TEXTAREA"
                || e.key === "ArrowUp"
                || e.key === "ArrowDown") {
                return;
            }

            if (e.key === " ") {
                // No scrolling
                e.preventDefault();
            }

            sendTabMessage({
                message: "keydown",
                key: e.key,
                keyCode: e.keyCode,
                code: e.code,
                which: e.which,
                shiftKey: e.shiftKey,
                ctrlKey: e.ctrlKey,
                altKey: e.altKey,
                metaKey: e.metaKey
            });
        });
    }

    setupComPort();

    //show proper disable skipping button
    const disableSkipping = Config.config.disableSkipping;
    if (disableSkipping != undefined && disableSkipping) {
        PageElements.disableSkipping.style.display = "none";
        PageElements.enableSkipping.style.display = "unset";
        PageElements.toggleSwitch.checked = false;
    }

    //if the don't show notice again variable is true, an option to
    //  disable should be available
    const dontShowNotice = Config.config.dontShowNotice;
    if (dontShowNotice != undefined && dontShowNotice) {
        PageElements.showNoticeAgain.style.display = "unset";
    }

    utils.sendRequestToServer("GET", "/api/userInfo?value=userName&value=viewCount&value=minutesSaved&value=vip&value=permissions&userID="
             + Config.config.userID, (res) => {
        if (res.status === 200) {
            const userInfo = JSON.parse(res.responseText);
            PageElements.usernameValue.innerText = userInfo.userName;

            const viewCount = userInfo.viewCount;
            if (viewCount != 0) {
                if (viewCount > 1) {
                    PageElements.sponsorTimesViewsDisplayEndWord.innerText = chrome.i18n.getMessage("Segments");
                } else {
                    PageElements.sponsorTimesViewsDisplayEndWord.innerText = chrome.i18n.getMessage("Segment");
                }
                PageElements.sponsorTimesViewsDisplay.innerText = viewCount.toLocaleString();
                PageElements.sponsorTimesViewsContainer.style.display = "block";
            }

            showDonateWidget(viewCount);

            const minutesSaved = userInfo.minutesSaved;
            if (minutesSaved != 0) {
                if (minutesSaved != 1) {
                    PageElements.sponsorTimesOthersTimeSavedEndWord.innerText = chrome.i18n.getMessage("minsLower");
                } else {
                    PageElements.sponsorTimesOthersTimeSavedEndWord.innerText = chrome.i18n.getMessage("minLower");
                }
                PageElements.sponsorTimesOthersTimeSavedDisplay.innerText = getFormattedHours(minutesSaved);
            }
            
            Config.config.isVip = userInfo.vip;
            Config.config.permissions = userInfo.permissions;
        }
    });

    //get the amount of times this user has contributed and display it to thank them
    if (Config.config.sponsorTimesContributed != undefined) {
        PageElements.sponsorTimesContributionsDisplay.innerText = Config.config.sponsorTimesContributed.toLocaleString();
        PageElements.sponsorTimesContributionsContainer.classList.remove("hidden");
    }

    //get the amount of times this user has skipped a sponsor
    if (Config.config.skipCount != undefined) {
        if (Config.config.skipCount != 1) {
            PageElements.sponsorTimesSkipsDoneEndWord.innerText = chrome.i18n.getMessage("Segments");
        } else {
            PageElements.sponsorTimesSkipsDoneEndWord.innerText = chrome.i18n.getMessage("Segment");
        }

        PageElements.sponsorTimesSkipsDoneDisplay.innerText = Config.config.skipCount.toLocaleString();
        PageElements.sponsorTimesSkipsDoneContainer.style.display = "block";
    }

    //get the amount of time this user has saved.
    if (Config.config.minutesSaved != undefined) {
        if (Config.config.minutesSaved != 1) {
            PageElements.sponsorTimeSavedEndWord.innerText = chrome.i18n.getMessage("minsLower");
        } else {
            PageElements.sponsorTimeSavedEndWord.innerText = chrome.i18n.getMessage("minLower");
        }

        PageElements.sponsorTimeSavedDisplay.innerText = getFormattedHours(Config.config.minutesSaved);
    }

    // Must be delayed so it only happens once loaded
    setTimeout(() => PageElements.sponsorblockPopup.classList.remove("preload"), 250);

    PageElements.issueReporterTabSegments.addEventListener("click", () => {
        PageElements.issueReporterTabSegments.classList.add("sbSelected");
        PageElements.issueReporterTabChapters.classList.remove("sbSelected");

        segmentTab = SegmentTab.Segments;
        getSegmentsFromContentScript(true);
    });

    PageElements.issueReporterTabChapters.addEventListener("click", () => {
        PageElements.issueReporterTabSegments.classList.remove("sbSelected");
        PageElements.issueReporterTabChapters.classList.add("sbSelected");

        segmentTab = SegmentTab.Chapters;
        getSegmentsFromContentScript(true);
    });

    function showDonateWidget(viewCount: number) {
        if (Config.config.showDonationLink && Config.config.donateClicked <= 0 && Config.config.showPopupDonationCount < 5
                && viewCount < 50000 && !Config.config.isVip && Config.config.skipCount > 10) {
            PageElements.sponsorTimesDonateContainer.style.display = "flex";
            PageElements.sbConsiderDonateLink.addEventListener("click", () => {
                Config.config.donateClicked = Config.config.donateClicked + 1;
            });

            PageElements.sbCloseDonate.addEventListener("click", () => {
                PageElements.sponsorTimesDonateContainer.style.display = "none";
                Config.config.showPopupDonationCount = 100;
            });

            Config.config.showPopupDonationCount = Config.config.showPopupDonationCount + 1;
        }
    }

    function onTabs(tabs, updating: boolean): void {
        messageHandler.sendMessage(tabs[0].id, { message: 'getVideoID' }, function (result) {
            if (result !== undefined && result.videoID) {
                currentVideoID = result.videoID;
                creatingSegment = result.creatingSegment;

                loadTabData(tabs, updating);
            } else if (result === undefined && chrome.runtime.lastError) {
                //this isn't a YouTube video then, or at least the content script is not loaded
                displayNoVideo();
            }
        });
    }

    async function loadTabData(tabs, updating: boolean): Promise<void> {
        if (!currentVideoID) {
            //this isn't a YouTube video then
            displayNoVideo();
            return;
        }

        await utils.wait(() => Config.config !== null, 5000, 10);
        sponsorTimes = Config.config.unsubmittedSegments[currentVideoID] ?? [];
        updateSegmentEditingUI();

        messageHandler.sendMessage(
            tabs[0].id,
            { message: 'isInfoFound', updating },
            infoFound
        );
    }

    function getSegmentsFromContentScript(updating: boolean): void {
        messageHandler.query({
            active: true,
            currentWindow: true
        }, (tabs) => onTabs(tabs, updating));
    }

    function infoFound(request: IsInfoFoundMessageResponse) {
        if (chrome.runtime.lastError) {
            //This page doesn't have the injected content script, or at least not yet
            displayNoVideo();
            return;
        }

        //if request is undefined, then the page currently being browsed is not YouTube
        if (request != undefined) {
            //remove loading text
            PageElements.mainControls.style.display = "block";
            if (request.onMobileYouTube) PageElements.mainControls.classList.add("hidden");
            PageElements.whitelistButton.classList.remove("hidden");
            PageElements.loadingIndicator.style.display = "none";

            downloadedTimes = request.sponsorTimes ?? [];
            if (request.found) {
                PageElements.videoFound.innerHTML = chrome.i18n.getMessage("sponsorFound");

<<<<<<< HEAD
                if (request.sponsorTimes) {
                    displayDownloadedSponsorTimes(request.sponsorTimes, request.time);
                }
            } else {
=======
                displayDownloadedSponsorTimes(request);
            } else if (request.status == 404 || request.status == 200) {
>>>>>>> 780ea4a9
                PageElements.videoFound.innerHTML = chrome.i18n.getMessage("sponsor404");
            } else {
                PageElements.videoFound.innerHTML = chrome.i18n.getMessage("connectionError") + request.status;
            }
        }

        //see if whitelist button should be swapped
        messageHandler.query({
            active: true,
            currentWindow: true
        }, tabs => {
            messageHandler.sendMessage(
                tabs[0].id,
                { message: 'isChannelWhitelisted' },
                function (response) {
                    if (response.value) {
                        PageElements.whitelistChannel.style.display = "none";
                        PageElements.unwhitelistChannel.style.display = "unset";
                        PageElements.whitelistToggle.checked = true;
                        document.querySelectorAll('.SBWhitelistIcon')[0].classList.add("rotated");
                    }
                });
        }
        );
    }

    function sendSponsorStartMessage() {
        //the content script will get the message if a YouTube page is open
        messageHandler.query({
            active: true,
            currentWindow: true,
        }, (tabs) => {
            messageHandler.sendMessage(
                tabs[0].id,
                { from: 'popup', message: 'sponsorStart' },
                async (response) => {
                    startSponsorCallback(response);

                    // Perform a second update after the config changes take effect as a workaround for a race condition
                    const removeListener = (listener: typeof lateUpdate) => {
                        const index = Config.configSyncListeners.indexOf(listener);
                        if (index !== -1) Config.configSyncListeners.splice(index, 1);
                    };

                    const lateUpdate = () => {
                        startSponsorCallback(response);
                        removeListener(lateUpdate);
                    };

                    Config.configSyncListeners.push(lateUpdate);

                    // Remove the listener after 200ms in case the changes were propagated by the time we got the response
                    setTimeout(() => removeListener(lateUpdate), 200);
                },
            );
        });
    }

    function startSponsorCallback(response: { creatingSegment: boolean }) {
        creatingSegment = response.creatingSegment;

        // Only update the segments after a segment was created
        if (!creatingSegment) {
            sponsorTimes = Config.config.unsubmittedSegments[currentVideoID] || [];
        }

        // Update the UI
        updateSegmentEditingUI();
    }

    //display the video times from the array at the top, in a different section
    function displayDownloadedSponsorTimes(sponsorTimes: SponsorTime[], time: number) {
        let currentSegmentTab = segmentTab;
        if (!sponsorTimes.some((segment) => segment.actionType === ActionType.Chapter)) {
            PageElements.issueReporterTabs.classList.add("hidden");
            currentSegmentTab = SegmentTab.Segments;
        } else {
            PageElements.issueReporterTabs.classList.remove("hidden");
        }

        // Sort list by start time
        const downloadedTimes = sponsorTimes
            .filter((segment) => {
                if (currentSegmentTab === SegmentTab.Segments) {
                    return segment.actionType !== ActionType.Chapter;
                } else if (currentSegmentTab === SegmentTab.Chapters) {
                    return segment.actionType === ActionType.Chapter 
                        && segment.source !== SponsorSourceType.YouTube;
                } else {
                    return true;
                }
            })
            .sort((a, b) => a.segment[1] - b.segment[1])
            .sort((a, b) => a.segment[0] - b.segment[0]);

        //add them as buttons to the issue reporting container
        const container = document.getElementById("issueReporterTimeButtons");
        while (container.firstChild) {
            container.removeChild(container.firstChild);
        }

        if (downloadedTimes.length > 0) {
            PageElements.issueReporterImportExport.classList.remove("hidden");
            if (utils.getCategorySelection("chapter")?.option === CategorySkipOption.ShowOverlay) {
                PageElements.importSegmentsButton.classList.remove("hidden");
            }
        } else { 
            PageElements.issueReporterImportExport.classList.add("hidden");
        }

        const isVip = Config.config.isVip;
        for (let i = 0; i < downloadedTimes.length; i++) {
            const UUID = downloadedTimes[i].UUID;
            const locked = downloadedTimes[i].locked;
            const category = downloadedTimes[i].category;
            const actionType = downloadedTimes[i].actionType;

            const segmentSummary = document.createElement("summary");
            segmentSummary.classList.add("segmentSummary");
            if (time >= downloadedTimes[i].segment[0]) {
                if (time < downloadedTimes[i].segment[1]) {
                    segmentSummary.classList.add("segmentActive");
                } else {
                    segmentSummary.classList.add("segmentPassed");
                }
            }

            const categoryColorCircle = document.createElement("span");
            categoryColorCircle.id = "sponsorTimesCategoryColorCircle" + UUID;
            categoryColorCircle.style.backgroundColor = Config.config.barTypes[category]?.color;
            categoryColorCircle.classList.add("dot");
            categoryColorCircle.classList.add("sponsorTimesCategoryColorCircle");

            let extraInfo = "";
            if (downloadedTimes[i].hidden === SponsorHideType.Downvoted) {
                //this one is downvoted
                extraInfo = " (" + chrome.i18n.getMessage("hiddenDueToDownvote") + ")";
            } else if (downloadedTimes[i].hidden === SponsorHideType.MinimumDuration) {
                //this one is too short
                extraInfo = " (" + chrome.i18n.getMessage("hiddenDueToDuration") + ")";
            } else if (downloadedTimes[i].hidden === SponsorHideType.Hidden) {
                extraInfo = " (" + chrome.i18n.getMessage("manuallyHidden") + ")";
            }

            const name = downloadedTimes[i].description || shortCategoryName(category);
            const textNode = document.createTextNode(name + extraInfo);
            const segmentTimeFromToNode = document.createElement("div");
            if (downloadedTimes[i].actionType === ActionType.Full) {
                segmentTimeFromToNode.innerText = chrome.i18n.getMessage("full");
            } else {
                segmentTimeFromToNode.innerText = GenericUtils.getFormattedTime(downloadedTimes[i].segment[0], true) + 
                        (actionType !== ActionType.Poi
                            ? " " + chrome.i18n.getMessage("to") + " " + GenericUtils.getFormattedTime(downloadedTimes[i].segment[1], true)
                            : "");
            }

            segmentTimeFromToNode.style.margin = "5px";
            
            // for inline-styling purposes
            const labelContainer = document.createElement("div");
            if (actionType !== ActionType.Chapter) labelContainer.appendChild(categoryColorCircle);

            const span = document.createElement('span');
            span.className = "summaryLabel";
            span.appendChild(textNode);
            labelContainer.appendChild(span);

            segmentSummary.appendChild(labelContainer);
            segmentSummary.appendChild(segmentTimeFromToNode);

            const votingButtons = document.createElement("details");
            votingButtons.classList.add("votingButtons");

            //thumbs up and down buttons
            const voteButtonsContainer = document.createElement("div");
            voteButtonsContainer.id = "sponsorTimesVoteButtonsContainer" + UUID;
            voteButtonsContainer.classList.add("sbVoteButtonsContainer");

            const upvoteButton = document.createElement("img");
            upvoteButton.id = "sponsorTimesUpvoteButtonsContainer" + UUID;
            upvoteButton.className = "voteButton";
            upvoteButton.title = chrome.i18n.getMessage("upvote");
            upvoteButton.src = chrome.runtime.getURL("icons/thumbs_up.svg");
            upvoteButton.addEventListener("click", () => vote(1, UUID));

            const downvoteButton = document.createElement("img");
            downvoteButton.id = "sponsorTimesDownvoteButtonsContainer" + UUID;
            downvoteButton.className = "voteButton";
            downvoteButton.title = chrome.i18n.getMessage("downvote");
            downvoteButton.src = locked && isVip ? chrome.runtime.getURL("icons/thumbs_down_locked.svg") : chrome.runtime.getURL("icons/thumbs_down.svg");
            downvoteButton.addEventListener("click", () => vote(0, UUID));

            const uuidButton = document.createElement("img");
            uuidButton.id = "sponsorTimesCopyUUIDButtonContainer" + UUID;
            uuidButton.className = "voteButton";
            uuidButton.src = chrome.runtime.getURL("icons/clipboard.svg");
            uuidButton.title = chrome.i18n.getMessage("copySegmentID");
            uuidButton.addEventListener("click", () => {
                copyToClipboard(UUID);
                const stopAnimation = AnimationUtils.applyLoadingAnimation(uuidButton, 0.3);
                stopAnimation();
            });

            const hideButton = document.createElement("img");
            hideButton.id = "sponsorTimesCopyUUIDButtonContainer" + UUID;
            hideButton.className = "voteButton";
            hideButton.title = chrome.i18n.getMessage("hideSegment");
            if (downloadedTimes[i].hidden === SponsorHideType.Hidden) {
                hideButton.src = chrome.runtime.getURL("icons/not_visible.svg");
            } else {
                hideButton.src = chrome.runtime.getURL("icons/visible.svg");
            }
            hideButton.addEventListener("click", () => {
                const stopAnimation = AnimationUtils.applyLoadingAnimation(hideButton, 0.4);
                stopAnimation();

                if (downloadedTimes[i].hidden === SponsorHideType.Hidden) {
                    hideButton.src = chrome.runtime.getURL("icons/visible.svg");
                    downloadedTimes[i].hidden = SponsorHideType.Visible;
                } else {
                    hideButton.src = chrome.runtime.getURL("icons/not_visible.svg");
                    downloadedTimes[i].hidden = SponsorHideType.Hidden;
                }

                messageHandler.query({
                    active: true,
                    currentWindow: true
                }, tabs => {
                    messageHandler.sendMessage(
                        tabs[0].id,
                        {
                            message: "hideSegment",
                            type: downloadedTimes[i].hidden,
                            UUID: UUID
                        }
                    );
                });
            });

<<<<<<< HEAD
            const skipButton = document.createElement("img");
            skipButton.id = "sponsorTimesSkipButtonContainer" + UUID;
            skipButton.className = "voteButton";
            skipButton.src = chrome.runtime.getURL("icons/skip.svg");
            skipButton.addEventListener("click", () => skipSegment(actionType, UUID, skipButton));
            votingButtons.addEventListener("dblclick", () => skipSegment(actionType, UUID));

            //add thumbs up, thumbs down and uuid copy buttons to the container
            voteButtonsContainer.appendChild(upvoteButton);
            voteButtonsContainer.appendChild(downvoteButton);
            voteButtonsContainer.appendChild(uuidButton);
            if (downloadedTimes[i].actionType === ActionType.Skip
                    && [SponsorHideType.Visible, SponsorHideType.Hidden].includes(downloadedTimes[i].hidden)) {
                voteButtonsContainer.appendChild(hideButton);
            }
            voteButtonsContainer.appendChild(skipButton);
=======
                //add thumbs up, thumbs down and uuid copy buttons to the container
                voteButtonsContainer.appendChild(upvoteButton);
                voteButtonsContainer.appendChild(downvoteButton);
                voteButtonsContainer.appendChild(uuidButton);
                if ((segmentTimes[i].actionType === ActionType.Skip || segmentTimes[i].actionType === ActionType.Mute)
                        && [SponsorHideType.Visible, SponsorHideType.Hidden].includes(segmentTimes[i].hidden)) {
                    voteButtonsContainer.appendChild(hideButton);
                }
>>>>>>> 780ea4a9


            // Will contain request status
            const voteStatusContainer = document.createElement("div");
            voteStatusContainer.id = "sponsorTimesVoteStatusContainer" + UUID;
            voteStatusContainer.classList.add("sponsorTimesVoteStatusContainer");
            voteStatusContainer.style.display = "none";

            const thanksForVotingText = document.createElement("div");
            thanksForVotingText.id = "sponsorTimesThanksForVotingText" + UUID;
            thanksForVotingText.classList.add("sponsorTimesThanksForVotingText");
            voteStatusContainer.appendChild(thanksForVotingText);

            votingButtons.append(segmentSummary);
            votingButtons.append(voteButtonsContainer);
            votingButtons.append(voteStatusContainer);

            container.appendChild(votingButtons);
        }
    }

    function submitTimes() {
        if (sponsorTimes.length > 0) {
            messageHandler.query({
                active: true,
                currentWindow: true
            }, tabs => {
                messageHandler.sendMessage(
                    tabs[0].id,
                    { message: 'submitTimes' },
                );
            });
        }
    }

    function showNoticeAgain() {
        Config.config.dontShowNotice = false;

        PageElements.showNoticeAgain.style.display = "none";
    }

    /** Updates any UI related to segment editing and submission according to the current state. */
    function updateSegmentEditingUI() {
        PageElements.sponsorStart.innerText = chrome.i18n.getMessage(creatingSegment ? "sponsorEnd" : "sponsorStart");

        PageElements.submitTimes.style.display = sponsorTimes && sponsorTimes.length > 0 ? "unset" : "none";
        PageElements.submissionHint.style.display = sponsorTimes && sponsorTimes.length > 0 ? "unset" : "none";
    }

    //make the options div visible
    function openOptions() {
        chrome.runtime.sendMessage({ "message": "openConfig" });
    }

    function openOptionsAt(location) {
        chrome.runtime.sendMessage({ "message": "openConfig", "hash": location });
    }

    function openHelp() {
        chrome.runtime.sendMessage({ "message": "openHelp" });
    }

    function sendTabMessage(data: Message): Promise<unknown> {
        return new Promise((resolve) => {
            messageHandler.query({
                active: true,
                currentWindow: true
            }, tabs => {
                messageHandler.sendMessage(
                    tabs[0].id,
                    data,
                    (response) => resolve(response)
                );
            }
            );
        });
    }

    //make the options username setting option visible
    function setUsernameButton() {
        PageElements.usernameInput.value = PageElements.usernameValue.innerText;

        PageElements.submitUsername.style.display = "unset";
        PageElements.usernameInput.style.display = "unset";

        PageElements.setUsernameContainer.style.display = "none";
        PageElements.setUsername.style.display = "flex";
        PageElements.setUsername.classList.add("SBExpanded");

        PageElements.setUsernameStatus.style.display = "none";

        PageElements.sponsorTimesContributionsContainer.classList.add("hidden");
    }

    //submit the new username
    function submitUsername() {
        //add loading indicator
        PageElements.setUsernameStatus.style.display = "unset";
        PageElements.setUsernameStatus.innerText = chrome.i18n.getMessage("Loading");

        utils.sendRequestToServer("POST", "/api/setUsername?userID=" + Config.config.userID + "&username=" + PageElements.usernameInput.value, function (response) {
            if (response.status == 200) {
                //submitted
                PageElements.submitUsername.style.display = "none";
                PageElements.usernameInput.style.display = "none";

                PageElements.setUsernameContainer.style.removeProperty("display");
                PageElements.setUsername.classList.remove("SBExpanded");
                PageElements.usernameValue.innerText = PageElements.usernameInput.value;

                PageElements.setUsernameStatus.style.display = "none";

                PageElements.sponsorTimesContributionsContainer.classList.remove("hidden");
            } else {
                PageElements.setUsernameStatus.innerText = GenericUtils.getErrorMessage(response.status, response.responseText);
            }
        });


        PageElements.setUsernameContainer.style.display = "none";
        PageElements.setUsername.style.display = "unset";
    }

    //this is not a YouTube video page
    function displayNoVideo() {
        document.getElementById("loadingIndicator").innerText = chrome.i18n.getMessage("noVideoID");

        PageElements.issueReporterTabs.classList.add("hidden");
    }

    function addVoteMessage(message, UUID) {
        const voteButtonsContainer = document.getElementById("sponsorTimesVoteButtonsContainer" + UUID);
        voteButtonsContainer.style.display = "none";

        const voteStatusContainer = document.getElementById("sponsorTimesVoteStatusContainer" + UUID);
        voteStatusContainer.style.removeProperty("display");

        const thanksForVotingText = document.getElementById("sponsorTimesThanksForVotingText" + UUID);
        thanksForVotingText.innerText = message;
    }

    function removeVoteMessage(UUID) {
        const voteButtonsContainer = document.getElementById("sponsorTimesVoteButtonsContainer" + UUID);
        voteButtonsContainer.style.display = "block";

        const voteStatusContainer = document.getElementById("sponsorTimesVoteStatusContainer" + UUID);
        voteStatusContainer.style.display = "none";

        const thanksForVotingText = document.getElementById("sponsorTimesThanksForVotingText" + UUID);
        thanksForVotingText.removeAttribute("innerText");
    }

    function vote(type, UUID) {
        //add loading info
        addVoteMessage(chrome.i18n.getMessage("Loading"), UUID);

        messageHandler.query({
            active: true,
            currentWindow: true
        }, tabs => {
            messageHandler.sendMessage(
                tabs[0].id,
                {
                    message: "submitVote",
                    type: type,
                    UUID: UUID
                }, function (response) {
                    if (response != undefined) {
                        //see if it was a success or failure
                        if (response.successType == 1 || (response.successType == -1 && response.statusCode == 429)) {
                            //success (treat rate limits as a success)
                            addVoteMessage(chrome.i18n.getMessage("voted"), UUID);
                        } else if (response.successType == -1) {
                            addVoteMessage(GenericUtils.getErrorMessage(response.statusCode, response.responseText), UUID);
                        }
                        setTimeout(() => removeVoteMessage(UUID), 1500);
                    }
                }
            );
        });
    }

    function whitelistChannel() {
        //get the channel url
        messageHandler.query({
            active: true,
            currentWindow: true
        }, tabs => {
            messageHandler.sendMessage(
                tabs[0].id,
                { message: 'getChannelID' },
                function (response) {
                    if (!response.channelID) {
                        alert(chrome.i18n.getMessage("channelDataNotFound") + " https://github.com/ajayyy/SponsorBlock/issues/753");
                        return;
                    }

                    //get whitelisted channels
                    let whitelistedChannels = Config.config.whitelistedChannels;
                    if (whitelistedChannels == undefined) {
                        whitelistedChannels = [];
                    }

                    //add on this channel
                    whitelistedChannels.push(response.channelID);

                    //change button
                    PageElements.whitelistChannel.style.display = "none";
                    PageElements.unwhitelistChannel.style.display = "unset";
                    document.querySelectorAll('.SBWhitelistIcon')[0].classList.add("rotated");

                    //show 'consider force channel check' alert
                    if (!Config.config.forceChannelCheck) PageElements.whitelistForceCheck.classList.remove("hidden");

                    //save this
                    Config.config.whitelistedChannels = whitelistedChannels;

                    //send a message to the client
                    messageHandler.query({
                        active: true,
                        currentWindow: true
                    }, tabs => {
                        messageHandler.sendMessage(
                            tabs[0].id, {
                            message: 'whitelistChange',
                            value: true
                        });
                    }
                    );
                }
            );
        });
    }

    function unwhitelistChannel() {
        //get the channel url
        messageHandler.query({
            active: true,
            currentWindow: true
        }, tabs => {
            messageHandler.sendMessage(
                tabs[0].id,
                { message: 'getChannelID' },
                function (response) {
                    //get whitelisted channels
                    let whitelistedChannels = Config.config.whitelistedChannels;
                    if (whitelistedChannels == undefined) {
                        whitelistedChannels = [];
                    }

                    //remove this channel
                    const index = whitelistedChannels.indexOf(response.channelID);
                    whitelistedChannels.splice(index, 1);

                    //change button
                    PageElements.whitelistChannel.style.display = "unset";
                    PageElements.unwhitelistChannel.style.display = "none";
                    document.querySelectorAll('.SBWhitelistIcon')[0].classList.remove("rotated");

                    //hide 'consider force channel check' alert
                    PageElements.whitelistForceCheck.classList.add("hidden");

                    //save this
                    Config.config.whitelistedChannels = whitelistedChannels;

                    //send a message to the client
                    messageHandler.query({
                        active: true,
                        currentWindow: true
                    }, tabs => {
                        messageHandler.sendMessage(
                            tabs[0].id, {
                            message: 'whitelistChange',
                            value: false
                        });
                    }
                    );
                }
            );
        });
    }

    function refreshSegments() {
        const stopAnimation = AnimationUtils.applyLoadingAnimation(PageElements.refreshSegmentsButton, 0.3);

        messageHandler.query({
            active: true,
            currentWindow: true
        }, tabs => {
            messageHandler.sendMessage(
                tabs[0].id,
                { message: 'refreshSegments' },
                (response) => {
                    infoFound(response);
                    stopAnimation();
                }
            )
        }
        );
    }

    function skipSegment(actionType: ActionType, UUID: SegmentUUID, element?: HTMLElement): void {
        if (actionType === ActionType.Chapter) {
            sendMessage({
                message: "unskip",
                UUID: UUID
            });
        } else {
            sendMessage({
                message: "reskip",
                UUID: UUID
            });
        }
        
        if (element) {
            const stopAnimation = AnimationUtils.applyLoadingAnimation(element, 0.3);
            stopAnimation();
        }
    }

    function sendMessage(request: Message): void {
        messageHandler.query({
            active: true,
            currentWindow: true
        }, tabs => {
            messageHandler.sendMessage(
                tabs[0].id,
                request
            );
        });
    }

    /**
     * Should skipping be disabled (visuals stay)
     */
    function toggleSkipping(disabled) {
        Config.config.disableSkipping = disabled;

        let hiddenButton = PageElements.disableSkipping;
        let shownButton = PageElements.enableSkipping;

        if (!disabled) {
            hiddenButton = PageElements.enableSkipping;
            shownButton = PageElements.disableSkipping;
        }

        shownButton.style.display = "unset";
        hiddenButton.style.display = "none";
    }

    function copyToClipboard(text: string): void {
        if (window === window.top) {
            window.navigator.clipboard.writeText(text);
        } else {
            sendTabMessage({
                message: "copyToClipboard",
                text
            });
        }
    }

    async function importSegments() {
        const text = (PageElements.importSegmentsText as HTMLInputElement).value;

        await sendTabMessage({
            message: "importSegments",
            data: text
        }) as ImportSegmentsResponse;

        PageElements.importSegmentsMenu.classList.add("hidden");
    }

    function exportSegments() {
        copyToClipboard(exportTimes(downloadedTimes));

        const stopAnimation = AnimationUtils.applyLoadingAnimation(PageElements.exportSegmentsButton, 0.3);
        stopAnimation();
        new GenericNotice(null, "exportCopied", {
            title:  chrome.i18n.getMessage(`CopiedExclamation`),
            timed: true,
            maxCountdownTime: () => 0.6,
            referenceNode: PageElements.exportSegmentsButton.parentElement,
            dontPauseCountdown: true,
            style: {
                top: 0,
                bottom: 0,
                minWidth: 0,
                right: "30px",
                margin: "auto",
                height: "max-content"
            },
            hideLogo: true,
            hideRightInfo: true
        });
    }

    /**
     * Converts time in minutes to 2d 5h 25.1
     * If less than 1 hour, just returns minutes
     *
     * @param {float} minutes
     * @returns {string}
     */
    function getFormattedHours(minutes) {
        minutes = Math.round(minutes * 10) / 10;
        const days = Math.floor(minutes / 1440);
        const hours = Math.floor(minutes / 60) % 24;
        return (days > 0 ? days + chrome.i18n.getMessage("dayAbbreviation") + " " : "") + (hours > 0 ? hours + chrome.i18n.getMessage("hourAbbreviation") + " " : "") + (minutes % 60).toFixed(1);
    }

    function contentConfigUpdateListener(changes: StorageChangesObject) {
        for (const key in changes) {
            switch(key) {
                case "unsubmittedSegments":
                    sponsorTimes = Config.config.unsubmittedSegments[currentVideoID] ?? [];
                    updateSegmentEditingUI();
                    break;
            }
        }
    }

    function setupComPort(): void {
        port = chrome.runtime.connect({ name: "popup" });
        port.onDisconnect.addListener(() => setupComPort());
        port.onMessage.addListener((msg) => onMessage(msg));
    }

    function onMessage(msg: PopupMessage) {
        switch (msg.message) {
            case "time":
                displayDownloadedSponsorTimes(downloadedTimes, msg.time);
                break;
        }
    }
}

runThePopup();<|MERGE_RESOLUTION|>--- conflicted
+++ resolved
@@ -412,15 +412,10 @@
             if (request.found) {
                 PageElements.videoFound.innerHTML = chrome.i18n.getMessage("sponsorFound");
 
-<<<<<<< HEAD
                 if (request.sponsorTimes) {
                     displayDownloadedSponsorTimes(request.sponsorTimes, request.time);
                 }
-            } else {
-=======
-                displayDownloadedSponsorTimes(request);
             } else if (request.status == 404 || request.status == 200) {
->>>>>>> 780ea4a9
                 PageElements.videoFound.innerHTML = chrome.i18n.getMessage("sponsor404");
             } else {
                 PageElements.videoFound.innerHTML = chrome.i18n.getMessage("connectionError") + request.status;
@@ -660,7 +655,6 @@
                 });
             });
 
-<<<<<<< HEAD
             const skipButton = document.createElement("img");
             skipButton.id = "sponsorTimesSkipButtonContainer" + UUID;
             skipButton.className = "voteButton";
@@ -672,21 +666,11 @@
             voteButtonsContainer.appendChild(upvoteButton);
             voteButtonsContainer.appendChild(downvoteButton);
             voteButtonsContainer.appendChild(uuidButton);
-            if (downloadedTimes[i].actionType === ActionType.Skip
+            if (downloadedTimes[i].actionType === ActionType.Skip || downloadedTimes[i].actionType === ActionType.Mute
                     && [SponsorHideType.Visible, SponsorHideType.Hidden].includes(downloadedTimes[i].hidden)) {
                 voteButtonsContainer.appendChild(hideButton);
             }
             voteButtonsContainer.appendChild(skipButton);
-=======
-                //add thumbs up, thumbs down and uuid copy buttons to the container
-                voteButtonsContainer.appendChild(upvoteButton);
-                voteButtonsContainer.appendChild(downvoteButton);
-                voteButtonsContainer.appendChild(uuidButton);
-                if ((segmentTimes[i].actionType === ActionType.Skip || segmentTimes[i].actionType === ActionType.Mute)
-                        && [SponsorHideType.Visible, SponsorHideType.Hidden].includes(segmentTimes[i].hidden)) {
-                    voteButtonsContainer.appendChild(hideButton);
-                }
->>>>>>> 780ea4a9
 
 
             // Will contain request status
