import Config from "./config";

import Utils from "./utils";
import { SponsorTime, SponsorHideType, CategoryActionType } from "./types";
import { Message, MessageResponse, IsInfoFoundMessageResponse } from "./messageTypes";
import { showDonationLink } from "./utils/configUtils";
import { getCategoryActionType } from "./utils/categoryUtils";
const utils = new Utils();

interface MessageListener {
    (request: Message, sender: unknown, sendResponse: (response: MessageResponse) => void): void;
}

class MessageHandler {
    messageListener: MessageListener;

    constructor(messageListener?: MessageListener) {
        this.messageListener = messageListener;
    }

    sendMessage(id: number, request: Message, callback?) {
        if (this.messageListener) {
            this.messageListener(request, null, callback);
        } else {
            chrome.tabs.sendMessage(id, request, callback);
        }
    }

    query(config, callback) {
        if (this.messageListener) {
            // Send back dummy info
            callback([{
                url: document.URL,
                id: -1
            }]);
        } else {
            chrome.tabs.query(config, callback);
        }

    }
}



//make this a function to allow this to run on the content page
async function runThePopup(messageListener?: MessageListener): Promise<void> {
    const messageHandler = new MessageHandler(messageListener);

    utils.localizeHtmlPage();

    await utils.wait(() => Config.config !== null);

    type InputPageElements = {
        whitelistToggle?: HTMLInputElement,
        toggleSwitch?: HTMLInputElement,
        usernameInput?: HTMLInputElement,
    };
    type PageElements = { [key: string]: HTMLElement } & InputPageElements

    const PageElements: PageElements = {};

    [
        "sponsorblockPopup",
        "sponsorStart",
        // Top toggles
        "whitelistChannel",
        "unwhitelistChannel",
        "whitelistToggle",
        "whitelistForceCheck",
        "disableSkipping",
        "enableSkipping",
        "toggleSwitch",
        // Options
        "showNoticeAgain",
        "optionsButton",
        "helpButton",
        // More controls
        "submitTimes",
        "sponsorTimesContributionsContainer",
        "sponsorTimesContributionsDisplay",
        "sponsorTimesViewsContainer",
        "sponsorTimesViewsDisplay",
        "sponsorTimesViewsDisplayEndWord",
        "sponsorTimesOthersTimeSavedDisplay",
        "sponsorTimesOthersTimeSavedEndWord",
        "sponsorTimesSkipsDoneContainer",
        "sponsorTimesSkipsDoneDisplay",
        "sponsorTimesSkipsDoneEndWord",
        "sponsorTimeSavedDisplay",
        "sponsorTimeSavedEndWord",
        // Username
        "setUsernameContainer",
        "setUsernameButton",
        "setUsernameStatusContainer",
        "setUsernameStatus",
        "setUsername",
        "usernameInput",
        "usernameValue",
        "submitUsername",
        "sbPopupIconCopyUserID",
        // More
        "submissionSection",
        "mainControls",
        "loadingIndicator",
        "videoFound",
        "sponsorMessageTimes",
        //"downloadedSponsorMessageTimes",
        "refreshSegmentsButton",
        "whitelistButton",
        "sbDonate"
    ].forEach(id => PageElements[id] = document.getElementById(id));

    // Hide donate button if wanted (Safari, or user choice)
    if (!showDonationLink()) {
        PageElements.sbDonate.style.display = "none";
    }

    //setup click listeners
    PageElements.sponsorStart.addEventListener("click", sendSponsorStartMessage);
    PageElements.whitelistToggle.addEventListener("change", function () {
        if (this.checked) {
            whitelistChannel();
        } else {
            unwhitelistChannel();
        }
    });
    PageElements.whitelistForceCheck.addEventListener("click", openOptions);
    PageElements.toggleSwitch.addEventListener("change", function () {
        toggleSkipping(!this.checked);
    });
    PageElements.submitTimes.addEventListener("click", submitTimes);
    PageElements.showNoticeAgain.addEventListener("click", showNoticeAgain);
    PageElements.setUsernameButton.addEventListener("click", setUsernameButton);
    PageElements.usernameValue.addEventListener("click", setUsernameButton);
    PageElements.submitUsername.addEventListener("click", submitUsername);
    PageElements.optionsButton.addEventListener("click", openOptions);
    PageElements.helpButton.addEventListener("click", openHelp);
    PageElements.refreshSegmentsButton.addEventListener("click", refreshSegments);
    PageElements.sbPopupIconCopyUserID.addEventListener("click", async () => navigator.clipboard.writeText(await utils.getHash(Config.config.userID)));

    /** If true, the content script is in the process of creating a new segment. */
    let creatingSegment = false;

    //the start and end time pairs (2d)
    let sponsorTimes: SponsorTime[] = [];

    //current video ID of this tab
    let currentVideoID = null;

    //show proper disable skipping button
    const disableSkipping = Config.config.disableSkipping;
    if (disableSkipping != undefined && disableSkipping) {
        PageElements.disableSkipping.style.display = "none";
        PageElements.enableSkipping.style.display = "unset";
        PageElements.toggleSwitch.checked = false;
    }

    //if the don't show notice again variable is true, an option to
    //  disable should be available
    const dontShowNotice = Config.config.dontShowNotice;
    if (dontShowNotice != undefined && dontShowNotice) {
        PageElements.showNoticeAgain.style.display = "unset";
    }

    utils.sendRequestToServer("GET", "/api/getUsername?userID=" + Config.config.userID, (res) => {
        if (res.status === 200) {
            PageElements.usernameValue.innerText = JSON.parse(res.responseText).userName
        }
    })

    //get the amount of times this user has contributed and display it to thank them
    if (Config.config.sponsorTimesContributed != undefined) {
        PageElements.sponsorTimesContributionsDisplay.innerText = Config.config.sponsorTimesContributed.toLocaleString();
        PageElements.sponsorTimesContributionsContainer.classList.remove("hidden");

        //get the userID
        const userID = Config.config.userID;
        if (userID != undefined) {
            //there are probably some views on these submissions then
            //get the amount of views from the sponsors submitted
            utils.sendRequestToServer("GET", "/api/getViewsForUser?userID=" + userID, function (response) {
                if (response.status == 200) {
                    const viewCount = JSON.parse(response.responseText).viewCount;
                    if (viewCount != 0) {
                        if (viewCount > 1) {
                            PageElements.sponsorTimesViewsDisplayEndWord.innerText = chrome.i18n.getMessage("Segments");
                        } else {
                            PageElements.sponsorTimesViewsDisplayEndWord.innerText = chrome.i18n.getMessage("Segment");
                        }

                        PageElements.sponsorTimesViewsDisplay.innerText = viewCount.toLocaleString();
                        PageElements.sponsorTimesViewsContainer.style.display = "unset";
                    }
                }
            });

            //get this time in minutes
            utils.sendRequestToServer("GET", "/api/getSavedTimeForUser?userID=" + userID, function (response) {
                if (response.status == 200) {
                    const minutesSaved = JSON.parse(response.responseText).timeSaved;
                    if (minutesSaved != 0) {
                        if (minutesSaved != 1) {
                            PageElements.sponsorTimesOthersTimeSavedEndWord.innerText = chrome.i18n.getMessage("minsLower");
                        } else {
                            PageElements.sponsorTimesOthersTimeSavedEndWord.innerText = chrome.i18n.getMessage("minLower");
                        }

                        PageElements.sponsorTimesOthersTimeSavedDisplay.innerText = getFormattedHours(minutesSaved);
                    }
                }
            });
        }
    }

    //get the amount of times this user has skipped a sponsor
    if (Config.config.skipCount != undefined) {
        if (Config.config.skipCount != 1) {
            PageElements.sponsorTimesSkipsDoneEndWord.innerText = chrome.i18n.getMessage("Segments");
        } else {
            PageElements.sponsorTimesSkipsDoneEndWord.innerText = chrome.i18n.getMessage("Segment");
        }

        PageElements.sponsorTimesSkipsDoneDisplay.innerText = Config.config.skipCount.toLocaleString();
        PageElements.sponsorTimesSkipsDoneContainer.style.display = "unset";
    }

    //get the amount of time this user has saved.
    if (Config.config.minutesSaved != undefined) {
        if (Config.config.minutesSaved != 1) {
            PageElements.sponsorTimeSavedEndWord.innerText = chrome.i18n.getMessage("minsLower");
        } else {
            PageElements.sponsorTimeSavedEndWord.innerText = chrome.i18n.getMessage("minLower");
        }

        PageElements.sponsorTimeSavedDisplay.innerText = getFormattedHours(Config.config.minutesSaved);
    }

    // Must be delayed so it only happens once loaded
    setTimeout(() => PageElements.sponsorblockPopup.classList.remove("preload"), 250);

    getSegmentsFromContentScript(false);

    function onTabs(tabs, updating: boolean): void {
        messageHandler.sendMessage(tabs[0].id, { message: 'getVideoID' }, function (result) {
            if (result !== undefined && result.videoID) {
                currentVideoID = result.videoID;
                creatingSegment = result.creatingSegment;

                loadTabData(tabs, updating);
            } else if (result === undefined && chrome.runtime.lastError) {
                //this isn't a YouTube video then, or at least the content script is not loaded
                displayNoVideo();
            }
        });
    }

    function loadTabData(tabs, updating: boolean): void {
        if (!currentVideoID) {
            //this isn't a YouTube video then
            displayNoVideo();
            return;
        }

        sponsorTimes = Config.config.segmentTimes.get(currentVideoID) ?? [];
        updateSegmentEditingUI();

        messageHandler.sendMessage(
            tabs[0].id,
            { message: 'isInfoFound', updating },
            infoFound
        );
    }

    function getSegmentsFromContentScript(updating: boolean): void {
        messageHandler.query({
            active: true,
            currentWindow: true
        }, (tabs) => onTabs(tabs, updating));
    }

    function infoFound(request: IsInfoFoundMessageResponse) {
        if (chrome.runtime.lastError) {
            //This page doesn't have the injected content script, or at least not yet
            displayNoVideo();
            return;
        }

        //if request is undefined, then the page currently being browsed is not YouTube
        if (request != undefined) {
            //remove loading text
            PageElements.mainControls.style.display = "flex";
            if (request.onMobileYouTube) PageElements.mainControls.classList.add("hidden");
            PageElements.whitelistButton.classList.remove("hidden");
            PageElements.loadingIndicator.style.display = "none";

            if (request.found) {
                PageElements.videoFound.innerHTML = chrome.i18n.getMessage("sponsorFound");

                displayDownloadedSponsorTimes(request);
            } else {
                PageElements.videoFound.innerHTML = chrome.i18n.getMessage("sponsor404");
            }
        }

        //see if whitelist button should be swapped
        messageHandler.query({
            active: true,
            currentWindow: true
        }, tabs => {
            messageHandler.sendMessage(
                tabs[0].id,
                { message: 'isChannelWhitelisted' },
                function (response) {
                    if (response.value) {
                        PageElements.whitelistChannel.style.display = "none";
                        PageElements.unwhitelistChannel.style.display = "unset";
                        PageElements.whitelistToggle.checked = true;
                        document.querySelectorAll('.SBWhitelistIcon')[0].classList.add("rotated");
                    }
                });
        }
        );
    }

    function sendSponsorStartMessage() {
        //the content script will get the message if a YouTube page is open
        messageHandler.query({
            active: true,
            currentWindow: true,
        }, (tabs) => {
            messageHandler.sendMessage(
                tabs[0].id,
                { from: 'popup', message: 'sponsorStart' },
                async (response) => {
                    startSponsorCallback(response);

                    // Perform a second update after the config changes take effect as a workaround for a race condition
                    const removeListener = (listener: typeof lateUpdate) => {
                        const index = Config.configListeners.indexOf(listener);
                        if (index !== -1) Config.configListeners.splice(index, 1);
                    };

                    const lateUpdate = () => {
                        startSponsorCallback(response);
                        removeListener(lateUpdate);
                    };

                    Config.configListeners.push(lateUpdate);

                    // Remove the listener after 200ms in case the changes were propagated by the time we got the response
                    setTimeout(() => removeListener(lateUpdate), 200);
                },
            );
        });
    }

    function startSponsorCallback(response: { creatingSegment: boolean }) {
        creatingSegment = response.creatingSegment;

        // Only update the segments after a segment was created
        if (!creatingSegment) {
            sponsorTimes = Config.config.segmentTimes.get(currentVideoID) || [];
        }

        // Update the UI
        updateSegmentEditingUI();
    }

    //display the video times from the array at the top, in a different section
    function displayDownloadedSponsorTimes(request: { found: boolean, sponsorTimes: SponsorTime[] }) {
        if (request.sponsorTimes != undefined) {
            // Sort list by start time
            const segmentTimes = request.sponsorTimes
                .sort((a, b) => a.segment[1] - b.segment[1])
                .sort((a, b) => a.segment[0] - b.segment[0]);

            //add them as buttons to the issue reporting container
            const container = document.getElementById("issueReporterTimeButtons");
            while (container.firstChild) {
                container.removeChild(container.firstChild);
            }

            const isVip = Config.config.isVip;
            for (let i = 0; i < segmentTimes.length; i++) {
                const UUID = segmentTimes[i].UUID;
                const locked = segmentTimes[i].locked;

                const sponsorTimeButton = document.createElement("button");
                sponsorTimeButton.className = "segmentTimeButton popupElement";

                const categoryColorCircle = document.createElement("span");
                categoryColorCircle.id = "sponsorTimesCategoryColorCircle" + UUID;
                categoryColorCircle.style.backgroundColor = Config.config.barTypes[segmentTimes[i].category]?.color;
                categoryColorCircle.classList.add("dot");
                categoryColorCircle.classList.add("sponsorTimesCategoryColorCircle");

                let extraInfo = "";
                if (segmentTimes[i].hidden === SponsorHideType.Downvoted) {
                    //this one is downvoted
                    extraInfo = " (" + chrome.i18n.getMessage("hiddenDueToDownvote") + ")";
                } else if (segmentTimes[i].hidden === SponsorHideType.MinimumDuration) {
                    //this one is too short
                    extraInfo = " (" + chrome.i18n.getMessage("hiddenDueToDuration") + ")";
                }

                const textNode = document.createTextNode(utils.shortCategoryName(segmentTimes[i].category) + extraInfo);
                const segmentTimeFromToNode = document.createElement("div");
                segmentTimeFromToNode.innerText = utils.getFormattedTime(segmentTimes[i].segment[0], true) + 
                            (getCategoryActionType(segmentTimes[i].category) !== CategoryActionType.POI 
                                ? " " + chrome.i18n.getMessage("to") + " " + utils.getFormattedTime(segmentTimes[i].segment[1], true) 
                                : "");
                segmentTimeFromToNode.style.margin = "5px";

                sponsorTimeButton.appendChild(categoryColorCircle);
                sponsorTimeButton.appendChild(textNode);
                sponsorTimeButton.appendChild(segmentTimeFromToNode);

                const votingButtons = document.createElement("div");
                votingButtons.classList.add("votingButtons");

                //thumbs up and down buttons
                const voteButtonsContainer = document.createElement("div");
                voteButtonsContainer.id = "sponsorTimesVoteButtonsContainer" + UUID;
                voteButtonsContainer.setAttribute("align", "center");
                voteButtonsContainer.classList.add('voteButtonsContainer--hide');

                const upvoteButton = document.createElement("img");
                upvoteButton.id = "sponsorTimesUpvoteButtonsContainer" + UUID;
                upvoteButton.className = "voteButton";
                upvoteButton.src = chrome.runtime.getURL("icons/thumbs_up.svg");
                upvoteButton.addEventListener("click", () => vote(1, UUID));

                const downvoteButton = document.createElement("img");
                downvoteButton.id = "sponsorTimesDownvoteButtonsContainer" + UUID;
                downvoteButton.className = "voteButton";
                downvoteButton.src = locked && isVip ? chrome.runtime.getURL("icons/thumbs_down_locked.svg") : chrome.runtime.getURL("icons/thumbs_down.svg");
                downvoteButton.addEventListener("click", () => vote(0, UUID));

                //uuid button

                const uuidButton = document.createElement("img");
                uuidButton.id = "sponsorTimesCopyUUIDButtonContainer" + UUID;
                uuidButton.className = "voteButton";
                uuidButton.src = chrome.runtime.getURL("icons/clipboard.svg");
                uuidButton.addEventListener("click", () => {
                    navigator.clipboard.writeText(UUID);
                    const stopAnimation = utils.applyLoadingAnimation(uuidButton, 0.3);
                    stopAnimation();
                });

                //add thumbs up, thumbs down and uuid copy buttons to the container
                voteButtonsContainer.appendChild(upvoteButton);
                voteButtonsContainer.appendChild(downvoteButton);
                voteButtonsContainer.appendChild(uuidButton);

                //add click listener to open up vote panel
                sponsorTimeButton.addEventListener("click", function () {
                    voteButtonsContainer.classList.toggle("voteButtonsContainer--hide");
                });

                // Will contain request status
                const voteStatusContainer = document.createElement("div");
                voteStatusContainer.id = "sponsorTimesVoteStatusContainer" + UUID;
                voteStatusContainer.classList.add("sponsorTimesVoteStatusContainer");
                voteStatusContainer.style.display = "none";

                const thanksForVotingText = document.createElement("div");
                thanksForVotingText.id = "sponsorTimesThanksForVotingText" + UUID;
                thanksForVotingText.classList.add("sponsorTimesThanksForVotingText");
                voteStatusContainer.appendChild(thanksForVotingText);

                votingButtons.append(sponsorTimeButton);
                votingButtons.append(voteButtonsContainer);
                votingButtons.append(voteStatusContainer);

                container.appendChild(votingButtons);
            }
        }
    }

    function submitTimes() {
        if (sponsorTimes.length > 0) {
            messageHandler.query({
                active: true,
                currentWindow: true
            }, tabs => {
                messageHandler.sendMessage(
                    tabs[0].id,
                    { message: 'submitTimes' },
                );
            });
        }
    }

    function showNoticeAgain() {
        Config.config.dontShowNotice = false;

        PageElements.showNoticeAgain.style.display = "none";
    }

    /** Updates any UI related to segment editing and submission according to the current state. */
    function updateSegmentEditingUI() {
        PageElements.sponsorStart.innerText = chrome.i18n.getMessage(creatingSegment ? "sponsorEnd" : "sponsorStart");

        PageElements.submissionSection.style.display = sponsorTimes && sponsorTimes.length > 0 ? "unset" : "none";
    }

    //make the options div visible
    function openOptions() {
        chrome.runtime.sendMessage({ "message": "openConfig" });
    }

    function openHelp() {
        chrome.runtime.sendMessage({ "message": "openHelp" });
    }

    //make the options username setting option visible
    function setUsernameButton() {
        PageElements.usernameInput.value = PageElements.usernameValue.innerText;

        PageElements.submitUsername.style.display = "unset";
        PageElements.usernameInput.style.display = "unset";

        PageElements.setUsernameContainer.style.display = "none";
        PageElements.setUsername.style.display = "flex";
        PageElements.setUsername.classList.add("SBExpanded");

        PageElements.setUsernameStatusContainer.style.display = "none";

        PageElements.sponsorTimesContributionsContainer.classList.add("hidden");
    }

    //submit the new username
    function submitUsername() {
        //add loading indicator
        PageElements.setUsernameStatusContainer.style.display = "unset";
        PageElements.setUsernameStatus.innerText = chrome.i18n.getMessage("Loading");

        utils.sendRequestToServer("POST", "/api/setUsername?userID=" + Config.config.userID + "&username=" + PageElements.usernameInput.value, function (response) {
            if (response.status == 200) {
                //submitted
                PageElements.submitUsername.style.display = "none";
                PageElements.usernameInput.style.display = "none";

                PageElements.setUsernameContainer.style.removeProperty("display");
                PageElements.setUsername.classList.remove("SBExpanded");
                PageElements.usernameValue.innerText = PageElements.usernameInput.value;

                PageElements.setUsernameStatusContainer.style.display = "none";

                PageElements.sponsorTimesContributionsContainer.classList.remove("hidden");
            } else {
                PageElements.setUsernameStatus.innerText = utils.getErrorMessage(response.status, response.responseText);
            }
        });


        PageElements.setUsernameContainer.style.display = "none";
        PageElements.setUsername.style.display = "unset";
    }

    //this is not a YouTube video page
    function displayNoVideo() {
        document.getElementById("loadingIndicator").innerText = chrome.i18n.getMessage("noVideoID");
    }

    function addVoteMessage(message, UUID) {
        const voteButtonsContainer = document.getElementById("sponsorTimesVoteButtonsContainer" + UUID);
        voteButtonsContainer.style.display = "none";

        const voteStatusContainer = document.getElementById("sponsorTimesVoteStatusContainer" + UUID);
        voteStatusContainer.style.removeProperty("display");

        const thanksForVotingText = document.getElementById("sponsorTimesThanksForVotingText" + UUID);
        thanksForVotingText.innerText = message;
    }

    function vote(type, UUID) {
        //add loading info
        addVoteMessage(chrome.i18n.getMessage("Loading"), UUID);

        //send the vote message to the tab
        chrome.runtime.sendMessage({
            message: "submitVote",
            type: type,
            UUID: UUID
        }, function (response) {
            if (response != undefined) {
                //see if it was a success or failure
                if (response.successType == 1 || (response.successType == -1 && response.statusCode == 429)) {
                    //success (treat rate limits as a success)
                    addVoteMessage(chrome.i18n.getMessage("voted"), UUID);
                } else if (response.successType == -1) {
                    addVoteMessage(utils.getErrorMessage(response.statusCode, response.responseText), UUID);
                }
            }
        });
    }

    function whitelistChannel() {
        //get the channel url
        messageHandler.query({
            active: true,
            currentWindow: true
        }, tabs => {
            messageHandler.sendMessage(
                tabs[0].id,
                { message: 'getChannelID' },
                function (response) {
                    if (!response.channelID) {
                        alert(chrome.i18n.getMessage("channelDataNotFound") + " https://github.com/ajayyy/SponsorBlock/issues/753");
                        return;
                    }

                    //get whitelisted channels
                    let whitelistedChannels = Config.config.whitelistedChannels;
                    if (whitelistedChannels == undefined) {
                        whitelistedChannels = [];
                    }

                    //add on this channel
                    whitelistedChannels.push(response.channelID);

                    //change button
                    PageElements.whitelistChannel.style.display = "none";
                    PageElements.unwhitelistChannel.style.display = "unset";
                    document.querySelectorAll('.SBWhitelistIcon')[0].classList.add("rotated");

                    if (!Config.config.forceChannelCheck) PageElements.whitelistForceCheck.classList.remove("hidden");

                    //save this
                    Config.config.whitelistedChannels = whitelistedChannels;

                    //send a message to the client
                    messageHandler.query({
                        active: true,
                        currentWindow: true
                    }, tabs => {
                        messageHandler.sendMessage(
                            tabs[0].id, {
                            message: 'whitelistChange',
                            value: true
                        });
                    }
                    );
                }
            );
        });
    }

    function unwhitelistChannel() {
        //get the channel url
        messageHandler.query({
            active: true,
            currentWindow: true
        }, tabs => {
            messageHandler.sendMessage(
                tabs[0].id,
                { message: 'getChannelID' },
                function (response) {
                    //get whitelisted channels
                    let whitelistedChannels = Config.config.whitelistedChannels;
                    if (whitelistedChannels == undefined) {
                        whitelistedChannels = [];
                    }

                    //remove this channel
                    const index = whitelistedChannels.indexOf(response.channelID);
                    whitelistedChannels.splice(index, 1);

                    //change button
                    PageElements.whitelistChannel.style.display = "unset";
                    PageElements.unwhitelistChannel.style.display = "none";
                    document.querySelectorAll('.SBWhitelistIcon')[0].classList.remove("rotated");

                    //save this
                    Config.config.whitelistedChannels = whitelistedChannels;

                    //send a message to the client
                    messageHandler.query({
                        active: true,
                        currentWindow: true
                    }, tabs => {
                        messageHandler.sendMessage(
                            tabs[0].id, {
                            message: 'whitelistChange',
                            value: false
                        });
                    }
                    );
                }
            );
        });
    }

    function refreshSegments() {
        const stopAnimation = utils.applyLoadingAnimation(PageElements.refreshSegmentsButton, 0.3);

        messageHandler.query({
            active: true,
            currentWindow: true
        }, tabs => {
            messageHandler.sendMessage(
                tabs[0].id,
                { message: 'refreshSegments' },
                (response) => {
                    infoFound(response);
                    stopAnimation();
                }
            )
        }
        );
    }

    /**
     * Should skipping be disabled (visuals stay)
     */
    function toggleSkipping(disabled) {
        Config.config.disableSkipping = disabled;

        let hiddenButton = PageElements.disableSkipping;
        let shownButton = PageElements.enableSkipping;

        if (!disabled) {
            hiddenButton = PageElements.enableSkipping;
            shownButton = PageElements.disableSkipping;
        }

        shownButton.style.display = "unset";
        hiddenButton.style.display = "none";
    }

    /**
<<<<<<< HEAD
     * Converts time in hours to 2d 5h 25.1
=======
     * Converts time in minutes to 5h 25.1
>>>>>>> 44de741e
     * If less than 1 hour, just returns minutes
     * 
     * @param {float} minutes 
     * @returns {string}
     */
    function getFormattedHours(minutes) {
        minutes = Math.round(minutes * 10) / 10;
        const days = Math.floor(minutes / 3600);
        const hours = Math.floor(minutes / 60) % 24;
        return (days > 0 ? days + chrome.i18n.getMessage("dayAbbreviation") + " " : "") + (hours > 0 ? hours + chrome.i18n.getMessage("hourAbbreviation") + " " : "") + (minutes % 60).toFixed(1);
    }

    //end of function
}

if (chrome.tabs != undefined) {
    //this means it is actually opened in the popup
    runThePopup();
}

export default runThePopup;<|MERGE_RESOLUTION|>--- conflicted
+++ resolved
@@ -731,11 +731,7 @@
     }
 
     /**
-<<<<<<< HEAD
-     * Converts time in hours to 2d 5h 25.1
-=======
-     * Converts time in minutes to 5h 25.1
->>>>>>> 44de741e
+     * Converts time in minutes to 2d 5h 25.1
      * If less than 1 hour, just returns minutes
      * 
      * @param {float} minutes 
