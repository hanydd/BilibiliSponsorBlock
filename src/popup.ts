--- conflicted
+++ resolved
@@ -124,24 +124,6 @@
 
     //current video ID of this tab
     let currentVideoID = null;
-<<<<<<< HEAD
-  
-    //see if discord link can be shown
-    const hideDiscordLink = Config.config.hideDiscordLink;
-    if (hideDiscordLink == undefined || !hideDiscordLink) {
-            let hideDiscordLaunches = Config.config.hideDiscordLaunches;
-            //only if less than 10 launches
-            if (hideDiscordLaunches == undefined || hideDiscordLaunches < 10) {
-                PageElements.discordButtonContainer.style.display = null;
-        
-                if (hideDiscordLaunches == undefined) {
-                    hideDiscordLaunches = 1;
-                }
-                Config.config.hideDiscordLaunches = hideDiscordLaunches + 1;
-            }
-    }
-=======
->>>>>>> 55856c55
 
     //show proper disable skipping button
     const disableSkipping = Config.config.disableSkipping;
@@ -257,15 +239,9 @@
             displayNoVideo();
             return;
         }
-<<<<<<< HEAD
-  
-        //load video times for this video 
-        const sponsorTimesStorage = Config.config.segmentTimes.get(currentVideoID);
-=======
 
         //load video times for this video
         let sponsorTimesStorage = Config.config.segmentTimes.get(currentVideoID);
->>>>>>> 55856c55
         if (sponsorTimesStorage != undefined && sponsorTimesStorage.length > 0) {
             if (sponsorTimesStorage[sponsorTimesStorage.length - 1] != undefined && sponsorTimesStorage[sponsorTimesStorage.length - 1].segment.length < 2) {
                 startTimeChosen = true;
@@ -346,13 +322,8 @@
     }
 
     function startSponsorCallback(response) {
-<<<<<<< HEAD
-        const sponsorTimesIndex = sponsorTimes.length - (startTimeChosen ? 1 : 0);
-  
-=======
         let sponsorTimesIndex = sponsorTimes.length - (startTimeChosen ? 1 : 0);
 
->>>>>>> 55856c55
         if (sponsorTimes[sponsorTimesIndex] == undefined) {
             sponsorTimes[sponsorTimesIndex] = {
                 segment: [],
@@ -397,12 +368,6 @@
                                 .sort((a, b) => a.segment[0] - b.segment[0]);
 
             //add them as buttons to the issue reporting container
-<<<<<<< HEAD
-            const container = document.getElementById("issueReporterTimeButtons");
-            for (let i = 0; i < request.sponsorTimes.length; i++) {
-                const sponsorTimeButton = document.createElement("button");
-                sponsorTimeButton.className = "warningButton popupElement";
-=======
             let container = document.getElementById("issueReporterTimeButtons");
             for (let i = 0; i < segmentTimes.length; i++) {
                 let UUID = segmentTimes[i].UUID;
@@ -411,7 +376,6 @@
                 sponsorTimeButton.className = "segmentTimeButton popupElement";
 
                 let prefix = chrome.i18n.getMessage("category_" + segmentTimes[i].category) + ": ";
->>>>>>> 55856c55
 
                 let extraInfo = "";
                 if (segmentTimes[i].hidden === SponsorHideType.Downvoted) {
@@ -422,14 +386,6 @@
                     extraInfo = " (" + chrome.i18n.getMessage("hiddenDueToDuration") + ")";
                 }
 
-<<<<<<< HEAD
-                sponsorTimeButton.innerText = getFormattedTime(request.sponsorTimes[i].segment[0]) + " " + chrome.i18n.getMessage("to") + " " + getFormattedTime(request.sponsorTimes[i].segment[1]) + extraInfo;
-        
-                const votingButtons = document.createElement("div");
-  
-                const UUID = request.sponsorTimes[i].UUID;
-  
-=======
                 sponsorTimeButton.innerText = prefix + getFormattedTime(segmentTimes[i].segment[0]) + " " + chrome.i18n.getMessage("to") + " " + getFormattedTime(segmentTimes[i].segment[1]) + extraInfo;
 
                 let categoryColorCircle = document.createElement("span");
@@ -441,30 +397,19 @@
                 let votingButtons = document.createElement("div");
                 votingButtons.classList.add("votingButtons");
 
->>>>>>> 55856c55
                 //thumbs up and down buttons
                 const voteButtonsContainer = document.createElement("div");
                 voteButtonsContainer.id = "sponsorTimesVoteButtonsContainer" + UUID;
                 voteButtonsContainer.setAttribute("align", "center");
                 voteButtonsContainer.style.display = "none"
-<<<<<<< HEAD
-  
-                const upvoteButton = document.createElement("img");
-=======
 
                 let upvoteButton = document.createElement("img");
->>>>>>> 55856c55
                 upvoteButton.id = "sponsorTimesUpvoteButtonsContainer" + UUID;
                 upvoteButton.className = "voteButton";
                 upvoteButton.src = chrome.extension.getURL("icons/thumbs_up.svg");
                 upvoteButton.addEventListener("click", () => vote(1, UUID));
-<<<<<<< HEAD
-  
-                const downvoteButton = document.createElement("img");
-=======
 
                 let downvoteButton = document.createElement("img");
->>>>>>> 55856c55
                 downvoteButton.id = "sponsorTimesDownvoteButtonsContainer" + UUID;
                 downvoteButton.className = "voteButton";
                 downvoteButton.src = chrome.extension.getURL("icons/thumbs_down.svg");
@@ -478,106 +423,6 @@
                 sponsorTimeButton.addEventListener("click", function() {
                     voteButtonsContainer.style.removeProperty("display");
                 });
-<<<<<<< HEAD
-  
-                container.appendChild(sponsorTimeButton);
-                container.appendChild(voteButtonsContainer);
-  
-                //if it is not the last iteration
-                if (i != request.sponsorTimes.length - 1) {
-                    container.appendChild(document.createElement("br"));
-                    container.appendChild(document.createElement("br"));
-                }
-            }
-        }
-    }
-  
-    //get the message that visually displays the video times
-    function getSponsorTimesMessage(sponsorTimes: SponsorTime[]) {
-        let sponsorTimesMessage = "";
-  
-        for (let i = 0; i < sponsorTimes.length; i++) {
-            for (let s = 0; s < sponsorTimes[i].segment.length; s++) {
-                let timeMessage = getFormattedTime(sponsorTimes[i].segment[s]);
-                //if this is an end time
-                if (s == 1) {
-                    timeMessage = " " + chrome.i18n.getMessage("to") + " " + timeMessage;
-                } else if (i > 0) {
-                    //add commas if necessary
-                    timeMessage = ", " + timeMessage;
-                }
-
-                if (sponsorTimes[i].hidden === SponsorHideType.Downvoted) {
-                    //this one is downvoted
-                    timeMessage += " (" + chrome.i18n.getMessage("hiddenDueToDownvote") + ")";
-                } else if (sponsorTimes[i].hidden === SponsorHideType.MinimumDuration) {
-                    //this one is too short
-                    timeMessage += " (" + chrome.i18n.getMessage("hiddenDueToDuration") + ")";
-                }
-  
-                sponsorTimesMessage += timeMessage;
-            }
-        }
-  
-        return sponsorTimesMessage;
-    }
-  
-    //get the message that visually displays the video times
-    //this version is a div that contains each with delete buttons
-    function getSponsorTimesMessageDiv(sponsorTimes) {
-        // let sponsorTimesMessage = "";
-        const sponsorTimesContainer = document.createElement("div");
-        sponsorTimesContainer.id = "sponsorTimesContainer";
-  
-        for (let i = 0; i < sponsorTimes.length; i++) {
-            const currentSponsorTimeContainer = document.createElement("div");
-            currentSponsorTimeContainer.id = "sponsorTimeContainer" + i;
-            currentSponsorTimeContainer.className = "sponsorTime popupElement";
-            let currentSponsorTimeMessage = "";
-  
-            const deleteButton = document.createElement("span");
-            deleteButton.id = "sponsorTimeDeleteButton" + i;
-            deleteButton.innerText = "Delete";
-            deleteButton.className = "mediumLink popupElement";
-            const index = i;
-            deleteButton.addEventListener("click", () => deleteSponsorTime(index));
-  
-            const previewButton = document.createElement("span");
-            previewButton.id = "sponsorTimePreviewButton" + i;
-            previewButton.innerText = "Preview";
-            previewButton.className = "mediumLink popupElement";
-            previewButton.addEventListener("click", () => previewSponsorTime(index));
-  
-            const editButton = document.createElement("span");
-            editButton.id = "sponsorTimeEditButton" + i;
-            editButton.innerText = "Edit";
-            editButton.className = "mediumLink popupElement";
-            editButton.addEventListener("click", () => editSponsorTime(index));
-  
-            for (let s = 0; s < sponsorTimes[i].length; s++) {
-                let timeMessage = getFormattedTime(sponsorTimes[i][s]);
-                //if this is an end time
-                if (s == 1) {
-                    timeMessage = " " + chrome.i18n.getMessage("to") + " " + timeMessage;
-                } else if (i > 0) {
-                    //add commas if necessary
-                    timeMessage = timeMessage;
-                }
-  
-                currentSponsorTimeMessage += timeMessage;
-            }
-  
-            currentSponsorTimeContainer.innerText = currentSponsorTimeMessage;
-  
-            sponsorTimesContainer.appendChild(currentSponsorTimeContainer);
-            sponsorTimesContainer.appendChild(deleteButton);
-  
-            //only if it is a complete sponsor time
-            if (sponsorTimes[i].length > 1) {
-                sponsorTimesContainer.appendChild(previewButton);
-                sponsorTimesContainer.appendChild(editButton);
-=======
->>>>>>> 55856c55
 
                 // Will contain request status
                 let voteStatusContainer = document.createElement("div");
@@ -595,164 +440,8 @@
                 votingButtons.append(voteButtonsContainer);
                 votingButtons.append(voteStatusContainer);
 
-<<<<<<< HEAD
-            skipTime = getSponsorTimeEditTimes("startTime", index);
-
-            //save the edit
-            saveSponsorTimeEdit(index, false);
-        }
-
-        messageHandler.query({
-            active: true,
-            currentWindow: true
-        }, tabs => {
-            messageHandler.sendMessage(
-                tabs[0].id, {
-                    message: "skipToTime",
-                    time: skipTime - 2
-                }
-            );
-        });
-    }
-  
-    function editSponsorTime(index) {
-        if (document.getElementById("startTimeMinutes" + index) != null) {
-            //already open
-            return;
-        }
-
-        //hide submit button
-        document.getElementById("submitTimesContainer").style.display = "none";
-  
-        const sponsorTimeContainer = document.getElementById("sponsorTimeContainer" + index);
-  
-        //the button to set the current time
-        const startTimeNowButton = document.createElement("span");
-        startTimeNowButton.id = "startTimeNowButton" + index;
-        startTimeNowButton.innerText = "(Now)";
-        startTimeNowButton.className = "tinyLink popupElement";
-        startTimeNowButton.addEventListener("click", () => setEditTimeToCurrentTime("startTime", index));
-
-        //get sponsor time minutes and seconds boxes
-        const startTimeMinutes = document.createElement("input");
-        startTimeMinutes.id = "startTimeMinutes" + index;
-        startTimeMinutes.className = "sponsorTime popupElement";
-        startTimeMinutes.type = "text";
-        startTimeMinutes.value = String(getTimeInMinutes(sponsorTimes[index].segment[0]));
-        startTimeMinutes.style.width = "45px";
-    
-        const startTimeSeconds = document.createElement("input");
-        startTimeSeconds.id = "startTimeSeconds" + index;
-        startTimeSeconds.className = "sponsorTime popupElement";
-        startTimeSeconds.type = "text";
-        startTimeSeconds.value = getTimeInFormattedSeconds(sponsorTimes[index].segment[0]);
-        startTimeSeconds.style.width = "60px";
-
-        const endTimeMinutes = document.createElement("input");
-        endTimeMinutes.id = "endTimeMinutes" + index;
-        endTimeMinutes.className = "sponsorTime popupElement";
-        endTimeMinutes.type = "text";
-        endTimeMinutes.value = String(getTimeInMinutes(sponsorTimes[index].segment[1]));
-        endTimeMinutes.style.width = "45px";
-    
-        const endTimeSeconds = document.createElement("input");
-        endTimeSeconds.id = "endTimeSeconds" + index;
-        endTimeSeconds.className = "sponsorTime popupElement";
-        endTimeSeconds.type = "text";
-        endTimeSeconds.value = getTimeInFormattedSeconds(sponsorTimes[index].segment[1]);
-        endTimeSeconds.style.width = "60px";
-
-        //the button to set the current time
-        const endTimeNowButton = document.createElement("span");
-        endTimeNowButton.id = "endTimeNowButton" + index;
-        endTimeNowButton.innerText = "(Now)";
-        endTimeNowButton.className = "tinyLink popupElement";
-        endTimeNowButton.addEventListener("click", () => setEditTimeToCurrentTime("endTime", index));
-  
-        const colonText = document.createElement("span");
-        colonText.innerText = ":";
-  
-        const toText = document.createElement("span");
-        toText.innerText = " " + chrome.i18n.getMessage("to") + " ";
-  
-        //remove all children to replace
-        while (sponsorTimeContainer.firstChild) {
-            sponsorTimeContainer.removeChild(sponsorTimeContainer.firstChild);
-        }
-  
-        sponsorTimeContainer.appendChild(startTimeNowButton);
-        sponsorTimeContainer.appendChild(startTimeMinutes);
-        sponsorTimeContainer.appendChild(colonText);
-        sponsorTimeContainer.appendChild(startTimeSeconds);
-        sponsorTimeContainer.appendChild(toText);
-        sponsorTimeContainer.appendChild(endTimeMinutes);
-        sponsorTimeContainer.appendChild(colonText);
-        sponsorTimeContainer.appendChild(endTimeSeconds);
-        sponsorTimeContainer.appendChild(endTimeNowButton);
-  
-        //add save button and remove edit button
-        const saveButton = document.createElement("span");
-        saveButton.id = "sponsorTimeSaveButton" + index;
-        saveButton.innerText = "Save";
-        saveButton.className = "mediumLink popupElement";
-        saveButton.addEventListener("click", () => saveSponsorTimeEdit(index));
-  
-        const editButton = document.getElementById("sponsorTimeEditButton" + index);
-        const sponsorTimesContainer = document.getElementById("sponsorTimesContainer");
-  
-        sponsorTimesContainer.replaceChild(saveButton, editButton);
-    }
-
-    function setEditTimeToCurrentTime(idStartName, index) {
-        messageHandler.query({
-            active: true,
-            currentWindow: true
-        }, tabs => {
-            messageHandler.sendMessage(
-                tabs[0].id,
-                {message: "getCurrentTime"},
-                function (response) {
-                    const minutes = <HTMLInputElement> <unknown> document.getElementById(idStartName + "Minutes" + index);
-                    const seconds = <HTMLInputElement> <unknown> document.getElementById(idStartName + "Seconds" + index);
-
-                    minutes.value = String(getTimeInMinutes(response.currentTime));
-                    seconds.value = getTimeInFormattedSeconds(response.currentTime);
-                });
-        });
-    }
-
-    //id start name is whether it is the startTime or endTime
-    //gives back the time in seconds
-    function getSponsorTimeEditTimes(idStartName, index): number {
-        const minutes = <HTMLInputElement> <unknown> document.getElementById(idStartName + "Minutes" + index);
-        const seconds = <HTMLInputElement> <unknown> document.getElementById(idStartName + "Seconds" + index);
-
-        return parseInt(minutes.value) * 60 + parseFloat(seconds.value);
-    }
-  
-    function saveSponsorTimeEdit(index, closeEditMode = true) {
-        sponsorTimes[index].segment[0] = getSponsorTimeEditTimes("startTime", index);
-        sponsorTimes[index].segment[1] = getSponsorTimeEditTimes("endTime", index);
-  
-        //save this
-        Config.config.segmentTimes.set(currentVideoID, sponsorTimes);
-        
-        messageHandler.query({
-            active: true,
-            currentWindow: true
-        }, tabs => {
-            messageHandler.sendMessage(
-                tabs[0].id,
-                {message: "sponsorDataChanged"}
-            );
-        });
-  
-        if (closeEditMode) {
-            showSubmitTimesIfNecessary();
-=======
                 container.appendChild(votingButtons);
             }
->>>>>>> 55856c55
         }
     }
 
@@ -864,15 +553,6 @@
     }
   
     function addVoteMessage(message, UUID) {
-<<<<<<< HEAD
-        const container = document.getElementById("sponsorTimesVoteButtonsContainer" + UUID);
-        //remove all children
-        while (container.firstChild) {
-            container.removeChild(container.firstChild);
-        }
-  
-        const thanksForVotingText = document.createElement("h2");
-=======
         let voteButtonsContainer = document.getElementById("sponsorTimesVoteButtonsContainer" + UUID);
         voteButtonsContainer.style.display = "none";
 
@@ -880,7 +560,6 @@
         voteStatusContainer.style.removeProperty("display");
         
         let thanksForVotingText = document.getElementById("sponsorTimesThanksForVotingText" + UUID);
->>>>>>> 55856c55
         thanksForVotingText.innerText = message;
     }
   
@@ -1071,13 +750,6 @@
 }
 
 if (chrome.tabs != undefined) {
-<<<<<<< HEAD
-    //add the width restriction (because Firefox)
-    const link = <HTMLLinkElement> document.getElementById("sponsorBlockStyleSheet");
-    (<CSSStyleSheet> link.sheet).insertRule('.popupBody { width: 325 }', 0);
-
-=======
->>>>>>> 55856c55
     //this means it is actually opened in the popup
     runThePopup();
 }
