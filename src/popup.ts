--- conflicted
+++ resolved
@@ -1,13 +1,8 @@
 import Config from "./config";
 
 import Utils from "./utils";
-<<<<<<< HEAD
-import { SponsorTime, SponsorHideType, ActionType, SegmentUUID, SponsorSourceType } from "./types";
+import { SponsorTime, SponsorHideType, ActionType, SegmentUUID, SponsorSourceType, StorageChangesObject } from "./types";
 import { Message, MessageResponse, IsInfoFoundMessageResponse, ImportSegmentsResponse } from "./messageTypes";
-=======
-import { SponsorTime, SponsorHideType, ActionType, StorageChangesObject } from "./types";
-import { Message, MessageResponse, IsInfoFoundMessageResponse } from "./messageTypes";
->>>>>>> 6b4da258
 import { showDonationLink } from "./utils/configUtils";
 import { AnimationUtils } from "./utils/animationUtils";
 import { GenericUtils } from "./utils/genericUtils";
