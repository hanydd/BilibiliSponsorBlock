/** Function that can be used to wait for a condition before returning. */
async function wait<T>(condition: () => T, timeout = 5000, check = 100, predicate?: (obj: T) => boolean): Promise<T> {
    return await new Promise((resolve, reject) => {
        setTimeout(() => {
            clearInterval(interval);
            reject("TIMEOUT");
        }, timeout);

        const intervalCheck = () => {
            const result = condition();
            if (predicate ? predicate(result) : result) {
                resolve(result);
                clearInterval(interval);
            }
        };

        const interval = setInterval(intervalCheck, check);
        
        //run the check once first, this speeds it up a lot
        intervalCheck();
    });
}

function getFormattedTimeToSeconds(formatted: string): number | null {
    const fragments = /^(?:(?:(\d+):)?(\d+):)?(\d*(?:[.,]\d+)?)$/.exec(formatted);

    if (fragments === null) {
        return null;
    }

    const hours = fragments[1] ? parseInt(fragments[1]) : 0;
    const minutes = fragments[2] ? parseInt(fragments[2] || '0') : 0;
    const seconds = fragments[3] ? parseFloat(fragments[3].replace(',', '.')) : 0;

    return hours * 3600 + minutes * 60 + seconds;
}

function getFormattedTime(seconds: number, precise?: boolean): string {
    seconds = Math.max(seconds, 0);
    
    const hours = Math.floor(seconds / 60 / 60);
    const minutes = Math.floor(seconds / 60) % 60;
    let minutesDisplay = String(minutes);
    let secondsNum = seconds % 60;
    if (!precise) {
        secondsNum = Math.floor(secondsNum);
    }

    let secondsDisplay = String(precise ? secondsNum.toFixed(3) : secondsNum);
    
    if (secondsNum < 10) {
        //add a zero
        secondsDisplay = "0" + secondsDisplay;
    }
    if (hours && minutes < 10) {
        //add a zero
        minutesDisplay = "0" + minutesDisplay;
    }
    if (isNaN(hours) || isNaN(minutes)) {
        return null;
    }

    const formatted = (hours ? hours + ":" : "") + minutesDisplay + ":" + secondsDisplay;

    return formatted;
}

/**
 * Gets the error message in a nice string
 * 
 * @param {int} statusCode 
 * @returns {string} errorMessage
 */
function getErrorMessage(statusCode: number, responseText: string): string {
    const postFix = ((responseText && !responseText.includes(`cf-wrapper`)) ? "\n\n" + responseText : "");
    // display response body for 4xx
    if([400, 429, 409, 0].includes(statusCode)) {
        return chrome.i18n.getMessage(statusCode + "") + " " + chrome.i18n.getMessage("errorCode") + statusCode + postFix;
    } else if (statusCode >= 500 && statusCode <= 599) {
        // 503 == 502
        if (statusCode == 503) statusCode = 502;
        return chrome.i18n.getMessage(statusCode + "") + " " + chrome.i18n.getMessage("errorCode") + statusCode
        + "\n\n" + chrome.i18n.getMessage("statusReminder");
    } else {
        return chrome.i18n.getMessage("connectionError") + statusCode + postFix;
    }
}

/* Gets percieved luminance of a color */
function getLuminance(color: string): number {
    const {r, g, b} = hexToRgb(color);
    return Math.sqrt(0.299 * (r * r) + 0.587 * (g * g) + 0.114 * (b * b));
}

/* From https://stackoverflow.com/a/5624139 */
function hexToRgb(hex: string): {r: number, g: number, b: number} {
    // Expand shorthand form (e.g. "03F") to full form (e.g. "0033FF")
    const shorthandRegex = /^#?([a-f\d])([a-f\d])([a-f\d])$/i;
    hex = hex.replace(shorthandRegex, function(m, r, g, b) {
      return r + r + g + g + b + b;
    });
  
    const result = /^#?([a-f\d]{2})([a-f\d]{2})([a-f\d]{2})$/i.exec(hex);
    return result ? {
      r: parseInt(result[1], 16),
      g: parseInt(result[2], 16),
      b: parseInt(result[3], 16)
    } : null;
}

<<<<<<< HEAD
function generateUserID(length = 36): string {
    const charset = "ABCDEFGHIJKLMNOPQRSTUVWXYZabcdefghijklmnopqrstuvwxyz0123456789";
    let result = "";
    if (window.crypto && window.crypto.getRandomValues) {
            const values = new Uint32Array(length);
            window.crypto.getRandomValues(values);
            for (let i = 0; i < length; i++) {
                    result += charset[values[i] % charset.length];
            }
            return result;
    } else {
            for (let i = 0; i < length; i++) {
                result += charset[Math.floor(Math.random() * charset.length)];
            }
            return result;
    }
=======
/**
 * List of all indexes that have the specified value
 * https://stackoverflow.com/a/54954694/1985387
 */
function indexesOf<T>(array: T[], value: T): number[] {
    return array.map((v, i) => v === value ? i : -1).filter(i => i !== -1);
}

function objectToURI<T>(url: string, data: T, includeQuestionMark: boolean): string {
    let counter = 0;
    for (const key in data) {
        const seperator = (url.includes("?") || counter > 0) ? "&" : (includeQuestionMark ? "?" : "");
        const value = (typeof(data[key]) === "string") ? data[key] as unknown as string : JSON.stringify(data[key]);
        url += seperator + encodeURIComponent(key) + "=" + encodeURIComponent(value);

        counter++;
    }

    return url;
>>>>>>> 780ea4a9
}

export const GenericUtils = {
    wait,
    getFormattedTime,
    getFormattedTimeToSeconds,
    getErrorMessage,
    getLuminance,
<<<<<<< HEAD
    generateUserID
=======
    indexesOf,
    objectToURI
>>>>>>> 780ea4a9
}<|MERGE_RESOLUTION|>--- conflicted
+++ resolved
@@ -108,24 +108,6 @@
     } : null;
 }
 
-<<<<<<< HEAD
-function generateUserID(length = 36): string {
-    const charset = "ABCDEFGHIJKLMNOPQRSTUVWXYZabcdefghijklmnopqrstuvwxyz0123456789";
-    let result = "";
-    if (window.crypto && window.crypto.getRandomValues) {
-            const values = new Uint32Array(length);
-            window.crypto.getRandomValues(values);
-            for (let i = 0; i < length; i++) {
-                    result += charset[values[i] % charset.length];
-            }
-            return result;
-    } else {
-            for (let i = 0; i < length; i++) {
-                result += charset[Math.floor(Math.random() * charset.length)];
-            }
-            return result;
-    }
-=======
 /**
  * List of all indexes that have the specified value
  * https://stackoverflow.com/a/54954694/1985387
@@ -145,7 +127,24 @@
     }
 
     return url;
->>>>>>> 780ea4a9
+}
+
+function generateUserID(length = 36): string {
+    const charset = "ABCDEFGHIJKLMNOPQRSTUVWXYZabcdefghijklmnopqrstuvwxyz0123456789";
+    let result = "";
+    if (window.crypto && window.crypto.getRandomValues) {
+            const values = new Uint32Array(length);
+            window.crypto.getRandomValues(values);
+            for (let i = 0; i < length; i++) {
+                    result += charset[values[i] % charset.length];
+            }
+            return result;
+    } else {
+            for (let i = 0; i < length; i++) {
+                result += charset[Math.floor(Math.random() * charset.length)];
+            }
+            return result;
+    }
 }
 
 export const GenericUtils = {
@@ -154,10 +153,7 @@
     getFormattedTimeToSeconds,
     getErrorMessage,
     getLuminance,
-<<<<<<< HEAD
-    generateUserID
-=======
+    generateUserID,
     indexesOf,
     objectToURI
->>>>>>> 780ea4a9
 }