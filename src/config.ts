import * as CompileConfig from "../config.json";
import { Category, CategorySelection, CategorySkipOption, PreviewBarOption, SponsorTime, StorageChangesObject, UnEncodedSegmentTimes as UnencodedSegmentTimes } from "./types";

interface SBConfig {
    userID: string,
    /** Contains unsubmitted segments that the user has created. */
    segmentTimes: SBMap<string, SponsorTime[]>,
    defaultCategory: Category,
    whitelistedChannels: string[],
    forceChannelCheck: boolean,
    skipKeybind: string,
    startSponsorKeybind: string,
    submitKeybind: string,
    minutesSaved: number,
    skipCount: number,
    sponsorTimesContributed: number,
    submissionCountSinceCategories: number, // New count used to show the "Read The Guidelines!!" message
    showTimeWithSkips: boolean,
    disableSkipping: boolean,
    trackViewCount: boolean,
    dontShowNotice: boolean,
    hideVideoPlayerControls: boolean,
    hideInfoButtonPlayerControls: boolean,
    hideDeleteButtonPlayerControls: boolean,
    hideUploadButtonPlayerControls: boolean,
    hideDiscordLaunches: number,
    hideDiscordLink: boolean,
    invidiousInstances: string[],
    supportInvidious: boolean,
    serverAddress: string,
    minDuration: number,
    audioNotificationOnSkip,
    checkForUnlistedVideos: boolean,
    testingServer: boolean,
    refetchWhenNotFound: boolean,
    ytInfoPermissionGranted: boolean,

    // What categories should be skipped
    categorySelections: CategorySelection[],

    // Preview bar
    barTypes: {
        "preview-chooseACategory": PreviewBarOption,
        "sponsor": PreviewBarOption,
        "preview-sponsor": PreviewBarOption,
        "selfpromo": PreviewBarOption,
        "preview-selfpromo": PreviewBarOption,
        "interaction": PreviewBarOption,
        "preview-interaction": PreviewBarOption,
        "intro": PreviewBarOption,
        "preview-intro": PreviewBarOption,
        "outro": PreviewBarOption,
        "preview-outro": PreviewBarOption,
        "preview": PreviewBarOption,
        "preview-preview": PreviewBarOption,
        "music_offtopic": PreviewBarOption,
        "preview-music_offtopic": PreviewBarOption,
        "highlight": PreviewBarOption,
        "preview-highlight": PreviewBarOption,
    }
}

export interface SBObject {
    configListeners: Array<(changes: StorageChangesObject) => unknown>;
    defaults: SBConfig;
    localConfig: SBConfig;
    config: SBConfig;

    // Functions
    encodeStoredItem<T>(data: T): T | UnencodedSegmentTimes;
    convertJSON(): void;
}

// Allows a SBMap to be conveted into json form
// Currently used for local storage
class SBMap<T, U> extends Map {
    id: string;

    constructor(id: string, entries?: [T, U][]) {
        super();

        this.id = id;

        // Import all entries if they were given
        if (entries !== undefined) {
            for (const item of entries) {
                super.set(item[0], item[1])
            }
        }
    }

    get(key): U {
        return super.get(key);
    }

    rawSet(key, value) {
        return super.set(key, value);
    }

    update() {
        // Store updated SBMap locally
        chrome.storage.sync.set({
            [this.id]: encodeStoredItem(this)
        });
    }

    set(key: T, value: U) {
        const result = super.set(key, value);

        this.update();
        return result;
    }
	
    delete(key) {
        const result = super.delete(key);

        // Make sure there are no empty elements
        for (const entry of this.entries()) {
            if (entry[1].length === 0) {
                super.delete(entry[0]);
            }
        }

        this.update();

        return result;
    }

    clear() {
        const result = super.clear();

        this.update();
        return result;
    }
}

const Config: SBObject = {
    /**
     * Callback function when an option is updated
     */
    configListeners: [],
    defaults: {
        userID: null,
        segmentTimes: new SBMap("segmentTimes"),
        defaultCategory: "chooseACategory" as Category,
        whitelistedChannels: [],
        forceChannelCheck: false,
        skipKeybind: "Enter",
        startSponsorKeybind: ";",
        submitKeybind: "'",
        minutesSaved: 0,
        skipCount: 0,
        sponsorTimesContributed: 0,
        submissionCountSinceCategories: 0,
        showTimeWithSkips: true,
        disableSkipping: false,
        trackViewCount: true,
        dontShowNotice: false,
        hideVideoPlayerControls: false,
        hideInfoButtonPlayerControls: false,
        hideDeleteButtonPlayerControls: false,
        hideUploadButtonPlayerControls: false,
        hideDiscordLaunches: 0,
        hideDiscordLink: false,
        invidiousInstances: ["invidious.snopyta.org"],
        supportInvidious: false,
        serverAddress: CompileConfig.serverAddress,
        minDuration: 0,
        audioNotificationOnSkip: false,
        checkForUnlistedVideos: false,
        testingServer: false,
        refetchWhenNotFound: true,
        ytInfoPermissionGranted: false,

        categorySelections: [{
            name: "sponsor" as Category,
            option: CategorySkipOption.AutoSkip
        }],

        // Preview bar
        barTypes: {
            "preview-chooseACategory": {
                color: "#ffffff",
                opacity: "0.7"
            },
            "sponsor": {
                color: "#00d400",
                opacity: "0.7"
            },
            "preview-sponsor": {
                color: "#007800",
                opacity: "0.7"
            },
            "selfpromo": {
                color: "#ffff00",
                opacity: "0.7"
            },
            "preview-selfpromo": {
                color: "#bfbf35",
                opacity: "0.7"
            },
            "interaction": {
                color: "#cc00ff",
                opacity: "0.7"
            },
            "preview-interaction": {
                color: "#6c0087",
                opacity: "0.7"
            },
            "intro": {
                color: "#00ffff",
                opacity: "0.7"
            },
            "preview-intro": {
                color: "#008080",
                opacity: "0.7"
            },
            "outro": {
                color: "#0202ed",
                opacity: "0.7"
            },
            "preview-outro": {
                color: "#000070",
                opacity: "0.7"
            },
            "preview": {
                color: "#ff1684",
                opacity: "0.7"
            },
            "preview-preview": {
                color: "#9b044c",
                opacity: "0.7"
            },
            "music_offtopic": {
                color: "#ff9900",
                opacity: "0.7"
            },
            "preview-music_offtopic": {
                color: "#a6634a",
                opacity: "0.7"
            },
            "highlight": {
                color: "#ff1684",
                opacity: "0.7"
            },
            "preview-highlight": {
                color: "#9b044c",
                opacity: "0.7"
            }
        }
    },
    localConfig: null,
    config: null,
    
    // Functions
    encodeStoredItem,
    convertJSON
};

// Function setup

/**
 * A SBMap cannot be stored in the chrome storage. 
 * This data will be encoded into an array instead
 * 
 * @param data 
 */
function encodeStoredItem<T>(data: T): T | UnencodedSegmentTimes  {
    // if data is SBMap convert to json for storing
    if(!(data instanceof SBMap)) return data;
    return Array.from(data.entries()).filter((element) => element[1].length > 0); // Remove empty entries
}

/**
 * An SBMap cannot be stored in the chrome storage. 
 * This data will be decoded from the array it is stored in
 * 
 * @param {*} data 
 */
function decodeStoredItem<T>(id: string, data: T): T | SBMap<string, SponsorTime[]> {
    if (!Config.defaults[id]) return data;

    if (Config.defaults[id] instanceof SBMap) {
        try {
            if (!Array.isArray(data)) return data;
            return new SBMap(id, data as UnencodedSegmentTimes);
        } catch(e) {
            console.error("Failed to parse SBMap: " + id);
        }
    }

    // If all else fails, return the data
    return data;
}

function configProxy(): SBConfig {
    chrome.storage.onChanged.addListener((changes: {[key: string]: chrome.storage.StorageChange}) => {
        for (const key in changes) {
            Config.localConfig[key] = decodeStoredItem(key, changes[key].newValue);
        }

        for (const callback of Config.configListeners) {
            callback(changes);
        }
    });
	
    const handler: ProxyHandler<SBConfig> = {
        set<K extends keyof SBConfig>(obj: SBConfig, prop: K, value: SBConfig[K]) {
            Config.localConfig[prop] = value;

            chrome.storage.sync.set({
                [prop]: encodeStoredItem(value)
            });

            return true;
        },

        get<K extends keyof SBConfig>(obj: SBConfig, prop: K): SBConfig[K] {
            const data = Config.localConfig[prop];

            return obj[prop] || data;
        },
	
        deleteProperty(obj: SBConfig, prop: keyof SBConfig) {
            chrome.storage.sync.remove(<string> prop);
            
            return true;
        }

    };

    return new Proxy<SBConfig>({handler} as unknown as SBConfig, handler);
}

function fetchConfig(): Promise<void> { 
    return new Promise((resolve) => {
        chrome.storage.sync.get(null, function(items) {
            Config.localConfig = <SBConfig> <unknown> items;  // Data is ready
            resolve();
        });
    });
}

function migrateOldFormats(config: SBConfig) {
    if (!config["highlightCategoryAdded"] && !config.categorySelections.some((s) => s.name === "highlight")) {
        config["highlightCategoryAdded"] = true;

<<<<<<< HEAD
        config.categorySelections.push({
            name: "highlight" as Category,
            option: CategorySkipOption.ManualSkip
        });
=======
            config.whitelistedChannels = newChannelList;
        }

        channelURLFixer();
    }

    // Check if off-topic category needs to be removed
    for (let i = 0; i < config.categorySelections.length; i++) {
        if (config.categorySelections[i].name === "offtopic") {
            config.categorySelections.splice(i, 1);
            // Call set listener
            config.categorySelections = config.categorySelections;
            break;
        }
    }

    // Migrate old "sponsorTimes"
    if (config["sponsorTimes"]) {
        let jsonData: unknown = config["sponsorTimes"];

        // Check if data is stored in the old format for SBMap (a JSON string)
        if (typeof jsonData === "string") {
            try {	
                jsonData = JSON.parse(jsonData);	   
            } catch(e) {
                // Continue normally (out of this if statement)
            }
        }

        // Otherwise junk data
        if (Array.isArray(jsonData)) {
            const oldMap = new Map(jsonData);
            oldMap.forEach((sponsorTimes: [number, number][], key) => {
                const segmentTimes: SponsorTime[] = [];
                for (const segment of sponsorTimes) {
                    segmentTimes.push({
                        segment: segment,
                        category: "sponsor",
                        UUID: null
                    });
                }

                config.segmentTimes.rawSet(key, segmentTimes);
            });

            config.segmentTimes.update();
        }
>>>>>>> 628871f0

        config.categorySelections = config.categorySelections;
    }
}

async function setupConfig() {
    await fetchConfig();
    addDefaults();
    convertJSON();
    const config = configProxy();
    migrateOldFormats(config);

    Config.config = config;
}

function convertJSON(): void {
    Object.keys(Config.localConfig).forEach(key => {
        Config.localConfig[key] = decodeStoredItem(key, Config.localConfig[key]);
    });
}

// Add defaults
function addDefaults() {
    for (const key in Config.defaults) {
        if(!Object.prototype.hasOwnProperty.call(Config.localConfig, key)) {
            Config.localConfig[key] = Config.defaults[key];
        } else if (key === "barTypes") {
            for (const key2 in Config.defaults[key]) {
                if(!Object.prototype.hasOwnProperty.call(Config.localConfig[key], key2)) {
                    Config.localConfig[key][key2] = Config.defaults[key][key2];
                }
            }
        }
    }
}

// Sync config
setupConfig();

export default Config;<|MERGE_RESOLUTION|>--- conflicted
+++ resolved
@@ -345,60 +345,10 @@
     if (!config["highlightCategoryAdded"] && !config.categorySelections.some((s) => s.name === "highlight")) {
         config["highlightCategoryAdded"] = true;
 
-<<<<<<< HEAD
         config.categorySelections.push({
             name: "highlight" as Category,
             option: CategorySkipOption.ManualSkip
         });
-=======
-            config.whitelistedChannels = newChannelList;
-        }
-
-        channelURLFixer();
-    }
-
-    // Check if off-topic category needs to be removed
-    for (let i = 0; i < config.categorySelections.length; i++) {
-        if (config.categorySelections[i].name === "offtopic") {
-            config.categorySelections.splice(i, 1);
-            // Call set listener
-            config.categorySelections = config.categorySelections;
-            break;
-        }
-    }
-
-    // Migrate old "sponsorTimes"
-    if (config["sponsorTimes"]) {
-        let jsonData: unknown = config["sponsorTimes"];
-
-        // Check if data is stored in the old format for SBMap (a JSON string)
-        if (typeof jsonData === "string") {
-            try {	
-                jsonData = JSON.parse(jsonData);	   
-            } catch(e) {
-                // Continue normally (out of this if statement)
-            }
-        }
-
-        // Otherwise junk data
-        if (Array.isArray(jsonData)) {
-            const oldMap = new Map(jsonData);
-            oldMap.forEach((sponsorTimes: [number, number][], key) => {
-                const segmentTimes: SponsorTime[] = [];
-                for (const segment of sponsorTimes) {
-                    segmentTimes.push({
-                        segment: segment,
-                        category: "sponsor",
-                        UUID: null
-                    });
-                }
-
-                config.segmentTimes.rawSet(key, segmentTimes);
-            });
-
-            config.segmentTimes.update();
-        }
->>>>>>> 628871f0
 
         config.categorySelections = config.categorySelections;
     }
