import * as CompileConfig from "../config.json";
import { Category, CategorySelection, CategorySkipOption, PreviewBarOption, SponsorTime, StorageChangesObject, UnEncodedSegmentTimes as UnencodedSegmentTimes } from "./types";

interface SBConfig {
    userID: string,
    /** Contains unsubmitted segments that the user has created. */
    segmentTimes: SBMap<string, SponsorTime[]>,
    defaultCategory: Category,
    whitelistedChannels: string[],
    forceChannelCheck: boolean,
    skipKeybind: string,
    startSponsorKeybind: string,
    submitKeybind: string,
    minutesSaved: number,
    skipCount: number,
    sponsorTimesContributed: number,
    submissionCountSinceCategories: number, // New count used to show the "Read The Guidelines!!" message
    showTimeWithSkips: boolean,
    disableSkipping: boolean,
    trackViewCount: boolean,
    trackViewCountInPrivate: boolean,
    dontShowNotice: boolean,
    hideVideoPlayerControls: boolean,
    hideInfoButtonPlayerControls: boolean,
    hideDeleteButtonPlayerControls: boolean,
    hideUploadButtonPlayerControls: boolean,
    hideDiscordLaunches: number,
    hideDiscordLink: boolean,
    invidiousInstances: string[],
    supportInvidious: boolean,
    serverAddress: string,
    minDuration: number,
    skipNoticeDuration: number,
    audioNotificationOnSkip,
    checkForUnlistedVideos: boolean,
    testingServer: boolean,
    refetchWhenNotFound: boolean,
    ytInfoPermissionGranted: boolean,
    askAboutUnlistedVideos: boolean,
    allowExpirements: boolean,
    autoHideInfoButton: boolean,

    // What categories should be skipped
    categorySelections: CategorySelection[],

    // Preview bar
    barTypes: {
        "preview-chooseACategory": PreviewBarOption,
        "sponsor": PreviewBarOption,
        "preview-sponsor": PreviewBarOption,
        "selfpromo": PreviewBarOption,
        "preview-selfpromo": PreviewBarOption,
        "interaction": PreviewBarOption,
        "preview-interaction": PreviewBarOption,
        "intro": PreviewBarOption,
        "preview-intro": PreviewBarOption,
        "outro": PreviewBarOption,
        "preview-outro": PreviewBarOption,
        "preview": PreviewBarOption,
        "preview-preview": PreviewBarOption,
        "music_offtopic": PreviewBarOption,
        "preview-music_offtopic": PreviewBarOption,
        "highlight": PreviewBarOption,
        "preview-highlight": PreviewBarOption,
    }
}

export interface SBObject {
    configListeners: Array<(changes: StorageChangesObject) => unknown>;
    defaults: SBConfig;
    localConfig: SBConfig;
    config: SBConfig;

    // Functions
    encodeStoredItem<T>(data: T): T | UnencodedSegmentTimes;
    convertJSON(): void;
}

// Allows a SBMap to be conveted into json form
// Currently used for local storage
class SBMap<T, U> extends Map {
    id: string;

    constructor(id: string, entries?: [T, U][]) {
        super();

        this.id = id;

        // Import all entries if they were given
        if (entries !== undefined) {
            for (const item of entries) {
                super.set(item[0], item[1])
            }
        }
    }

    get(key): U {
        return super.get(key);
    }

    rawSet(key, value) {
        return super.set(key, value);
    }

    update() {
        // Store updated SBMap locally
        chrome.storage.sync.set({
            [this.id]: encodeStoredItem(this)
        });
    }

    set(key: T, value: U) {
        const result = super.set(key, value);

        this.update();
        return result;
    }
	
    delete(key) {
        const result = super.delete(key);

        // Make sure there are no empty elements
        for (const entry of this.entries()) {
            if (entry[1].length === 0) {
                super.delete(entry[0]);
            }
        }

        this.update();

        return result;
    }

    clear() {
        const result = super.clear();

        this.update();
        return result;
    }
}

const Config: SBObject = {
    /**
     * Callback function when an option is updated
     */
    configListeners: [],
    defaults: {
        userID: null,
        segmentTimes: new SBMap("segmentTimes"),
        defaultCategory: "chooseACategory" as Category,
        whitelistedChannels: [],
        forceChannelCheck: false,
        skipKeybind: "Enter",
        startSponsorKeybind: ";",
        submitKeybind: "'",
        minutesSaved: 0,
        skipCount: 0,
        sponsorTimesContributed: 0,
        submissionCountSinceCategories: 0,
        showTimeWithSkips: true,
        disableSkipping: false,
        trackViewCount: true,
        trackViewCountInPrivate: true,
        dontShowNotice: false,
        hideVideoPlayerControls: false,
        hideInfoButtonPlayerControls: false,
        hideDeleteButtonPlayerControls: false,
        hideUploadButtonPlayerControls: false,
        hideDiscordLaunches: 0,
        hideDiscordLink: false,
        invidiousInstances: ["invidious.snopyta.org"],
        supportInvidious: false,
        serverAddress: CompileConfig.serverAddress,
        minDuration: 0,
        skipNoticeDuration: 4,
        audioNotificationOnSkip: false,
        checkForUnlistedVideos: false,
        testingServer: false,
        refetchWhenNotFound: true,
        ytInfoPermissionGranted: false,
        askAboutUnlistedVideos: true,
        allowExpirements: true,
        autoHideInfoButton: true,

        categorySelections: [{
            name: "sponsor" as Category,
            option: CategorySkipOption.AutoSkip
        }],

        // Preview bar
        barTypes: {
            "preview-chooseACategory": {
                color: "#ffffff",
                opacity: "0.7"
            },
            "sponsor": {
                color: "#00d400",
                opacity: "0.7"
            },
            "preview-sponsor": {
                color: "#007800",
                opacity: "0.7"
            },
            "selfpromo": {
                color: "#ffff00",
                opacity: "0.7"
            },
            "preview-selfpromo": {
                color: "#bfbf35",
                opacity: "0.7"
            },
            "interaction": {
                color: "#cc00ff",
                opacity: "0.7"
            },
            "preview-interaction": {
                color: "#6c0087",
                opacity: "0.7"
            },
            "intro": {
                color: "#00ffff",
                opacity: "0.7"
            },
            "preview-intro": {
                color: "#008080",
                opacity: "0.7"
            },
            "outro": {
                color: "#0202ed",
                opacity: "0.7"
            },
            "preview-outro": {
                color: "#000070",
                opacity: "0.7"
            },
            "preview": {
                color: "#008fd6",
                opacity: "0.7"
            },
            "preview-preview": {
                color: "#005799",
                opacity: "0.7"
            },
            "music_offtopic": {
                color: "#ff9900",
                opacity: "0.7"
            },
            "preview-music_offtopic": {
                color: "#a6634a",
                opacity: "0.7"
            },
            "highlight": {
                color: "#ff1684",
                opacity: "0.7"
            },
            "preview-highlight": {
                color: "#9b044c",
                opacity: "0.7"
            }
        }
    },
    localConfig: null,
    config: null,
    
    // Functions
    encodeStoredItem,
    convertJSON
};

// Function setup

/**
 * A SBMap cannot be stored in the chrome storage. 
 * This data will be encoded into an array instead
 * 
 * @param data 
 */
function encodeStoredItem<T>(data: T): T | UnencodedSegmentTimes  {
    // if data is SBMap convert to json for storing
    if(!(data instanceof SBMap)) return data;
    return Array.from(data.entries()).filter((element) => element[1].length > 0); // Remove empty entries
}

/**
 * An SBMap cannot be stored in the chrome storage. 
 * This data will be decoded from the array it is stored in
 * 
 * @param {*} data 
 */
function decodeStoredItem<T>(id: string, data: T): T | SBMap<string, SponsorTime[]> {
    if (!Config.defaults[id]) return data;

    if (Config.defaults[id] instanceof SBMap) {
        try {
            if (!Array.isArray(data)) return data;
            return new SBMap(id, data as UnencodedSegmentTimes);
        } catch(e) {
            console.error("Failed to parse SBMap: " + id);
        }
    }

    // If all else fails, return the data
    return data;
}

function configProxy(): SBConfig {
    chrome.storage.onChanged.addListener((changes: {[key: string]: chrome.storage.StorageChange}) => {
        for (const key in changes) {
            Config.localConfig[key] = decodeStoredItem(key, changes[key].newValue);
        }

        for (const callback of Config.configListeners) {
            callback(changes);
        }
    });
	
    const handler: ProxyHandler<SBConfig> = {
        set<K extends keyof SBConfig>(obj: SBConfig, prop: K, value: SBConfig[K]) {
            Config.localConfig[prop] = value;

            chrome.storage.sync.set({
                [prop]: encodeStoredItem(value)
            });

            return true;
        },

        get<K extends keyof SBConfig>(obj: SBConfig, prop: K): SBConfig[K] {
            const data = Config.localConfig[prop];

            return obj[prop] || data;
        },
	
        deleteProperty(obj: SBConfig, prop: keyof SBConfig) {
            chrome.storage.sync.remove(<string> prop);
            
            return true;
        }

    };

    return new Proxy<SBConfig>({handler} as unknown as SBConfig, handler);
}

function fetchConfig(): Promise<void> { 
    return new Promise((resolve) => {
        chrome.storage.sync.get(null, function(items) {
            Config.localConfig = <SBConfig> <unknown> items;  // Data is ready
            resolve();
        });
    });
}

function migrateOldFormats(config: SBConfig) {
<<<<<<< HEAD
    if (!config["highlightCategoryAdded"] && !config.categorySelections.some((s) => s.name === "highlight")) {
        config["highlightCategoryAdded"] = true;
=======
    // Adding preview category
    if (!config["previewCategoryUpdate"]) {
        config["previewCategoryUpdate"] = true;
        for (const selection of config.categorySelections) {
            if (selection.name === "intro" 
                    && selection.option === CategorySkipOption.AutoSkip ||  selection.option === CategorySkipOption.ManualSkip) {
                
                // Add a default skip option for preview category
                config.categorySelections.push({
                    name: "preview",
                    option: CategorySkipOption.ManualSkip
                });
                // Ensure it gets updated
                config.categorySelections = config.categorySelections;
                break;
            }
        }
    }

    if (config["disableAutoSkip"]) {
        for (const selection of config.categorySelections) {
            if (selection.name === "sponsor") {
                selection.option = CategorySkipOption.ManualSkip;

                chrome.storage.sync.remove("disableAutoSkip");
            }
        }
    }
>>>>>>> bd429f02

        config.categorySelections.push({
            name: "highlight" as Category,
            option: CategorySkipOption.ManualSkip
        });

        config.categorySelections = config.categorySelections;
    }

    // Remove some old unused options
    if (config["sponsorVideoID"] !== undefined) {
        chrome.storage.sync.remove("sponsorVideoID");
    }
    if (config["previousVideoID"] !== undefined) {
        chrome.storage.sync.remove("previousVideoID");
    }
}

async function setupConfig() {
    await fetchConfig();
    addDefaults();
    convertJSON();
    const config = configProxy();
    migrateOldFormats(config);

    Config.config = config;
}

function convertJSON(): void {
    Object.keys(Config.localConfig).forEach(key => {
        Config.localConfig[key] = decodeStoredItem(key, Config.localConfig[key]);
    });
}

// Add defaults
function addDefaults() {
    for (const key in Config.defaults) {
        if(!Object.prototype.hasOwnProperty.call(Config.localConfig, key)) {
            Config.localConfig[key] = Config.defaults[key];
        } else if (key === "barTypes") {
            for (const key2 in Config.defaults[key]) {
                if(!Object.prototype.hasOwnProperty.call(Config.localConfig[key], key2)) {
                    Config.localConfig[key][key2] = Config.defaults[key][key2];
                }
            }
        }
    }
}

// Sync config
setupConfig();

export default Config;<|MERGE_RESOLUTION|>--- conflicted
+++ resolved
@@ -352,10 +352,17 @@
 }
 
 function migrateOldFormats(config: SBConfig) {
-<<<<<<< HEAD
     if (!config["highlightCategoryAdded"] && !config.categorySelections.some((s) => s.name === "highlight")) {
         config["highlightCategoryAdded"] = true;
-=======
+        
+        config.categorySelections.push({
+            name: "highlight" as Category,
+            option: CategorySkipOption.ManualSkip
+        });
+
+        config.categorySelections = config.categorySelections;
+    }
+
     // Adding preview category
     if (!config["previewCategoryUpdate"]) {
         config["previewCategoryUpdate"] = true;
@@ -365,7 +372,7 @@
                 
                 // Add a default skip option for preview category
                 config.categorySelections.push({
-                    name: "preview",
+                    name: "preview" as Category,
                     option: CategorySkipOption.ManualSkip
                 });
                 // Ensure it gets updated
@@ -383,15 +390,6 @@
                 chrome.storage.sync.remove("disableAutoSkip");
             }
         }
-    }
->>>>>>> bd429f02
-
-        config.categorySelections.push({
-            name: "highlight" as Category,
-            option: CategorySkipOption.ManualSkip
-        });
-
-        config.categorySelections = config.categorySelections;
     }
 
     // Remove some old unused options
