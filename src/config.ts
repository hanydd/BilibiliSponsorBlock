--- conflicted
+++ resolved
@@ -226,19 +226,11 @@
                 opacity: "0.7"
             },
             "preview": {
-<<<<<<< HEAD
-                color: "#ff1684",
-                opacity: "0.7"
-            },
-            "preview-preview": {
-                color: "#9b044c",
-=======
                 color: "#0b9d65",
                 opacity: "0.7"
             },
             "preview-preview": {
                 color: "#065b3a",
->>>>>>> a12ef410
                 opacity: "0.7"
             },
             "music_offtopic": {
