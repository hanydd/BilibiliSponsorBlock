--- conflicted
+++ resolved
@@ -350,7 +350,6 @@
 }
 
 function migrateOldFormats(config: SBConfig) {
-<<<<<<< HEAD
     if (!config["highlightCategoryAdded"] && !config.categorySelections.some((s) => s.name === "highlight")) {
         config["highlightCategoryAdded"] = true;
         
@@ -360,10 +359,10 @@
         });
 
         config.categorySelections = config.categorySelections;
-=======
+    }
+
     if (config["askAboutUnlistedVideos"]) {
         chrome.storage.sync.remove("askAboutUnlistedVideos");
->>>>>>> 2a3a04a5
     }
 
     // Adding preview category
