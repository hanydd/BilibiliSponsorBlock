--- conflicted
+++ resolved
@@ -19,12 +19,8 @@
     invidiousInstances: string[],
     invidiousUpdateInfoShowCount: number,
     autoUpvote: boolean,
-<<<<<<< HEAD
-    supportInvidious: boolean
-=======
-    supportInvidious: false,
+    supportInvidious: boolean,
     minDuration: number
->>>>>>> 84fbc93c
 }
 
 interface SBObject {
