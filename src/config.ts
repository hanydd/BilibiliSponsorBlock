interface SBConfig {
    userID: string,
    sponsorTimes: SBMap<string, any>,
    whitelistedChannels: Array<any>,
    startSponsorKeybind: string,
    submitKeybind: string,
    minutesSaved: number,
    skipCount: number,
    sponsorTimesContributed: number,
    disableSkipping: boolean,
    disableAutoSkip: boolean,
    trackViewCount: boolean,
    dontShowNotice: boolean,
    hideVideoPlayerControls: boolean,
    hideInfoButtonPlayerControls: boolean,
    hideDeleteButtonPlayerControls: boolean,
    hideDiscordLaunches: number,
    hideDiscordLink: boolean,
    invidiousInstances: string[],
    invidiousUpdateInfoShowCount: number,
    autoUpvote: boolean,
    supportInvidious: false,
<<<<<<< HEAD
    customServerAddress: string
=======
    minDuration: number
>>>>>>> 84fbc93c
}

interface SBObject {
    configListeners: Array<Function>;
    defaults: SBConfig;
    localConfig: SBConfig;
    config: SBConfig;
}

// Allows a SBMap to be conveted into json form
// Currently used for local storage
class SBMap<T, U> extends Map {
    id: string;

    constructor(id: string, entries?: [T, U][]) {
        super();

        this.id = id;

        // Import all entries if they were given
        if (entries !== undefined) {
            for (const item of entries) {
                this.set(item[0], item[1])
            }
        }
    }

    set(key, value) {
        const result = super.set(key, value);

        // Store updated SBMap locally
        chrome.storage.sync.set({
            [this.id]: encodeStoredItem(this)
        });

        return result;
    }
	
    delete(key) {
        const result = super.delete(key);

	    // Store updated SBMap locally
	    chrome.storage.sync.set({
            [this.id]: encodeStoredItem(this)
        });

        return result;
    }

    clear() {
        const result = super.clear();

	    chrome.storage.sync.set({
            [this.id]: encodeStoredItem(this)
        });

        return result;
    }

    toJSON() {
        return Array.from(this.entries());
    }
}


var Config: SBObject = {
    /**
     * Callback function when an option is updated
     */
    configListeners: [],
    defaults: {
        userID: null,
        sponsorTimes: new SBMap("sponsorTimes"),
        whitelistedChannels: [],
        startSponsorKeybind: ";",
        submitKeybind: "'",
        minutesSaved: 0,
        skipCount: 0,
        sponsorTimesContributed: 0,
        disableSkipping: false,
        disableAutoSkip: false,
        trackViewCount: true,
        dontShowNotice: false,
        hideVideoPlayerControls: false,
        hideInfoButtonPlayerControls: false,
        hideDeleteButtonPlayerControls: false,
        hideDiscordLaunches: 0,
        hideDiscordLink: false,
        invidiousInstances: ["invidio.us", "invidiou.sh", "invidious.snopyta.org"],
        invidiousUpdateInfoShowCount: 0,
        autoUpvote: true,
        supportInvidious: false,
<<<<<<< HEAD
        customServerAddress: null 
=======
        minDuration: 0
>>>>>>> 84fbc93c
    },
    localConfig: null,
    config: null
};

// Function setup

/**
 * A SBMap cannot be stored in the chrome storage. 
 * This data will be encoded into an array instead as specified by the toJSON function.
 * 
 * @param data 
 */
function encodeStoredItem(data) {
    // if data is SBMap convert to json for storing
    if(!(data instanceof SBMap)) return data;
    return JSON.stringify(data);
}

/**
 * An SBMap cannot be stored in the chrome storage. 
 * This data will be decoded from the array it is stored in
 * 
 * @param {*} data 
 */
function decodeStoredItem(id: string, data) {
    if(typeof data !== "string") return data;
    
    try {
        let str = JSON.parse(data);
        
        if(!Array.isArray(str)) return data;
        return new SBMap(id, str);
    } catch(e) {

        // If all else fails, return the data
        return data;
    }
}

function configProxy(): any {
    chrome.storage.onChanged.addListener((changes, namespace) => {
        for (const key in changes) {
            Config.localConfig[key] = decodeStoredItem(key, changes[key].newValue);
        }

        for (const callback of Config.configListeners) {
            callback(changes);
        }
    });
	
    var handler: ProxyHandler<any> = {
        set(obj, prop, value) {
            Config.localConfig[prop] = value;

            chrome.storage.sync.set({
                [prop]: encodeStoredItem(value)
            });

            return true;
        },

        get(obj, prop): any {
            let data = Config.localConfig[prop];

            return obj[prop] || data;
        },
	
        deleteProperty(obj, prop) {
            chrome.storage.sync.remove(<string> prop);
            
            return true;
        }

    };

    return new Proxy({handler}, handler);
}

function fetchConfig() { 
    return new Promise((resolve, reject) => {
        chrome.storage.sync.get(null, function(items) {
            Config.localConfig = <SBConfig> <unknown> items;  // Data is ready
            resolve();
        });
    });
}

function migrateOldFormats() { // Convert sponsorTimes format
    for (const key in Config.localConfig) {
        if (key.startsWith("sponsorTimes") && key !== "sponsorTimes" && key !== "sponsorTimesContributed") {
            Config.config.sponsorTimes.set(key.substr(12), Config.config[key]);
            delete Config.config[key];
        }
    }
}

async function setupConfig() {
    await fetchConfig();
    addDefaults();
    convertJSON();
    Config.config = configProxy();
    migrateOldFormats();
}

// Reset config
function resetConfig() {
    Config.config = Config.defaults;
};

function convertJSON() {
    Object.keys(Config.defaults).forEach(key => {
        Config.localConfig[key] = decodeStoredItem(key, Config.localConfig[key]);
    });
}

// Add defaults
function addDefaults() {
    for (const key in Config.defaults) {
        if(!Config.localConfig.hasOwnProperty(key)) {
	        Config.localConfig[key] = Config.defaults[key];
        }
    }
};

// Sync config
setupConfig();

export default Config;<|MERGE_RESOLUTION|>--- conflicted
+++ resolved
@@ -20,11 +20,8 @@
     invidiousUpdateInfoShowCount: number,
     autoUpvote: boolean,
     supportInvidious: false,
-<<<<<<< HEAD
-    customServerAddress: string
-=======
+    customServerAddress: string,
     minDuration: number
->>>>>>> 84fbc93c
 }
 
 interface SBObject {
@@ -117,11 +114,8 @@
         invidiousUpdateInfoShowCount: 0,
         autoUpvote: true,
         supportInvidious: false,
-<<<<<<< HEAD
-        customServerAddress: null 
-=======
+        customServerAddress: null,
         minDuration: 0
->>>>>>> 84fbc93c
     },
     localConfig: null,
     config: null
