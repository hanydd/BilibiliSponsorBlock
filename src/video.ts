--- conflicted
+++ resolved
@@ -83,18 +83,13 @@
     void waitFor(() => getConfig().isReady(), 1000, 1).then(() => videoIDChange(getBilibiliVideoID()));
 
     // Can't use onInvidious at this point, the configuration might not be ready.
-<<<<<<< HEAD
     //TODO: What does this wait for?
     if (BILI_DOMAINS.includes(location.host)) {
-        void waitForElement(embedTitleSelector).then(() => videoIDChange(getBilibiliVideoID()));
-=======
-    if (YT_DOMAINS.includes(location.host)) {
         waitForElement(embedTitleSelector)
             .then((e) => waitFor(() => e.getAttribute("href")))
-            .then(() => videoIDChange(getYouTubeVideoID()))
+            .then(() => videoIDChange(getBilibiliVideoID()))
             // Ignore if not an embed
             .catch(() => {}); // eslint-disable-line @typescript-eslint/no-empty-function
->>>>>>> 03608640
     }
 
     addPageListeners();
