--- conflicted
+++ resolved
@@ -234,26 +234,11 @@
     }
 
     // Check if valid hostname
-<<<<<<< HEAD
     if (YT_DOMAINS.includes(urlObject.host)) {
         // on YouTube
         if (urlObject.host === "m.youtube.com") onMobileYouTube = true;
-=======
-    if (getConfig().isReady() && getConfig().config!.invidiousInstances.includes(urlObject.hostname)) {
-        onInvidious = true;
-    } else if (urlObject.host === "m.youtube.com") {
-        onMobileYouTube = true;
-    } else if (!["m.youtube.com", "www.youtube.com", "www.youtube-nocookie.com", "music.youtube.com"].includes(urlObject.host)) {
-        return {
-            videoID: null,
-            onInvidious,
-            onMobileYouTube,
-            callLater: !getConfig().isReady() // Might be an Invidious tab
-        };
-    } else {
->>>>>>> de75a90d
         onInvidious = false;
-      } else if (getConfig().isReady() && getConfig().config!.invidiousInstances.includes(urlObject.host)) {
+      } else if (getConfig().isReady() && getConfig().config!.invidiousInstances.includes(urlObject.hostname)) {
           onInvidious = true;
       } else { // fail to invidious
           return {
