--- conflicted
+++ resolved
@@ -255,12 +255,8 @@
         // on Bilibili
         if (urlObject.host === "m.bilibili.com") onMobileBilibili = true;
         onInvidious = false;
-<<<<<<< HEAD
-    } else if (getConfig().isReady() && getConfig().config!.invidiousInstances.includes(urlObject.hostname)) {
+    } else if (getConfig().isReady() && getConfig().config!.invidiousInstances?.includes(urlObject.hostname)) {
         // TODO: any invidious bilibili sites?
-=======
-    } else if (getConfig().isReady() && getConfig().config!.invidiousInstances?.includes(urlObject.hostname)) {
->>>>>>> 08d3f65d
         onInvidious = true;
     } else { // fail to invidious
         return {
