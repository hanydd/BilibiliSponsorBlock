--- conflicted
+++ resolved
@@ -416,68 +416,6 @@
         return referenceNode;
     }
 
-<<<<<<< HEAD
-    objectToURI<T>(url: string, data: T, includeQuestionMark: boolean): string {
-        let counter = 0;
-        for (const key in data) {
-            const seperator = (url.includes("?") || counter > 0) ? "&" : (includeQuestionMark ? "?" : "");
-            const value = (typeof(data[key]) === "string") ? data[key] as unknown as string : JSON.stringify(data[key]);
-            url += seperator + encodeURIComponent(key) + "=" + encodeURIComponent(value);
-
-            counter++;
-        }
-
-        return url;
-=======
-    getFormattedTime(seconds: number, precise?: boolean): string {
-        seconds = Math.max(seconds, 0);
-        
-        const hours = Math.floor(seconds / 60 / 60);
-        const minutes = Math.floor(seconds / 60) % 60;
-        let minutesDisplay = String(minutes);
-        let secondsNum = seconds % 60;
-        if (!precise) {
-            secondsNum = Math.floor(secondsNum);
-        }
-
-        let secondsDisplay = String(precise ? secondsNum.toFixed(3) : secondsNum);
-        
-        if (secondsNum < 10) {
-            //add a zero
-            secondsDisplay = "0" + secondsDisplay;
-        }
-        if (hours && minutes < 10) {
-            //add a zero
-            minutesDisplay = "0" + minutesDisplay;
-        }
-        if (isNaN(hours) || isNaN(minutes)) {
-            return null;
-        }
-
-        const formatted = (hours ? hours + ":" : "") + minutesDisplay + ":" + secondsDisplay;
-
-        return formatted;
-    }
-
-    getFormattedTimeToSeconds(formatted: string): number | null {
-        const fragments = /^(?:(?:(\d+):)?(\d+):)?(\d*(?:[.,]\d+)?)$/.exec(formatted);
-
-        if (fragments === null) {
-            return null;
-        }
-
-        const hours = fragments[1] ? parseInt(fragments[1]) : 0;
-        const minutes = fragments[2] ? parseInt(fragments[2] || '0') : 0;
-        const seconds = fragments[3] ? parseFloat(fragments[3].replace(',', '.')) : 0;
-
-        return hours * 3600 + minutes * 60 + seconds;
-    }
-
-    shortCategoryName(categoryName: string): string {
-        return chrome.i18n.getMessage("category_" + categoryName + "_short") || chrome.i18n.getMessage("category_" + categoryName);
->>>>>>> 780ea4a9
-    }
-
     isContentScript(): boolean {
         return window.location.protocol === "http:" || window.location.protocol === "https:";
     }
