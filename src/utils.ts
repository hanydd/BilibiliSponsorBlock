--- conflicted
+++ resolved
@@ -2,11 +2,8 @@
 import { CategorySelection, SponsorTime, FetchResponse, BackgroundScriptContainer, Registration } from "./types";
 
 import * as CompileConfig from "../config.json";
-<<<<<<< HEAD
 import { findValidElementFromSelector } from "./utils/pageUtils";
-=======
 import { GenericUtils } from "./utils/genericUtils";
->>>>>>> e3471650
 
 export default class Utils {
     
