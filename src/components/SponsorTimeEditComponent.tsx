--- conflicted
+++ resolved
@@ -416,11 +416,7 @@
         }
 
         const sponsorTime = this.props.contentContainer().sponsorTimesSubmitting[this.props.index];
-<<<<<<< HEAD
-        this.handleReplacingLostTimes(chosenCategory, sponsorTime.actionType);
-=======
-        this.handleReplacingLostTimes(event.target.value as Category, sponsorTime.actionType, sponsorTime);
->>>>>>> 84a234f9
+        this.handleReplacingLostTimes(chosenCategory, sponsorTime.actionType, sponsorTime);
         this.saveEditTimes();
     }
 
