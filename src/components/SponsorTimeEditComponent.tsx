import * as React from "react";

import Config from "../config";
import * as CompileConfig from "../../config.json";

import Utils from "../utils";
import { Category, CategoryActionType, ContentContainer, SponsorTime } from "../types";
import SubmissionNoticeComponent from "./SubmissionNoticeComponent";
const utils = new Utils();

export interface SponsorTimeEditProps {
    index: number,

    idSuffix: string,
    // Contains functions and variables from the content script needed by the skip notice
    contentContainer: ContentContainer,

    submissionNotice: SubmissionNoticeComponent;
    categoryList?: Category[];
}

export interface SponsorTimeEditState {
    editing: boolean;
    sponsorTimeEdits: [string, string];
}

const DEFAULT_CATEGORY = "chooseACategory";

class SponsorTimeEditComponent extends React.Component<SponsorTimeEditProps, SponsorTimeEditState> {

    idSuffix: string;

    categoryOptionRef: React.RefObject<HTMLSelectElement>;

    configUpdateListener: () => void;

    constructor(props: SponsorTimeEditProps) {
        super(props);

        this.categoryOptionRef = React.createRef();

        this.idSuffix = this.props.idSuffix;

        this.state = {
            editing: false,
            sponsorTimeEdits: [null, null]
        };
    }

    componentDidMount(): void {
        // Prevent inputs from triggering key events
        document.getElementById("sponsorTimesContainer" + this.idSuffix).addEventListener('keydown', function (event) {
            event.stopPropagation();
        });

        // Add as a config listener
        if (!this.configUpdateListener) {
            this.configUpdateListener = () => this.configUpdate();
            Config.configListeners.push(this.configUpdate.bind(this));
        }
    }

    componentWillUnmount(): void {
        if (this.configUpdateListener) {
            Config.configListeners.splice(Config.configListeners.indexOf(this.configUpdate.bind(this)), 1);
        }
    }

    render(): React.ReactElement {
        const style: React.CSSProperties = {
            textAlign: "center"
        };

        if (this.props.index != 0) {
            style.marginTop = "15px";
        }

        // This method is required to get !important
        // https://stackoverflow.com/a/45669262/1985387
        const oldYouTubeDarkStyles = (node) => {
            if (node) {
                node.style.setProperty("color", "black", "important");
                node.style.setProperty("text-shadow", "none", "important");
            }
        };

        // Create time display
        let timeDisplay: JSX.Element;
        const sponsorTime = this.props.contentContainer().sponsorTimesSubmitting[this.props.index];
        const segment = sponsorTime.segment;
        if (this.state.editing) {
            timeDisplay = (
                <div id={"sponsorTimesContainer" + this.idSuffix}
                    className="sponsorTimeDisplay">

                        <span id={"nowButton0" + this.idSuffix}
                            className="sponsorNowButton"
                            onClick={() => this.setTimeToNow(0)}>
                                {chrome.i18n.getMessage("bracketNow")}
                        </span>

                        <input id={"submittingTime0" + this.idSuffix}
                            className="sponsorTimeEdit sponsorTimeEditInput"
                            ref={oldYouTubeDarkStyles}
                            type="text"
                            value={this.state.sponsorTimeEdits[0]}
                            onChange={(e) => {
                                const sponsorTimeEdits = this.state.sponsorTimeEdits;
                                sponsorTimeEdits[0] = e.target.value;
                                if (utils.getCategoryActionType(sponsorTime.category) === CategoryActionType.POI) sponsorTimeEdits[1] = e.target.value;

                                this.setState({sponsorTimeEdits});
                                this.saveEditTimes();
                            }}>
                        </input>

                        {utils.getCategoryActionType(sponsorTime.category) === CategoryActionType.Skippable ? (
                            <span>
                                <span>
                                    {" " + chrome.i18n.getMessage("to") + " "}
                                </span>

                                <input id={"submittingTime1" + this.idSuffix}
                                    className="sponsorTimeEdit sponsorTimeEditInput"
                                    ref={oldYouTubeDarkStyles}
                                    type="text"
                                    value={this.state.sponsorTimeEdits[1]}
                                    onChange={(e) => {
                                        const sponsorTimeEdits = this.state.sponsorTimeEdits;
                                        sponsorTimeEdits[1] = e.target.value;

                                        this.setState({sponsorTimeEdits});

                                        this.saveEditTimes();
                                    }}>
                                </input>

                                <span id={"nowButton1" + this.idSuffix}
                                    className="sponsorNowButton"
                                    onClick={() => this.setTimeToNow(1)}>
                                        {chrome.i18n.getMessage("bracketNow")}
                                </span>

                                <span id={"endButton" + this.idSuffix}
                                    className="sponsorNowButton"
                                    onClick={() => this.setTimeToEnd()}>
                                        {chrome.i18n.getMessage("bracketEnd")}
                                </span>
                            </span>
                        ): ""}
                </div>
            );
        } else {
            timeDisplay = (
                <div id={"sponsorTimesContainer" + this.idSuffix}
                    className="sponsorTimeDisplay"
                    onClick={this.toggleEditTime.bind(this)}>
                        {utils.getFormattedTime(segment[0], true) +
                            ((!isNaN(segment[1]) && utils.getCategoryActionType(sponsorTime.category) === CategoryActionType.Skippable)
                                     ? " " + chrome.i18n.getMessage("to") + " " + utils.getFormattedTime(segment[1], true) : "")}
                </div>
            );
        }

        return (
            <div style={style}>
                
                {timeDisplay}

                {/* Category */}
                <div style={{position: "relative"}}>
                    <select id={"sponsorTimeCategories" + this.idSuffix}
                        className="sponsorTimeCategories"
                        defaultValue={sponsorTime.category}
                        ref={this.categoryOptionRef}
                        onChange={this.categorySelectionChange.bind(this)}>
                        {this.getCategoryOptions()}
                    </select>

                    <img id={"sponsorTimeCategoriesHelpButton" + this.idSuffix}
                        className="helpButton"
                        src={chrome.extension.getURL("icons/help.svg")}
                        title={chrome.i18n.getMessage("categoryGuidelines")}
                        onClick={() => chrome.runtime.sendMessage({"message": "openConfig"})}>
                    
                    </img>
                </div>

                <br/>

                {/* Editing Tools */}

                <span id={"sponsorTimeDeleteButton" + this.idSuffix}
                    className="sponsorTimeEditButton"
                    onClick={this.deleteTime.bind(this)}>
                    {chrome.i18n.getMessage("delete")}
                </span>

                {(!isNaN(segment[1]) && utils.getCategoryActionType(sponsorTime.category) === CategoryActionType.Skippable) ? (
                    <span id={"sponsorTimePreviewButton" + this.idSuffix}
                        className="sponsorTimeEditButton"
                        onClick={this.previewTime.bind(this)}>
                        {chrome.i18n.getMessage("preview")}
                    </span>
                ): ""}

                {(!isNaN(segment[1])) ? (
                    <span id={"sponsorTimeInspectButton" + this.idSuffix}
                        className="sponsorTimeEditButton"
                        onClick={this.inspectTime.bind(this)}>
                        {chrome.i18n.getMessage("inspect")}
                    </span>
                ): ""}

                {(!isNaN(segment[1])) ? (
                    <span id={"sponsorTimeEditButton" + this.idSuffix}
                        className="sponsorTimeEditButton"
                        onClick={this.toggleEditTime.bind(this)}>
                        {this.state.editing ? chrome.i18n.getMessage("save") : chrome.i18n.getMessage("edit")}
                    </span>
                ): ""}
            </div>
        );
    }

    getCategoryOptions(): React.ReactElement[] {
        const elements = [(
            <option value={DEFAULT_CATEGORY}
                    key={DEFAULT_CATEGORY}>
                {chrome.i18n.getMessage(DEFAULT_CATEGORY)}
            </option>
        )];

        for (const category of (this.props.categoryList ?? CompileConfig.categoryList)) {
            elements.push(
                <option value={category}
                        key={category}>
                    {chrome.i18n.getMessage("category_" + category)}
                </option>
            );
        }

        return elements;
    }

    categorySelectionChange(event: React.ChangeEvent<HTMLSelectElement>): void {
        // See if show more categories was pressed
        if (!Config.config.categorySelections.some((category) => category.name === event.target.value)) {
            const chosenCategory = event.target.value;
            event.target.value = DEFAULT_CATEGORY;
            
            // Alert that they have to enable this category first
            if (confirm(chrome.i18n.getMessage("enableThisCategoryFirst")
                            .replace("{0}", chrome.i18n.getMessage("category_" + chosenCategory)))) {
                // Open options page
                chrome.runtime.sendMessage({message: "openConfig", hash: chosenCategory + "OptionsName"});
            }
            
            return;
        }

        if (utils.getCategoryActionType(event.target.value as Category) === CategoryActionType.POI) {
            this.setTimeTo(1, null);
            this.props.contentContainer().changeStartSponsorButton(true, true);
        }
        
        this.saveEditTimes();
    }

    setTimeToNow(index: number): void {
        this.setTimeTo(index, this.props.contentContainer().getRealCurrentTime());
    }

    setTimeToEnd(): void {
        this.setTimeTo(1, this.props.contentContainer().v.duration);
    }

    /**
     * @param index 
     * @param time If null, will set time to the first index's time
     */
    setTimeTo(index: number, time: number): void {
        const sponsorTime = this.props.contentContainer().sponsorTimesSubmitting[this.props.index];
        if (time === null) time = sponsorTime.segment[0];

        sponsorTime.segment[index] = time;
        if (utils.getCategoryActionType(sponsorTime.category) === CategoryActionType.POI) sponsorTime.segment[1] = time;

        this.setState({
            sponsorTimeEdits: this.getFormattedSponsorTimesEdits(sponsorTime)
        }, this.saveEditTimes);
    }

    toggleEditTime(): void {
        if (this.state.editing) {
            
            this.setState({
                editing: false
            });

            this.saveEditTimes();            
        } else {
            const sponsorTime = this.props.contentContainer().sponsorTimesSubmitting[this.props.index];

            this.setState({
                editing: true,
                sponsorTimeEdits: this.getFormattedSponsorTimesEdits(sponsorTime)
            });
        }
    }

    /** Returns an array in the sponsorTimeEdits form (formatted time string) from a normal seconds sponsor time */
    getFormattedSponsorTimesEdits(sponsorTime: SponsorTime): [string, string] {
        return [utils.getFormattedTime(sponsorTime.segment[0], true),
            utils.getFormattedTime(sponsorTime.segment[1], true)];
    }

    saveEditTimes(): void {
        const sponsorTimesSubmitting = this.props.contentContainer().sponsorTimesSubmitting;

        if (this.state.editing) {
            const startTime = utils.getFormattedTimeToSeconds(this.state.sponsorTimeEdits[0]);
            const endTime = utils.getFormattedTimeToSeconds(this.state.sponsorTimeEdits[1]);

            // Change segment time only if the format was correct
            if (startTime !== null && endTime !== null) {
                sponsorTimesSubmitting[this.props.index].segment = [startTime, endTime];
            }
        }

        sponsorTimesSubmitting[this.props.index].category = this.categoryOptionRef.current.value as Category;

        Config.config.segmentTimes.set(this.props.contentContainer().sponsorVideoID, sponsorTimesSubmitting);

        this.props.contentContainer().updatePreviewBar();
    }

    previewTime(): void {
        const sponsorTimes = this.props.contentContainer().sponsorTimesSubmitting;
        const index = this.props.index;

        const skipTime = sponsorTimes[index].segment[0];

        this.props.contentContainer().previewTime(skipTime - 2);
    }

    inspectTime(): void {
        const sponsorTimes = this.props.contentContainer().sponsorTimesSubmitting;
        const index = this.props.index;

        const skipTime = sponsorTimes[index].segment[0];

        this.props.contentContainer().previewTime(skipTime + 0.000001, false);
    }

    deleteTime(): void {
        const sponsorTimes = this.props.contentContainer().sponsorTimesSubmitting;
        const index = this.props.index;
        const removingIncomplete = sponsorTimes[index].segment.length < 2;

<<<<<<< HEAD
        //if it is not a complete sponsor time
        if (sponsorTimes[index].segment.length < 2) {
            //update video player
            this.props.contentContainer().changeStartSponsorButton(true, true);
        }
  
=======
>>>>>>> 628871f0
        sponsorTimes.splice(index, 1);
  
        //save this
        Config.config.segmentTimes.set(this.props.contentContainer().sponsorVideoID, sponsorTimes);

        this.props.contentContainer().updatePreviewBar();
        
        //if they are all removed
        if (sponsorTimes.length == 0) {
            this.props.submissionNotice.cancel();
        } else {
            //update display
            this.props.submissionNotice.forceUpdate();
        }

        //if it is not a complete segment, or all are removed
        if (sponsorTimes.length === 0 || removingIncomplete) {
            //update video player
            this.props.contentContainer().updateEditButtonsOnPlayer();
        }
    }

    configUpdate(): void {
        this.forceUpdate();
    }
}

export default SponsorTimeEditComponent;<|MERGE_RESOLUTION|>--- conflicted
+++ resolved
@@ -261,7 +261,7 @@
 
         if (utils.getCategoryActionType(event.target.value as Category) === CategoryActionType.POI) {
             this.setTimeTo(1, null);
-            this.props.contentContainer().changeStartSponsorButton(true, true);
+            this.props.contentContainer().updateEditButtonsOnPlayer();
         }
         
         this.saveEditTimes();
@@ -358,15 +358,6 @@
         const index = this.props.index;
         const removingIncomplete = sponsorTimes[index].segment.length < 2;
 
-<<<<<<< HEAD
-        //if it is not a complete sponsor time
-        if (sponsorTimes[index].segment.length < 2) {
-            //update video player
-            this.props.contentContainer().changeStartSponsorButton(true, true);
-        }
-  
-=======
->>>>>>> 628871f0
         sponsorTimes.splice(index, 1);
   
         //save this
