import * as React from "react";
import * as CompileConfig from "../../config.json";
import Config from "../config";
import { ActionType, Category, ChannelIDStatus, ContentContainer, SponsorTime } from "../types";
import Utils from "../utils";
import SubmissionNoticeComponent from "./SubmissionNoticeComponent";
import { RectangleTooltip } from "../render/RectangleTooltip";
import SelectorComponent, { SelectorOption } from "./SelectorComponent";
import { GenericUtils } from "../utils/genericUtils";


const utils = new Utils();

export interface SponsorTimeEditProps {
    index: number,

    idSuffix: string,
    // Contains functions and variables from the content script needed by the skip notice
    contentContainer: ContentContainer,

    submissionNotice: SubmissionNoticeComponent;
    categoryList?: Category[];
    categoryChangeListener?: (index: number, category: Category) => void;
}

export interface SponsorTimeEditState {
    editing: boolean;
    sponsorTimeEdits: [string, string];
    selectedCategory: Category;
    description: string;
    suggestedNames: SelectorOption[];
    chapterNameSelectorOpen: boolean;
}

const DEFAULT_CATEGORY = "chooseACategory";

const categoryNamesGrams: string[] = [].concat(...CompileConfig.categoryList.filter((name) => name !== "chapter")
    .map((name) => chrome.i18n.getMessage("category_" + name).split(/\/|\s|-/)));

class SponsorTimeEditComponent extends React.Component<SponsorTimeEditProps, SponsorTimeEditState> {

    idSuffix: string;

    categoryOptionRef: React.RefObject<HTMLSelectElement>;
    actionTypeOptionRef: React.RefObject<HTMLSelectElement>;
    descriptionOptionRef: React.RefObject<HTMLInputElement>;

    configUpdateListener: () => void;

    previousSkipType: ActionType;
    // Used when selecting POI or Full
    timesBeforeChanging: number[] = [];
    fullVideoWarningShown = false;
    categoryNameWarningShown = false;

    // For description auto-complete
    fetchingSuggestions: boolean;

    constructor(props: SponsorTimeEditProps) {
        super(props);

        this.categoryOptionRef = React.createRef();
        this.actionTypeOptionRef = React.createRef();
        this.descriptionOptionRef = React.createRef();

        this.idSuffix = this.props.idSuffix;
        this.previousSkipType = ActionType.Skip;

        const sponsorTime = this.props.contentContainer().sponsorTimesSubmitting[this.props.index];
        this.state = {
            editing: false,
            sponsorTimeEdits: [null, null],
            selectedCategory: DEFAULT_CATEGORY as Category,
            description: sponsorTime.description || "",
            suggestedNames: [],
            chapterNameSelectorOpen: false
        };
    }

    componentDidMount(): void {
        // Prevent inputs from triggering key events
        document.getElementById("sponsorTimeEditContainer" + this.idSuffix).addEventListener('keydown', function (event) {
            event.stopPropagation();
        });

        // Prevent scrolling while changing times
        document.getElementById("sponsorTimesContainer" + this.idSuffix).addEventListener('wheel', function (event) {
            event.preventDefault();
        }, {passive: false});

        // Add as a config listener
        if (!this.configUpdateListener) {
            this.configUpdateListener = () => this.configUpdate();
            Config.configSyncListeners.push(this.configUpdate.bind(this));
        }

        this.checkToShowFullVideoWarning();
    }

    componentWillUnmount(): void {
        if (this.configUpdateListener) {
            Config.configSyncListeners.splice(Config.configSyncListeners.indexOf(this.configUpdate.bind(this)), 1);
        }
    }

    render(): React.ReactElement {
        this.checkToShowFullVideoWarning();
        this.checkToShowChapterWarning();

        const style: React.CSSProperties = {
            textAlign: "center"
        };

        if (this.props.index != 0) {
            style.marginTop = "15px";
        }

        // Create time display
        let timeDisplay: JSX.Element;
        const timeDisplayStyle: React.CSSProperties = {};
        const sponsorTime = this.props.contentContainer().sponsorTimesSubmitting[this.props.index];
        const segment = sponsorTime.segment;
        if (sponsorTime?.actionType === ActionType.Full) timeDisplayStyle.display = "none";
        if (this.state.editing) {
            timeDisplay = (
                <div id={"sponsorTimesContainer" + this.idSuffix}
                    style={timeDisplayStyle}
                    className="sponsorTimeDisplay">

                        <span id={"nowButton0" + this.idSuffix}
                            className="sponsorNowButton"
                            onClick={() => this.setTimeToNow(0)}>
                                {chrome.i18n.getMessage("bracketNow")}
                        </span>
                        <input id={"submittingTime0" + this.idSuffix}
                            className="sponsorTimeEdit sponsorTimeEditInput"
                            type="text"
                            style={{color: "inherit", backgroundColor: "inherit"}}
                            value={this.state.sponsorTimeEdits[0]}
                            onChange={(e) => this.handleOnChange(0, e, sponsorTime, e.target.value)}
                            onWheel={(e) => this.changeTimesWhenScrolling(0, e, sponsorTime)}>
                        </input>

                        {sponsorTime.actionType !== ActionType.Poi ? (
                            <span>
                                <span>
                                    {" " + chrome.i18n.getMessage("to") + " "}
                                </span>

                                <input id={"submittingTime1" + this.idSuffix}
                                    className="sponsorTimeEdit sponsorTimeEditInput"
                                    type="text"
                                    style={{color: "inherit", backgroundColor: "inherit"}}
                                    value={this.state.sponsorTimeEdits[1]}
                                    onChange={(e) => this.handleOnChange(1, e, sponsorTime, e.target.value)}
                                    onWheel={(e) => this.changeTimesWhenScrolling(1, e, sponsorTime)}>
                                </input>

                                <span id={"nowButton1" + this.idSuffix}
                                    className="sponsorNowButton"
                                    onClick={() => this.setTimeToNow(1)}>
                                        {chrome.i18n.getMessage("bracketNow")}
                                </span>

                                <span id={"endButton" + this.idSuffix}
                                    className="sponsorNowButton"
                                    onClick={() => this.setTimeToEnd()}>
                                        {chrome.i18n.getMessage("bracketEnd")}
                                </span>
                            </span>
                        ): ""}
                </div>
            );
        } else {
            timeDisplay = (
                
                <div id={"sponsorTimesContainer" + this.idSuffix}
                    style={timeDisplayStyle}
                    className="sponsorTimeDisplay"
                    onClick={this.toggleEditTime.bind(this)}>
                        {GenericUtils.getFormattedTime(segment[0], true) +
                            ((!isNaN(segment[1]) && sponsorTime.actionType !== ActionType.Poi)
                                ? " " + chrome.i18n.getMessage("to") + " " + GenericUtils.getFormattedTime(segment[1], true) : "")}
                </div>
            );
        }

        return (
            <div id={"sponsorTimeEditContainer" + this.idSuffix} style={style}>
                
                {timeDisplay}

                {/* Category */}
                <div style={{position: "relative"}}>
                    <select id={"sponsorTimeCategories" + this.idSuffix}
                        className="sponsorTimeEditSelector sponsorTimeCategories"
                        defaultValue={sponsorTime.category}
                        ref={this.categoryOptionRef}
<<<<<<< HEAD
                        onChange={(event) => this.categorySelectionChange(event)}>
=======
                        style={{color: "inherit", backgroundColor: "inherit"}}
                        onChange={this.categorySelectionChange.bind(this)}>
>>>>>>> 780ea4a9
                        {this.getCategoryOptions()}
                    </select>

                    {/* open in new tab */}
                    <a href={CompileConfig.wikiLinks[sponsorTime.category] 
                            || "https://wiki.sponsor.ajay.app/index.php/Segment_Categories"}
                        target="_blank" rel="noreferrer">
                        <img id={"sponsorTimeCategoriesHelpButton" + this.idSuffix}
                            className="helpButton"
                            src={chrome.extension.getURL("icons/help.svg")}
                            title={chrome.i18n.getMessage("categoryGuidelines")} />
                    </a>
                </div>

                {/* Action Type */}
                {CompileConfig.categorySupport[sponsorTime.category] && 
                    (CompileConfig.categorySupport[sponsorTime.category]?.length > 1 
                        || CompileConfig.categorySupport[sponsorTime.category]?.[0] === ActionType.Full) ? (
                    <div style={{position: "relative"}}>
                        <select id={"sponsorTimeActionTypes" + this.idSuffix}
                            className="sponsorTimeEditSelector sponsorTimeActionTypes"
                            defaultValue={sponsorTime.actionType}
                            style={{color: "inherit", backgroundColor: "inherit"}}
                            ref={this.actionTypeOptionRef}
                            onChange={(e) => this.actionTypeSelectionChange(e)}>
                            {this.getActionTypeOptions(sponsorTime)}
                        </select>
                    </div>
                ): ""}

                {/* Chapter Name */}
                {sponsorTime.actionType === ActionType.Chapter ? (
                    <div onMouseLeave={() => this.setState({chapterNameSelectorOpen: false})}>
                        <input id={"chapterName" + this.idSuffix}
                            className="sponsorTimeEdit"
                            ref={this.descriptionOptionRef}
                            type="text"
                            value={this.state.description}
                            onChange={(e) => this.descriptionUpdate(e.target.value)}
                            onFocus={() => this.setState({chapterNameSelectorOpen: true})}>
                        </input>
                        {this.state.chapterNameSelectorOpen && this.state.description &&
                            <SelectorComponent
                                id={"chapterNameSelector" + this.idSuffix}
                                options={this.state.suggestedNames}
                                onChange={(v) => this.descriptionUpdate(v)}
                            />
                        }
                    </div>
                ): ""}

                <br/>

                {/* Editing Tools */}

                <span id={"sponsorTimeDeleteButton" + this.idSuffix}
                    className="sponsorTimeEditButton"
                    onClick={this.deleteTime.bind(this)}>
                    {chrome.i18n.getMessage("delete")}
                </span>

                {(!isNaN(segment[1]) && ![ActionType.Poi, ActionType.Full].includes(sponsorTime.actionType)) ? (
                    <span id={"sponsorTimePreviewButton" + this.idSuffix}
                        className="sponsorTimeEditButton"
                        onClick={(e) => this.previewTime(e.ctrlKey, e.shiftKey)}>
                        {sponsorTime.actionType !== ActionType.Chapter ? chrome.i18n.getMessage("preview")
                            : chrome.i18n.getMessage("End")}
                    </span>
                ): ""}

                {(!isNaN(segment[1]) && sponsorTime.actionType != ActionType.Full) ? (
                    <span id={"sponsorTimeInspectButton" + this.idSuffix}
                        className="sponsorTimeEditButton"
                        onClick={this.inspectTime.bind(this)}>
                        {chrome.i18n.getMessage("inspect")}
                    </span>
                ): ""}

                {(!isNaN(segment[1]) && sponsorTime.actionType != ActionType.Full) ? (
                    <span id={"sponsorTimeEditButton" + this.idSuffix}
                        className="sponsorTimeEditButton"
                        onClick={this.toggleEditTime.bind(this)}>
                        {this.state.editing ? chrome.i18n.getMessage("save") : chrome.i18n.getMessage("edit")}
                    </span>
                ): ""}
            </div>
        );
    }

    handleOnChange(index: number, e: React.ChangeEvent, sponsorTime: SponsorTime, targetValue: string): void {
        const sponsorTimeEdits = this.state.sponsorTimeEdits;
        
        // check if change is small engough to show tooltip
        const before = GenericUtils.getFormattedTimeToSeconds(sponsorTimeEdits[index]);
        const after = GenericUtils.getFormattedTimeToSeconds(targetValue);
        const difference = Math.abs(before - after);
        if (0 < difference && difference < 0.5) this.showScrollToEditToolTip();

        sponsorTimeEdits[index] = targetValue;
        if (index === 0 && sponsorTime.actionType === ActionType.Poi) sponsorTimeEdits[1] = targetValue;

        this.setState({sponsorTimeEdits}, () => this.saveEditTimes());
    }

    changeTimesWhenScrolling(index: number, e: React.WheelEvent, sponsorTime: SponsorTime): void {
        let step = 0;
        // shift + ctrl = 1
        // ctrl = 0.1
        // default = 0.01
        // shift = 0.001
        if (e.shiftKey) {
            step = (e.ctrlKey) ? 1 : 0.001;
        } else {
            step = (e.ctrlKey) ? 0.1 : 0.01;
        }
        
        const sponsorTimeEdits = this.state.sponsorTimeEdits;
        let timeAsNumber = GenericUtils.getFormattedTimeToSeconds(this.state.sponsorTimeEdits[index]);
        if (timeAsNumber !== null && e.deltaY != 0) {
            if (e.deltaY < 0) {
                timeAsNumber += step;
            } else if (timeAsNumber >= step) {
                timeAsNumber -= step;
            } else {
                timeAsNumber = 0;
            }
            
            sponsorTimeEdits[index] = GenericUtils.getFormattedTime(timeAsNumber, true);
            if (sponsorTime.actionType === ActionType.Poi) sponsorTimeEdits[1] = sponsorTimeEdits[0];

            this.setState({sponsorTimeEdits});
            this.saveEditTimes();
        }
    }

    showScrollToEditToolTip(): void {
        if (!Config.config.scrollToEditTimeUpdate && document.getElementById("sponsorRectangleTooltip" + "sponsorTimesContainer" + this.idSuffix) === null) {
            this.showToolTip(chrome.i18n.getMessage("SponsorTimeEditScrollNewFeature"), "scrollToEdit", () => { Config.config.scrollToEditTimeUpdate = true });
        }
    }

    showToolTip(text: string, id: string, buttonFunction?: () => void): boolean {
        const element = document.getElementById("sponsorTimesContainer" + this.idSuffix);
        if (element) {
            const htmlId = `sponsorRectangleTooltip${id + this.idSuffix}`;
            if (!document.getElementById(htmlId)) {
                new RectangleTooltip({
                    text,
                    referenceNode: element.parentElement,
                    prependElement: element,
                    timeout: 15,
                    bottomOffset: 0 + "px",
                    leftOffset: -318 + "px",
                    backgroundColor: "rgba(28, 28, 28, 1.0)",
                    htmlId,
                    buttonFunction,
                    fontSize: "14px",
                    maxHeight: "200px"
                });
            }

            return true;
        } else {
            return false;
        }
    }

    checkToShowFullVideoWarning(): void {
        const sponsorTime = this.props.contentContainer().sponsorTimesSubmitting[this.props.index];
        const segmentDuration = sponsorTime.segment[1] - sponsorTime.segment[0];
        const videoPercentage = segmentDuration / this.props.contentContainer().v.duration;

        if (videoPercentage > 0.6 && !this.fullVideoWarningShown 
                && (sponsorTime.category === "sponsor" || sponsorTime.category === "selfpromo" || sponsorTime.category === "chooseACategory")) {
            if (this.showToolTip(chrome.i18n.getMessage("fullVideoTooltipWarning"), "fullVideoWarning")) {
                this.fullVideoWarningShown = true;
            }
        }
    }

    checkToShowChapterWarning(): void {
        const sponsorTime = this.props.contentContainer().sponsorTimesSubmitting[this.props.index];

        if (sponsorTime.actionType === ActionType.Chapter && sponsorTime.description
                && !this.categoryNameWarningShown
                && categoryNamesGrams.some(
                    (category) => sponsorTime.description.toLowerCase().includes(category.toLowerCase()))) {
            if (this.showToolTip(chrome.i18n.getMessage("chapterNameTooltipWarning"), "chapterWarning")) {
                this.categoryNameWarningShown = true;
            }
        }
    }

    getCategoryOptions(): React.ReactElement[] {
        const elements = [(
            <option value={DEFAULT_CATEGORY}
                    key={DEFAULT_CATEGORY}>
                {chrome.i18n.getMessage(DEFAULT_CATEGORY)}
            </option>
        )];

        for (const category of (this.props.categoryList ?? CompileConfig.categoryList)) {
            // If permission not loaded, treat it like we have permission except chapter
            const defaultBlockCategories = ["chapter"];
            const permission = Config.config.permissions[category as Category];
            if ((defaultBlockCategories.includes(category) || permission !== undefined) && !permission) continue;

            elements.push(
                <option value={category}
                        key={category}
                        className={this.getCategoryLockedClass(category)}>
                    {chrome.i18n.getMessage("category_" + category)}
                </option>
            );
        }

        return elements;
    }

    getCategoryLockedClass(category: string): string {
        return this.props.contentContainer().lockedCategories.includes(category) ? "sponsorBlockLockedColor" : "";
    }

    categorySelectionChange(event: React.ChangeEvent<HTMLSelectElement>): void {
        const chosenCategory = event.target.value as Category;

        // See if show more categories was pressed
        if (chosenCategory !== DEFAULT_CATEGORY && !Config.config.categorySelections.some((category) => category.name === chosenCategory)) {
            event.target.value = DEFAULT_CATEGORY;
            
            // Alert that they have to enable this category first
            if (confirm(chrome.i18n.getMessage("enableThisCategoryFirst")
                            .replace("{0}", chrome.i18n.getMessage("category_" + chosenCategory)))) {
                // Open options page
                chrome.runtime.sendMessage({message: "openConfig", hash: "behavior"});
            }
            
            return;
        }

        const sponsorTime = this.props.contentContainer().sponsorTimesSubmitting[this.props.index];
        this.handleReplacingLostTimes(chosenCategory, sponsorTime.actionType, sponsorTime);
        this.saveEditTimes();

        if (this.props.categoryChangeListener) {
            this.props.categoryChangeListener(this.props.index, chosenCategory);
        }
    }

    actionTypeSelectionChange(event: React.ChangeEvent<HTMLSelectElement>): void {
        const sponsorTime = this.props.contentContainer().sponsorTimesSubmitting[this.props.index];

        this.handleReplacingLostTimes(sponsorTime.category, event.target.value as ActionType, sponsorTime);
        this.saveEditTimes();
    }

    private handleReplacingLostTimes(category: Category, actionType: ActionType, segment: SponsorTime): void {
        if (CompileConfig.categorySupport[category]?.includes(ActionType.Poi)) {
            if (this.previousSkipType !== ActionType.Poi) {
                this.timesBeforeChanging = [null, segment.segment[1]];
            }

            this.setTimeTo(1, null);
            this.props.contentContainer().updateEditButtonsOnPlayer();

            if (this.props.contentContainer().sponsorTimesSubmitting
                    .some((segment, i) => segment.category === category && i !== this.props.index)) {
                alert(chrome.i18n.getMessage("poiOnlyOneSegment"));
            }

            this.previousSkipType = ActionType.Poi;
        } else if (CompileConfig.categorySupport[category]?.length === 1 
                && CompileConfig.categorySupport[category]?.[0] === ActionType.Full) {
            if (this.previousSkipType !== ActionType.Full) {
                this.timesBeforeChanging = [...segment.segment];
            }

            this.previousSkipType = ActionType.Full;
        } else if ((category === "chooseACategory" || (CompileConfig.categorySupport[category]?.includes(ActionType.Skip) 
                        && ![ActionType.Poi, ActionType.Full].includes(this.getNextActionType(category, actionType))))
                    && this.previousSkipType !== ActionType.Skip) {
            if (this.timesBeforeChanging[0]) {
                this.setTimeTo(0, this.timesBeforeChanging[0]);
            }
            if (this.timesBeforeChanging[1]) {
                this.setTimeTo(1, this.timesBeforeChanging[1]);
            }

            this.previousSkipType = ActionType.Skip;
        }
    }

    getActionTypeOptions(sponsorTime: SponsorTime): React.ReactElement[] {
        const elements = [];

        for (const actionType of CompileConfig.categorySupport[sponsorTime.category]) {
            elements.push(
                <option value={actionType}
                        key={actionType}>
                    {chrome.i18n.getMessage(actionType)}
                </option>
            );
        }

        return elements;
    }

    setTimeToNow(index: number): void {
        this.setTimeTo(index, this.props.contentContainer().getRealCurrentTime());
    }

    setTimeToEnd(): void {
        this.setTimeTo(1, this.props.contentContainer().v.duration);
    }

    /**
     * @param index 
     * @param time If null, will set time to the first index's time
     */
    setTimeTo(index: number, time: number): void {
        const sponsorTime = this.props.contentContainer().sponsorTimesSubmitting[this.props.index];
        if (time === null) time = sponsorTime.segment[0];

        sponsorTime.segment[index] = time;
        if (sponsorTime.actionType === ActionType.Poi) sponsorTime.segment[1] = time;

        this.setState({
            sponsorTimeEdits: this.getFormattedSponsorTimesEdits(sponsorTime)
        }, () => this.saveEditTimes());
    }

    toggleEditTime(): void {
        if (this.state.editing) {
            
            this.setState({
                editing: false
            });

            this.saveEditTimes();            
        } else {
            const sponsorTime = this.props.contentContainer().sponsorTimesSubmitting[this.props.index];

            this.setState({
                editing: true,
                sponsorTimeEdits: this.getFormattedSponsorTimesEdits(sponsorTime)
            });
        }
    }

    /** Returns an array in the sponsorTimeEdits form (formatted time string) from a normal seconds sponsor time */
    getFormattedSponsorTimesEdits(sponsorTime: SponsorTime): [string, string] {
        return [GenericUtils.getFormattedTime(sponsorTime.segment[0], true),
            GenericUtils.getFormattedTime(sponsorTime.segment[1], true)];
    }

    saveEditTimes(): void {
        const sponsorTimesSubmitting = this.props.contentContainer().sponsorTimesSubmitting;

        if (this.state.editing) {
            const startTime = GenericUtils.getFormattedTimeToSeconds(this.state.sponsorTimeEdits[0]);
            const endTime = GenericUtils.getFormattedTimeToSeconds(this.state.sponsorTimeEdits[1]);

            // Change segment time only if the format was correct
            if (startTime !== null && endTime !== null) {
                sponsorTimesSubmitting[this.props.index].segment = [startTime, endTime];
            }
        }

        const category = this.categoryOptionRef.current.value as Category
        sponsorTimesSubmitting[this.props.index].category = category;

        const actionType = this.getNextActionType(category, this.actionTypeOptionRef?.current?.value as ActionType);
        sponsorTimesSubmitting[this.props.index].actionType = actionType;

        const description = actionType === ActionType.Chapter ? this.descriptionOptionRef?.current?.value : "";
        sponsorTimesSubmitting[this.props.index].description = description;

        Config.config.unsubmittedSegments[this.props.contentContainer().sponsorVideoID] = sponsorTimesSubmitting;
        Config.forceSyncUpdate("unsubmittedSegments");

        this.props.contentContainer().updatePreviewBar();

        if (sponsorTimesSubmitting[this.props.index].actionType === ActionType.Full 
                && (sponsorTimesSubmitting[this.props.index].segment[0] !== 0 || sponsorTimesSubmitting[this.props.index].segment[1] !== 0)) {
            this.setTimeTo(0, 0);
            this.setTimeTo(1, 0);
        }
    }

    private getNextActionType(category: Category, actionType: ActionType): ActionType {
        return actionType && CompileConfig.categorySupport[category]?.includes(actionType) ? actionType
            : CompileConfig.categorySupport[category]?.[0] ?? ActionType.Skip
    }

    previewTime(ctrlPressed = false, shiftPressed = false): void {
        const sponsorTimes = this.props.contentContainer().sponsorTimesSubmitting;
        const index = this.props.index;
        let seekTime = 2;
        if (ctrlPressed) seekTime = 0.5;
        if (shiftPressed) seekTime = 0.25;

        const startTime = sponsorTimes[index].segment[0];
        const endTime = sponsorTimes[index].segment[1];
        const isChapter = sponsorTimes[index].actionType === ActionType.Chapter;

        // If segment starts at 0:00, start playback at the end of the segment
        const skipToEndTime = startTime === 0 || isChapter;
        const skipTime = skipToEndTime ? endTime : (startTime - (seekTime * this.props.contentContainer().v.playbackRate));

        this.props.contentContainer().previewTime(skipTime, !isChapter);
    }

    inspectTime(): void {
        const sponsorTimes = this.props.contentContainer().sponsorTimesSubmitting;
        const index = this.props.index;

        const skipTime = sponsorTimes[index].segment[0];

        this.props.contentContainer().previewTime(skipTime + 0.0001, false);
    }

    deleteTime(): void {
        const sponsorTimes = this.props.contentContainer().sponsorTimesSubmitting;
        const index = this.props.index;
        const removingIncomplete = sponsorTimes[index].segment.length < 2;

        sponsorTimes.splice(index, 1);
  
        //save this
        if (sponsorTimes.length > 0) {
            Config.config.unsubmittedSegments[this.props.contentContainer().sponsorVideoID] = sponsorTimes;
        } else {
            delete Config.config.unsubmittedSegments[this.props.contentContainer().sponsorVideoID];
        }
        Config.forceSyncUpdate("unsubmittedSegments");

        this.props.contentContainer().updatePreviewBar();
        
        //if they are all removed
        if (sponsorTimes.length == 0) {
            this.props.submissionNotice.cancel();
        } else {
            //update display
            this.props.submissionNotice.forceUpdate();
        }

        //if it is not a complete segment, or all are removed
        if (sponsorTimes.length === 0 || removingIncomplete) {
            //update video player
            this.props.contentContainer().updateEditButtonsOnPlayer();
        }
    }

    descriptionUpdate(description: string): void {
        this.setState({
            description
        });

        if (!this.fetchingSuggestions) {
            this.fetchSuggestions(description);
        }

        this.saveEditTimes();
    }

    async fetchSuggestions(description: string): Promise<void> {
        if (this.props.contentContainer().channelIDInfo.status !== ChannelIDStatus.Found) return;

        this.fetchingSuggestions = true;
        const result = await utils.asyncRequestToServer("GET", "/api/chapterNames", {
            description,
            channelID: this.props.contentContainer().channelIDInfo.id
        });

        if (result.ok) {
            try {
                const names = JSON.parse(result.responseText) as {description: string}[];
                this.setState({
                    suggestedNames: names.map(n => ({
                        label: n.description
                    }))
                });
            } catch (e) {} //eslint-disable-line no-empty
        }

        this.fetchingSuggestions = false;
    }

    configUpdate(): void {
        this.forceUpdate();
    }
}

export default SponsorTimeEditComponent;<|MERGE_RESOLUTION|>--- conflicted
+++ resolved
@@ -196,12 +196,8 @@
                         className="sponsorTimeEditSelector sponsorTimeCategories"
                         defaultValue={sponsorTime.category}
                         ref={this.categoryOptionRef}
-<<<<<<< HEAD
+                        style={{color: "inherit", backgroundColor: "inherit"}}
                         onChange={(event) => this.categorySelectionChange(event)}>
-=======
-                        style={{color: "inherit", backgroundColor: "inherit"}}
-                        onChange={this.categorySelectionChange.bind(this)}>
->>>>>>> 780ea4a9
                         {this.getCategoryOptions()}
                     </select>
 
