import * as React from "react";
import * as CompileConfig from "../../config.json";
import Config from "../config"
import { Category, ContentContainer, CategoryActionType, SponsorHideType, SponsorTime } from "../types";
import NoticeComponent from "./NoticeComponent";
import NoticeTextSelectionComponent from "./NoticeTextSectionComponent";

import Utils from "../utils";
const utils = new Utils();

export enum SkipNoticeAction {
    None,
    Upvote,
    Downvote,
    CategoryVote,
    Unskip
}

export interface SkipNoticeProps {
    segments: SponsorTime[];

    autoSkip: boolean;
    // Contains functions and variables from the content script needed by the skip notice
    contentContainer: ContentContainer;

    closeListener: () => void;
    showKeybindHint?: boolean;
    smaller: boolean;
}

export interface SkipNoticeState {
    noticeTitle?: string;

    messages?: string[];
    messageOnClick?: (event: React.MouseEvent) => unknown;

    countdownTime?: number;
    maxCountdownTime?: () => number;
    countdownText?: string;

    unskipText?: string;
    unskipCallback?: (index: number) => void;

    downvoting?: boolean;
    choosingCategory?: boolean;
    thanksForVotingText?: string; //null until the voting buttons should be hidden

    actionState?: SkipNoticeAction;

    showKeybindHint?: boolean;
}

class SkipNoticeComponent extends React.Component<SkipNoticeProps, SkipNoticeState> {
    segments: SponsorTime[];
    autoSkip: boolean;
    // Contains functions and variables from the content script needed by the skip notice
    contentContainer: ContentContainer;

    amountOfPreviousNotices: number;
    audio: HTMLAudioElement;
    
    idSuffix: string;

    noticeRef: React.MutableRefObject<NoticeComponent>;
    categoryOptionRef: React.RefObject<HTMLSelectElement>;

    // Used to update on config change
    configListener: () => void;

    constructor(props: SkipNoticeProps) {
        super(props);
        this.noticeRef = React.createRef();
        this.categoryOptionRef = React.createRef();

        this.segments = props.segments;
        this.autoSkip = props.autoSkip;
        this.contentContainer = props.contentContainer;
        this.audio = null;

        const categoryName = chrome.i18n.getMessage(this.segments.length > 1 ? "multipleSegments" 
            : "category_" + this.segments[0].category + "_short") || chrome.i18n.getMessage("category_" + this.segments[0].category);
        let noticeTitle = categoryName + " " + chrome.i18n.getMessage("skipped");
        if (!this.autoSkip) {
            noticeTitle = chrome.i18n.getMessage("skip_category").replace("{0}", categoryName);
        }
    
        //add notice
        this.amountOfPreviousNotices = document.getElementsByClassName("sponsorSkipNotice").length;

        // Sort segments
        if (this.segments.length > 1) {
            this.segments.sort((a, b) => a.segment[0] - b.segment[0]);
        }
    
        //this is the suffix added at the end of every id
        for (const segment of this.segments) {
            this.idSuffix += segment.UUID;
        }
        this.idSuffix += this.amountOfPreviousNotices;

        // Setup state
        this.state = {
            noticeTitle,
            messages: [],
            messageOnClick: null,

            //the countdown until this notice closes
            maxCountdownTime: () => Config.config.skipNoticeDuration,
            countdownTime: Config.config.skipNoticeDuration,
            countdownText: null,

            unskipText: chrome.i18n.getMessage("unskip"),
            unskipCallback: (index) => this.unskip(index),

            downvoting: false,
            choosingCategory: false,
            thanksForVotingText: null,

            actionState: SkipNoticeAction.None,

            showKeybindHint: this.props.showKeybindHint ?? true
        }

        if (!this.autoSkip) {
            // Assume manual skip is only skipping 1 submission
            Object.assign(this.state, this.getUnskippedModeInfo(0, chrome.i18n.getMessage("skip")));
        }
    }

    componentDidMount(): void {
        if (Config.config.audioNotificationOnSkip && this.audio) {
            this.audio.volume = this.contentContainer().v.volume * 0.1;
            if (this.autoSkip) this.audio.play();
        }
    }

    render(): React.ReactElement {
        const noticeStyle: React.CSSProperties = { }
        if (this.contentContainer().onMobileYouTube) {
            noticeStyle.bottom = "4em";
            noticeStyle.transform = "scale(0.8) translate(10%, 10%)";
        }

        const firstColumn = this.props.smaller ? (
            this.getSkipButton()
        ) : null;

        return (
            <NoticeComponent noticeTitle={this.state.noticeTitle}
                amountOfPreviousNotices={this.amountOfPreviousNotices}
                idSuffix={this.idSuffix}
                fadeIn={true}
                timed={true}
                maxCountdownTime={this.state.maxCountdownTime}
                videoSpeed={() => this.contentContainer().v?.playbackRate}
                style={noticeStyle}
                ref={this.noticeRef}
                closeListener={() => this.closeListener()}
                smaller={this.props.smaller}
                firstColumn={firstColumn}>
                    
                {(Config.config.audioNotificationOnSkip) && <audio ref={(source) => { this.audio = source; }}>
                    <source src={chrome.extension.getURL("icons/beep.ogg")} type="audio/ogg"></source>
                </audio>}

                {/* Text Boxes */}
                {!this.props.smaller ? 
                    this.getMessageBoxes() 
                : ""}
              
                {/* Bottom Row */}
                {!this.props.smaller ?
                    (<tr id={"sponsorSkipNoticeSecondRow" + this.idSuffix}>

                        {/* Vote Button Container */}
                        {!this.state.thanksForVotingText ?
                            <td id={"sponsorTimesVoteButtonsContainer" + this.idSuffix}
                                className="sponsorTimesVoteButtonsContainer">

                                {/* Upvote Button */}
                                <img id={"sponsorTimesDownvoteButtonsContainer" + this.idSuffix}
                                    className="sponsorSkipObject voteButton"
                                    style={{marginRight: "10px"}}
                                    src={chrome.extension.getURL("icons/thumbs_up.svg")}
                                    title={chrome.i18n.getMessage("upvoteButtonInfo")}
                                    onClick={() => this.prepAction(SkipNoticeAction.Upvote)}>
                                
                                </img>

                                {/* Report Button */}
                                <img id={"sponsorTimesDownvoteButtonsContainer" + this.idSuffix}
                                    className="sponsorSkipObject voteButton"
                                    src={chrome.extension.getURL("icons/thumbs_down.svg")}
                                    title={chrome.i18n.getMessage("reportButtonInfo")}
                                    onClick={() => this.adjustDownvotingState(true)}>
                                
                                </img>

                            </td>

                            :

                            <td id={"sponsorTimesVoteButtonInfoMessage" + this.idSuffix}
                                    className="sponsorTimesInfoMessage sponsorTimesVoteButtonMessage"
                                    style={{marginRight: "10px"}}>
                                {this.state.thanksForVotingText}
                            </td>
                        }

                        {/* Unskip/Skip Button */}
                        {this.getSkipButton()}

                        {/* Never show button if autoSkip is enabled */}
                        {!this.autoSkip ? "" : 
                            <td className="sponsorSkipNoticeRightSection">
                                <button className="sponsorSkipObject sponsorSkipNoticeButton sponsorSkipNoticeRightButton"
                                    onClick={this.contentContainer().dontShowNoticeAgain}>

                                    {chrome.i18n.getMessage("Hide")}
                                </button>
                            </td>
                        }
                    </tr>)
                : ""}

                {/* Downvote Options Row */}
                {this.state.downvoting &&
                    <tr id={"sponsorSkipNoticeDownvoteOptionsRow" + this.idSuffix}>
                        <td id={"sponsorTimesDownvoteOptionsContainer" + this.idSuffix}>

                            {/* Normal downvote */}
                            <button className="sponsorSkipObject sponsorSkipNoticeButton"
                                    onClick={() => this.prepAction(SkipNoticeAction.Downvote)}>
                                {chrome.i18n.getMessage("downvoteDescription")}
                            </button>

                            {/* Category vote */}
                            <button className="sponsorSkipObject sponsorSkipNoticeButton"
                                    onClick={() => this.openCategoryChooser()}>

                                {chrome.i18n.getMessage("incorrectCategory")}
                            </button>
                        </td>

                    </tr>
                }

                {/* Category Chooser Row */}
                {this.state.choosingCategory &&
                    <tr id={"sponsorSkipNoticeCategoryChooserRow" + this.idSuffix}>
                        <td>
                            {/* Category Selector */}
                            <select id={"sponsorTimeCategories" + this.idSuffix}
                                    className="sponsorTimeCategories"
                                    defaultValue={this.segments[0].category} //Just default to the first segment, as we don't know which they'll choose
                                    ref={this.categoryOptionRef}>

                                {this.getCategoryOptions()}
                            </select>

                            {/* Submit Button */}
                            {this.segments.length === 1 &&
                                <button className="sponsorSkipObject sponsorSkipNoticeButton"
                                        onClick={() => this.prepAction(SkipNoticeAction.CategoryVote)}>

                                    {chrome.i18n.getMessage("submit")}
                                </button>
                            }
                            
                        </td>
                    </tr>
                }

                {/* Segment Chooser Row */}
                {this.state.actionState !== SkipNoticeAction.None &&
                    <tr id={"sponsorSkipNoticeSubmissionOptionsRow" + this.idSuffix}>
                        <td id={"sponsorTimesSubmissionOptionsContainer" + this.idSuffix}>
                            {this.getSubmissionChooser()}
                        </td>
                    </tr>
                }

            </NoticeComponent>
        );
    }

    getSkipButton(): JSX.Element {
        return (
            <span className="sponsorSkipNoticeUnskipSection">
                <button id={"sponsorSkipUnskipButton" + this.idSuffix}
                    className="sponsorSkipObject sponsorSkipNoticeButton"
                    style={{marginLeft: "4px"}}
                    onClick={() => this.prepAction(SkipNoticeAction.Unskip)}>

                    {this.state.unskipText + (this.state.showKeybindHint ? " (" + Config.config.skipKeybind + ")" : "")}
                </button>
            </span>
        );
    }

    getSubmissionChooser(): JSX.Element[] {
        const elements: JSX.Element[] = [];

        for (let i = 0; i < this.segments.length; i++) {
            elements.push(
                <button className="sponsorSkipObject sponsorSkipNoticeButton"
                        onClick={() => this.performAction(i)}
                        key={"submission" + i + this.segments[i].category + this.idSuffix}>
                    {(i + 1) + ". " + chrome.i18n.getMessage("category_" + this.segments[i].category)}
                </button>
            );
        }

        return elements;
    }

    prepAction(action: SkipNoticeAction): void {
        if (this.segments.length === 1) {
            this.performAction(0, action);
        } else {
            this.setState({
                actionState: action
            });
        }
    }

    getMessageBoxes(): JSX.Element[] | JSX.Element {
        if (this.state.messages.length === 0) {
            // Add a spacer if there is no text
            return (
                <tr id={"sponsorSkipNoticeSpacer" + this.idSuffix}
                    className="sponsorBlockSpacer">
                </tr>
            );
        }

        const elements: JSX.Element[] = [];

        for (let i = 0; i < this.state.messages.length; i++) {
            elements.push(
                <NoticeTextSelectionComponent idSuffix={this.idSuffix}
                    text={this.state.messages[i]}
                    onClick={this.state.messageOnClick}
                    key={i}>
                </NoticeTextSelectionComponent>
            )
        }

        return elements;
    }

    /**
     * Performs the action from the current state
     * 
     * @param index 
     */
    performAction(index: number, action?: SkipNoticeAction): void {
        switch (action ?? this.state.actionState) {
            case SkipNoticeAction.None:
                break;
            case SkipNoticeAction.Upvote:
                this.contentContainer().vote(1, this.segments[index].UUID, undefined, this);
                break;
            case SkipNoticeAction.Downvote:
                this.contentContainer().vote(0, this.segments[index].UUID, undefined, this);
                break;
            case SkipNoticeAction.CategoryVote:
                this.contentContainer().vote(undefined, this.segments[index].UUID, this.categoryOptionRef.current.value as Category, this)
                break;
            case SkipNoticeAction.Unskip:
                this.state.unskipCallback(index);
                break;
        }

        this.setState({
            actionState: SkipNoticeAction.None
        });
    }

    adjustDownvotingState(value: boolean): void {
        if (!value) this.clearConfigListener();

        this.setState({
            downvoting: value,
            choosingCategory: false
        });
    }

    clearConfigListener(): void {
        if (this.configListener) {
            Config.configListeners.splice(Config.configListeners.indexOf(this.configListener), 1);
            this.configListener = null;
        }
    }

    openCategoryChooser(): void {
        // Add as a config listener
        this.configListener = () => this.forceUpdate();
        Config.configListeners.push(this.configListener);

        this.setState({
            choosingCategory: true,
            downvoting: false
        }, () => {
            if (this.segments.length > 1) {
                // Use the action selectors as a submit button
                this.prepAction(SkipNoticeAction.CategoryVote);
            }
        });
    }

    getCategoryOptions(): React.ReactElement[] {
        const elements = [];

<<<<<<< HEAD
        const categories = Config.config.categorySelections.filter((cat => utils.getCategoryActionType(cat.name as Category) === CategoryActionType.Skippable));
        for (const category of categories) {
=======
        for (const category of CompileConfig.categoryList) {
>>>>>>> bd429f02
            elements.push(
                <option value={category}
                        key={category}>
                    {chrome.i18n.getMessage("category_" + category)}
                </option>
            );
        }

        return elements;
    }

<<<<<<< HEAD
    categorySelectionChange(event: React.ChangeEvent<HTMLSelectElement>): void {
        // See if show more categories was pressed
        if (event.target.value === "moreCategories") {
            // Open options page
            chrome.runtime.sendMessage({message: "openConfig", hash: event.target.value + "OptionsName"});

            // Reset option to original
            event.target.value = this.segments[0].category;
            return;
        }
    }

=======
>>>>>>> bd429f02
    unskip(index: number): void {
        this.contentContainer().unskipSponsorTime(this.segments[index]);

        this.unskippedMode(index, chrome.i18n.getMessage("reskip"));
    }

    /** Sets up notice to be not skipped yet */
    unskippedMode(index: number, buttonText: string): void {
        //setup new callback and reset countdown
        this.setState(this.getUnskippedModeInfo(index, buttonText), () => {
            this.noticeRef.current.resetCountdown();
        });
    }

    getUnskippedModeInfo(index: number, buttonText: string): SkipNoticeState {
        const maxCountdownTime = () => {
            const sponsorTime = this.segments[index];
            const duration = Math.round((sponsorTime.segment[1] - this.contentContainer().v.currentTime) * (1 / this.contentContainer().v.playbackRate));

            return Math.max(duration, Config.config.skipNoticeDuration);
        };

        return {
            unskipText: buttonText,
            unskipCallback: (index) => this.reskip(index),
            // change max duration to however much of the sponsor is left
            maxCountdownTime: maxCountdownTime,
            countdownTime: maxCountdownTime()
        } as SkipNoticeState;
    }

    reskip(index: number): void {
        this.contentContainer().reskipSponsorTime(this.segments[index]);

        const newState: SkipNoticeState = {
            unskipText: chrome.i18n.getMessage("unskip"),
            unskipCallback: this.unskip.bind(this),

            maxCountdownTime: () => Config.config.skipNoticeDuration,
            countdownTime: Config.config.skipNoticeDuration
        };

        // See if the title should be changed
        if (!this.autoSkip) {
            newState.noticeTitle = chrome.i18n.getMessage("noticeTitle");
        }       

        //reset countdown
        this.setState(newState, () => {
            this.noticeRef.current.resetCountdown();
        });
    }

    afterVote(segment: SponsorTime, type: number, category: Category): void {
        this.addVoteButtonInfo(chrome.i18n.getMessage("voted"));

        if (type === 0) {
            this.setNoticeInfoMessage(chrome.i18n.getMessage("hitGoBack"));
            this.adjustDownvotingState(false);
        }
        
        // Change the sponsor locally
        if (segment) {
            if (type === 0) {
                segment.hidden = SponsorHideType.Downvoted;
            } else if (category) {
                segment.category = category;
            }

            this.contentContainer().updatePreviewBar();
        }
    }

    setNoticeInfoMessageWithOnClick(onClick: (event: React.MouseEvent) => unknown, ...messages: string[]): void {
        this.setState({
            messages,
            messageOnClick: (event) => onClick(event)
        });
    }

    setNoticeInfoMessage(...messages: string[]): void {
        this.setState({
            messages
        });
    }
    
    addVoteButtonInfo(message: string): void {
        this.setState({
            thanksForVotingText: message
        });
    }

    resetVoteButtonInfo(): void {
        this.setState({
            thanksForVotingText: null
        });
    }

    closeListener(): void {
        this.clearConfigListener();

        this.props.closeListener();
    }
}

export default SkipNoticeComponent;<|MERGE_RESOLUTION|>--- conflicted
+++ resolved
@@ -412,12 +412,8 @@
     getCategoryOptions(): React.ReactElement[] {
         const elements = [];
 
-<<<<<<< HEAD
-        const categories = Config.config.categorySelections.filter((cat => utils.getCategoryActionType(cat.name as Category) === CategoryActionType.Skippable));
+        const categories = CompileConfig.categoryList.filter((cat => utils.getCategoryActionType(cat as Category) === CategoryActionType.Skippable));
         for (const category of categories) {
-=======
-        for (const category of CompileConfig.categoryList) {
->>>>>>> bd429f02
             elements.push(
                 <option value={category}
                         key={category}>
@@ -429,21 +425,6 @@
         return elements;
     }
 
-<<<<<<< HEAD
-    categorySelectionChange(event: React.ChangeEvent<HTMLSelectElement>): void {
-        // See if show more categories was pressed
-        if (event.target.value === "moreCategories") {
-            // Open options page
-            chrome.runtime.sendMessage({message: "openConfig", hash: event.target.value + "OptionsName"});
-
-            // Reset option to original
-            event.target.value = this.segments[0].category;
-            return;
-        }
-    }
-
-=======
->>>>>>> bd429f02
     unskip(index: number): void {
         this.contentContainer().unskipSponsorTime(this.segments[index]);
 
