import * as React from "react";
import * as CompileConfig from "../../config.json";
import Config from "../config"
import { Category, ContentContainer, CategoryActionType, SponsorHideType, SponsorTime } from "../types";
import NoticeComponent from "./NoticeComponent";
import NoticeTextSelectionComponent from "./NoticeTextSectionComponent";

import Utils from "../utils";
const utils = new Utils();

export enum SkipNoticeAction {
    None,
    Upvote,
    Downvote,
    CategoryVote,
    Unskip
}

export interface SkipNoticeProps {
    segments: SponsorTime[];

    autoSkip: boolean;
    // Contains functions and variables from the content script needed by the skip notice
    contentContainer: ContentContainer;

    closeListener: () => void;
    showKeybindHint?: boolean;
    smaller: boolean;
}

export interface SkipNoticeState {
    noticeTitle?: string;

    messages?: string[];
    messageOnClick?: (event: React.MouseEvent) => unknown;

    countdownTime?: number;
    maxCountdownTime?: () => number;
    countdownText?: string;

    unskipText?: string;
    unskipCallback?: (index: number) => void;

    downvoting?: boolean;
    choosingCategory?: boolean;
    thanksForVotingText?: string; //null until the voting buttons should be hidden

    actionState?: SkipNoticeAction;

    showKeybindHint?: boolean;
}

class SkipNoticeComponent extends React.Component<SkipNoticeProps, SkipNoticeState> {
    segments: SponsorTime[];
    autoSkip: boolean;
    // Contains functions and variables from the content script needed by the skip notice
    contentContainer: ContentContainer;

    amountOfPreviousNotices: number;
    audio: HTMLAudioElement;
    
    idSuffix: string;

    noticeRef: React.MutableRefObject<NoticeComponent>;
    categoryOptionRef: React.RefObject<HTMLSelectElement>;

    // Used to update on config change
    configListener: () => void;

    constructor(props: SkipNoticeProps) {
        super(props);
        this.noticeRef = React.createRef();
        this.categoryOptionRef = React.createRef();

        this.segments = props.segments;
        this.autoSkip = props.autoSkip;
        this.contentContainer = props.contentContainer;
        this.audio = null;

        const categoryName = chrome.i18n.getMessage(this.segments.length > 1 ? "multipleSegments" 
            : "category_" + this.segments[0].category + "_short") || chrome.i18n.getMessage("category_" + this.segments[0].category);
        let noticeTitle = categoryName + " " + chrome.i18n.getMessage("skipped");
        if (!this.autoSkip) {
            noticeTitle = chrome.i18n.getMessage("skip_category").replace("{0}", categoryName);
        }
    
        //add notice
        this.amountOfPreviousNotices = document.getElementsByClassName("sponsorSkipNotice").length;

        // Sort segments
        if (this.segments.length > 1) {
            this.segments.sort((a, b) => a.segment[0] - b.segment[0]);
        }
    
        //this is the suffix added at the end of every id
        for (const segment of this.segments) {
            this.idSuffix += segment.UUID;
        }
        this.idSuffix += this.amountOfPreviousNotices;

        // Setup state
        this.state = {
            noticeTitle,
            messages: [],
            messageOnClick: null,

            //the countdown until this notice closes
            maxCountdownTime: () => 4,
            countdownTime: 4,
            countdownText: null,

            unskipText: chrome.i18n.getMessage("unskip"),
            unskipCallback: (index) => this.unskip(index),

            downvoting: false,
            choosingCategory: false,
            thanksForVotingText: null,

            actionState: SkipNoticeAction.None,

            showKeybindHint: this.props.showKeybindHint ?? true
        }

        if (!this.autoSkip) {
            // Assume manual skip is only skipping 1 submission
            Object.assign(this.state, this.getUnskippedModeInfo(0, chrome.i18n.getMessage("skip")));
        }
    }

    componentDidMount(): void {
        if (Config.config.audioNotificationOnSkip && this.audio) {
            this.audio.volume = this.contentContainer().v.volume * 0.1;
            if (this.autoSkip) this.audio.play();
        }
    }

    render(): React.ReactElement {
<<<<<<< HEAD
        const noticeStyle: React.CSSProperties = {
            zIndex: 1500 + this.amountOfPreviousNotices
        }
=======
        const noticeStyle: React.CSSProperties = { }
>>>>>>> a12ef410
        if (this.contentContainer().onMobileYouTube) {
            noticeStyle.bottom = "4em";
            noticeStyle.transform = "scale(0.8) translate(10%, 10%)";
        }

        const firstColumn = this.props.smaller ? (
            this.getSkipButton()
        ) : null;

        return (
            <NoticeComponent noticeTitle={this.state.noticeTitle}
                amountOfPreviousNotices={this.amountOfPreviousNotices}
                idSuffix={this.idSuffix}
                fadeIn={true}
                timed={true}
                maxCountdownTime={this.state.maxCountdownTime}
                videoSpeed={() => this.contentContainer().v?.playbackRate}
                style={noticeStyle}
                ref={this.noticeRef}
                closeListener={() => this.closeListener()}
                smaller={this.props.smaller}
                firstColumn={firstColumn}>
                    
                {(Config.config.audioNotificationOnSkip) && <audio ref={(source) => { this.audio = source; }}>
                    <source src={chrome.extension.getURL("icons/beep.ogg")} type="audio/ogg"></source>
                </audio>}

                {/* Text Boxes */}
                {!this.props.smaller ? 
                    this.getMessageBoxes() 
                : ""}
              
                {/* Bottom Row */}
                {!this.props.smaller ?
                    (<tr id={"sponsorSkipNoticeSecondRow" + this.idSuffix}>

                        {/* Vote Button Container */}
                        {!this.state.thanksForVotingText ?
                            <td id={"sponsorTimesVoteButtonsContainer" + this.idSuffix}
                                className="sponsorTimesVoteButtonsContainer">

                                {/* Upvote Button */}
                                <img id={"sponsorTimesDownvoteButtonsContainer" + this.idSuffix}
                                    className="sponsorSkipObject voteButton"
                                    style={{marginRight: "10px"}}
                                    src={chrome.extension.getURL("icons/thumbs_up.svg")}
                                    title={chrome.i18n.getMessage("upvoteButtonInfo")}
                                    onClick={() => this.prepAction(SkipNoticeAction.Upvote)}>
                                
                                </img>

                                {/* Report Button */}
                                <img id={"sponsorTimesDownvoteButtonsContainer" + this.idSuffix}
                                    className="sponsorSkipObject voteButton"
                                    src={chrome.extension.getURL("icons/thumbs_down.svg")}
                                    title={chrome.i18n.getMessage("reportButtonInfo")}
                                    onClick={() => this.adjustDownvotingState(true)}>
                                
                                </img>

                            </td>

                            :

                            <td id={"sponsorTimesVoteButtonInfoMessage" + this.idSuffix}
                                    className="sponsorTimesInfoMessage sponsorTimesVoteButtonMessage"
                                    style={{marginRight: "10px"}}>
                                {this.state.thanksForVotingText}
                            </td>
                        }

                        {/* Unskip/Skip Button */}
                        {this.getSkipButton()}

                        {/* Never show button if autoSkip is enabled */}
                        {!this.autoSkip ? "" : 
                            <td className="sponsorSkipNoticeRightSection">
                                <button className="sponsorSkipObject sponsorSkipNoticeButton sponsorSkipNoticeRightButton"
                                    onClick={this.contentContainer().dontShowNoticeAgain}>

                                    {chrome.i18n.getMessage("Hide")}
                                </button>
                            </td>
                        }
                    </tr>)
                : ""}

                {/* Downvote Options Row */}
                {this.state.downvoting &&
                    <tr id={"sponsorSkipNoticeDownvoteOptionsRow" + this.idSuffix}>
                        <td id={"sponsorTimesDownvoteOptionsContainer" + this.idSuffix}>

                            {/* Normal downvote */}
                            <button className="sponsorSkipObject sponsorSkipNoticeButton"
                                    onClick={() => this.prepAction(SkipNoticeAction.Downvote)}>
                                {chrome.i18n.getMessage("downvoteDescription")}
                            </button>

                            {/* Category vote */}
                            <button className="sponsorSkipObject sponsorSkipNoticeButton"
                                    onClick={() => this.openCategoryChooser()}>

                                {chrome.i18n.getMessage("incorrectCategory")}
                            </button>
                        </td>

                    </tr>
                }

                {/* Category Chooser Row */}
                {this.state.choosingCategory &&
                    <tr id={"sponsorSkipNoticeCategoryChooserRow" + this.idSuffix}>
                        <td>
                            {/* Category Selector */}
                            <select id={"sponsorTimeCategories" + this.idSuffix}
                                    className="sponsorTimeCategories"
                                    defaultValue={this.segments[0].category} //Just default to the first segment, as we don't know which they'll choose
                                    ref={this.categoryOptionRef}
                                    onChange={this.categorySelectionChange.bind(this)}>

                                {this.getCategoryOptions()}
                            </select>

                            {/* Submit Button */}
                            {this.segments.length === 1 &&
                                <button className="sponsorSkipObject sponsorSkipNoticeButton"
                                        onClick={() => this.prepAction(SkipNoticeAction.CategoryVote)}>

                                    {chrome.i18n.getMessage("submit")}
                                </button>
                            }
                            
                        </td>
                    </tr>
                }

                {/* Segment Chooser Row */}
                {this.state.actionState !== SkipNoticeAction.None &&
                    <tr id={"sponsorSkipNoticeSubmissionOptionsRow" + this.idSuffix}>
                        <td id={"sponsorTimesSubmissionOptionsContainer" + this.idSuffix}>
                            {this.getSubmissionChooser()}
                        </td>
                    </tr>
                }

            </NoticeComponent>
        );
    }

    getSkipButton(): JSX.Element {
        return (
            <span className="sponsorSkipNoticeUnskipSection">
                <button id={"sponsorSkipUnskipButton" + this.idSuffix}
                    className="sponsorSkipObject sponsorSkipNoticeButton"
                    style={{marginLeft: "4px"}}
                    onClick={() => this.prepAction(SkipNoticeAction.Unskip)}>

                    {this.state.unskipText + (this.state.showKeybindHint ? " (" + Config.config.skipKeybind + ")" : "")}
                </button>
            </span>
        );
    }

    getSubmissionChooser(): JSX.Element[] {
        const elements: JSX.Element[] = [];

        for (let i = 0; i < this.segments.length; i++) {
            elements.push(
                <button className="sponsorSkipObject sponsorSkipNoticeButton"
                        onClick={() => this.performAction(i)}
                        key={"submission" + i + this.segments[i].category + this.idSuffix}>
                    {(i + 1) + ". " + chrome.i18n.getMessage("category_" + this.segments[i].category)}
                </button>
            );
        }

        return elements;
    }

    prepAction(action: SkipNoticeAction): void {
        if (this.segments.length === 1) {
            this.performAction(0, action);
        } else {
            this.setState({
                actionState: action
            });
        }
    }

    getMessageBoxes(): JSX.Element[] | JSX.Element {
        if (this.state.messages.length === 0) {
            // Add a spacer if there is no text
            return (
                <tr id={"sponsorSkipNoticeSpacer" + this.idSuffix}
                    className="sponsorBlockSpacer">
                </tr>
            );
        }

        const elements: JSX.Element[] = [];

        for (let i = 0; i < this.state.messages.length; i++) {
            elements.push(
                <NoticeTextSelectionComponent idSuffix={this.idSuffix}
                    text={this.state.messages[i]}
                    onClick={this.state.messageOnClick}
                    key={i}>
                </NoticeTextSelectionComponent>
            )
        }

        return elements;
    }

    /**
     * Performs the action from the current state
     * 
     * @param index 
     */
    performAction(index: number, action?: SkipNoticeAction): void {
        switch (action ?? this.state.actionState) {
            case SkipNoticeAction.None:
                break;
            case SkipNoticeAction.Upvote:
                this.contentContainer().vote(1, this.segments[index].UUID, undefined, this);
                break;
            case SkipNoticeAction.Downvote:
                this.contentContainer().vote(0, this.segments[index].UUID, undefined, this);
                break;
            case SkipNoticeAction.CategoryVote:
                this.contentContainer().vote(undefined, this.segments[index].UUID, this.categoryOptionRef.current.value as Category, this)
                break;
            case SkipNoticeAction.Unskip:
                this.state.unskipCallback(index);
                break;
        }

        this.setState({
            actionState: SkipNoticeAction.None
        });
    }

    adjustDownvotingState(value: boolean): void {
        if (!value) this.clearConfigListener();

        this.setState({
            downvoting: value,
            choosingCategory: false
        });
    }

    clearConfigListener(): void {
        if (this.configListener) {
            Config.configListeners.splice(Config.configListeners.indexOf(this.configListener), 1);
            this.configListener = null;
        }
    }

    openCategoryChooser(): void {
        // Add as a config listener
        this.configListener = () => this.forceUpdate();
        Config.configListeners.push(this.configListener);

        this.setState({
            choosingCategory: true,
            downvoting: false
        }, () => {
            if (this.segments.length > 1) {
                // Use the action selectors as a submit button
                this.prepAction(SkipNoticeAction.CategoryVote);
            }
        });
    }

    getCategoryOptions(): React.ReactElement[] {
        const elements = [];

        const categories = Config.config.categorySelections.filter((cat => utils.getCategoryActionType(cat.name as Category) === CategoryActionType.Skippable));
        for (const category of categories) {
            elements.push(
                <option value={category.name}
                        key={category.name}>
                    {chrome.i18n.getMessage("category_" + category.name)}
                </option>
            );
        }

        if (elements.length < CompileConfig.categoryList.length) {
            // Add show more button
            elements.push(
                <option value={"moreCategories"}
                        key={"moreCategories"}>
                    {chrome.i18n.getMessage("moreCategories")}
                </option>
            );
        }

        return elements;
    }

    categorySelectionChange(event: React.ChangeEvent<HTMLSelectElement>): void {
        // See if show more categories was pressed
        if (event.target.value === "moreCategories") {
            // Open options page
            chrome.runtime.sendMessage({message: "openConfig", hash: event.target.value + "OptionsName"});

            // Reset option to original
            event.target.value = this.segments[0].category;
            return;
        }
    }

    unskip(index: number): void {
        this.contentContainer().unskipSponsorTime(this.segments[index]);

        this.unskippedMode(index, chrome.i18n.getMessage("reskip"));
    }

    /** Sets up notice to be not skipped yet */
    unskippedMode(index: number, buttonText: string): void {
        //setup new callback and reset countdown
        this.setState(this.getUnskippedModeInfo(index, buttonText), () => {
            this.noticeRef.current.resetCountdown();
        });
    }

    getUnskippedModeInfo(index: number, buttonText: string): SkipNoticeState {
        const maxCountdownTime = () => {
            const sponsorTime = this.segments[index];
            const duration = Math.round((sponsorTime.segment[1] - this.contentContainer().v.currentTime) * (1 / this.contentContainer().v.playbackRate));

            return Math.max(duration, 4);
        };

        return {
            unskipText: buttonText,
            unskipCallback: (index) => this.reskip(index),
            // change max duration to however much of the sponsor is left
            maxCountdownTime: maxCountdownTime,
            countdownTime: maxCountdownTime()
        } as SkipNoticeState;
    }

    reskip(index: number): void {
        this.contentContainer().reskipSponsorTime(this.segments[index]);

        const newState: SkipNoticeState = {
            unskipText: chrome.i18n.getMessage("unskip"),
            unskipCallback: this.unskip.bind(this),

            maxCountdownTime: () => 4,
            countdownTime: 4
        };

        // See if the title should be changed
        if (!this.autoSkip) {
            newState.noticeTitle = chrome.i18n.getMessage("noticeTitle");
        }       

        //reset countdown
        this.setState(newState, () => {
            this.noticeRef.current.resetCountdown();
        });
    }

    afterVote(segment: SponsorTime, type: number, category: Category): void {
        this.addVoteButtonInfo(chrome.i18n.getMessage("voted"));

        if (type === 0) {
            this.setNoticeInfoMessage(chrome.i18n.getMessage("hitGoBack"));
            this.adjustDownvotingState(false);
        }
        
        // Change the sponsor locally
        if (segment) {
            if (type === 0) {
                segment.hidden = SponsorHideType.Downvoted;
            } else if (category) {
                segment.category = category;
            }

            this.contentContainer().updatePreviewBar();
        }
    }

    setNoticeInfoMessageWithOnClick(onClick: (event: React.MouseEvent) => unknown, ...messages: string[]): void {
        this.setState({
            messages,
            messageOnClick: (event) => onClick(event)
        });
    }

    setNoticeInfoMessage(...messages: string[]): void {
        this.setState({
            messages
        });
    }
    
    addVoteButtonInfo(message: string): void {
        this.setState({
            thanksForVotingText: message
        });
    }

    resetVoteButtonInfo(): void {
        this.setState({
            thanksForVotingText: null
        });
    }

    closeListener(): void {
        this.clearConfigListener();

        this.props.closeListener();
    }
}

export default SkipNoticeComponent;<|MERGE_RESOLUTION|>--- conflicted
+++ resolved
@@ -135,13 +135,7 @@
     }
 
     render(): React.ReactElement {
-<<<<<<< HEAD
-        const noticeStyle: React.CSSProperties = {
-            zIndex: 1500 + this.amountOfPreviousNotices
-        }
-=======
         const noticeStyle: React.CSSProperties = { }
->>>>>>> a12ef410
         if (this.contentContainer().onMobileYouTube) {
             noticeStyle.bottom = "4em";
             noticeStyle.transform = "scale(0.8) translate(10%, 10%)";
