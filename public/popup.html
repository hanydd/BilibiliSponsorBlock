<html>
<<<<<<< HEAD

<head>
  <title>__MSG_openPopup__</title>
  <link id="sponsorBlockPopupFont" rel="stylesheet" type="text/css" href="/libs/Source+Sans+Pro.css">
  <link id="sponsorBlockStyleSheet" rel="stylesheet" type="text/css" href="popup.css">
</head>

<body style="margin: 0; min-width: 320px;">
  <div id="sponsorblockPopup" class="sponsorBlockPageBody">
    <div class="logoText bottomSpace">
      <img src="icons/IconSponsorBlocker256px.png" height="40px" id="sponsorBlockPopupLogo">
      <p>SponsorBlock</p>
    </div>
    <div id="videoInfo" class="bottomSpace">
      <div class="bottomSpace">
        <!-- Loading text -->
        <p id="loadingIndicator">__MSG_noVideoID__</p>
        <!-- If the video was found in the database -->
        <p id="videoFound"></p>
      </div>
      <p id="downloadedSponsorMessageTimes"></p>

      <div id="mainControls" style="display: none">
        <p class="popupElement"> 
          __MSG_recordTimesDescription__
        </p>
        <div>
          <button id="sponsorStart" class="greenButton popupElement">__MSG_sponsorStart__</button>
        </div>
        <sub class="popupElement">__MSG_popupHint__</sub>
        <div id="submissionSection"  class="popupElement" style="display: none">
          <b>Sponsor Editing has been moved and will appear after you click submit</b>
          <div id="submitTimesContainer" class="popupElement" style="display: none">
            <button id="submitTimes" class="smallButton popupElement">__MSG_submitTimesButton__</button>
=======
  <head>
    <link id="sponsorBlockPopupFont" rel="stylesheet" type="text/css" href="/libs/Source+Sans+Pro.css"/>
    <link id="sponsorBlockStyleSheet" rel="stylesheet" type="text/css" href="popup.css"/>
  </head>

  <body class="outerPopupBody">
    <center>
      <div id="app" class="popupBody sponsorBlockPageBody">
          <h1 class="popupElement logoText">
            <img src="icons/IconSponsorBlocker256px.png" height="32px" id="sponsorBlockPopupLogo"/>
            SponsorBlock
          </h1>

          <!-- Loading text -->
          <p id="loadingIndicator" class="popupElement">__MSG_noVideoID__</p>
          
          <!-- Hidden until loading complete -->
          <div id="mainControls" class="main popupElement" style="display: none">
            <!-- If the video was found in the database -->
            <div id="videoFound">
                  
            </div>

            <div id="downloadedSponsorMessageTimes" class="popupElement">
  
            </div>

            <p class="popupElement"> 
              __MSG_recordTimesDescription__
            </p>
  
            <div>
              <button id="sponsorStart" class="greenButton popupElement">__MSG_sponsorStart__</button>
            </div>
  
            <sub class="popupElement">__MSG_popupHint__</sub>

            <div id="submissionSection"  class="popupElement" style="display: none">
              <br/>

              <b>Sponsor Editing has been moved and will appear after you click submit</b>

              <br/>
      
              <div id="submitTimesContainer" class="popupElement" style="display: none">

                <button id="submitTimes" class="smallButton popupElement">__MSG_submitTimesButton__</button>

              </div>

            </div>

            <div id="discordButtonContainer" class="popupElement" style="display: none">
              <br/>

              <a href="https://discord.gg/QnmVMpU" class="popupElement" target="_blank"><img src="https://www.logolynx.com/images/logolynx/1b/1bcc0f0aefe71b2c8ce66ffe8645d365.png" height="32px"/></a>

              <br/>

                __MSG_discordAdvert__

              <br/>

              <span id="hideDiscordButton" class="smallLink popupElement">__MSG_hideThis__</span>
            </div>

            <div>
              <br/>

              <button id="whitelistChannel" class="whitelistButton popupElement">__MSG_whitelistChannel__</button>
              <button id="unwhitelistChannel" class="whitelistButton popupElement" style="display: none">__MSG_removeFromWhitelist__</button>

              <div id="whitelistForceCheck" style="text-decoration: underline; cursor: pointer;display: none">
                __MSG_forceChannelCheckPopup__
              </div>
            </div>

            <br/>

            <button id="reportAnIssue" class="dangerButton popupElement">__MSG_voteOnTime__</button>

            <div id="issueReporterContainer"  class="popupElement" style="display: none">

              <h3 style="margin-top: 0px" class="popupElement">__MSG_voteOnTime__</h3>

              <div id="issueReporterTimeButtons" class="popupElement">

              </div>

            </div>

            <br/>
            <br/>

          </div>

          <div>
            <button id="disableSkipping" class="greenButton popupElement">__MSG_disableSkipping__</button>
            <button id="enableSkipping" class="whitelistButton popupElement" style="display: none">__MSG_enableSkipping__</button>
          </div>

          <h2 class="recordingSubtitle popupElement">__MSG_yourWork__</h2>

          <p class="popupElement">
            <span id="sponsorTimesContributionsContainer"  class="popupElement" style="display: none">
                __MSG_soFarUHSubmited__
                <span id="sponsorTimesContributionsDisplay" class="popupElement">
                  0
                </span>
                <span id="sponsorTimesContributionsDisplayEndWord" class="popupElement">__MSG_Sponsors__</span>.
            </span>

            <span id="sponsorTimesViewsContainer"  class="popupElement" style="display: none">
                __MSG_savedPeopleFrom__
                <span id="sponsorTimesViewsDisplay" class="popupElement">
                  0
                </span>
                <span id="sponsorTimesViewsDisplayEndWord" class="popupElement">__MSG_Segments__</span>.
            </span>

            <span id="sponsorTimesOthersTimeSavedContainer"  class="popupElement" style="display: none">
              __MSG_youHaveSavedTime__
              <span id="sponsorTimesOthersTimeSavedDisplay" class="popupElement">
                0
              </span>
              <span id="sponsorTimesOthersTimeSavedEndWord" class="popupElement">__MSG_minsLower__</span>

              <span class="popupElement">__MSG_youHaveSavedTimeEnd__</span>
            </span>

            <div id="sponsorTimesSkipsDoneContainer"  class="popupElement" style="display: none">
              __MSG_youHaveSkipped__
              <span id="sponsorTimesSkipsDoneDisplay" class="popupElement">
                0
              </span>
              <span id="sponsorTimesSkipsDoneEndWord" class="popupElement">__MSG_Segments__</span>
            </div>

            <div id="sponsorTimeSavedContainer"  class="popupElement" style="display: none">
              __MSG_youHaveSaved__
              <span id="sponsorTimeSavedDisplay" class="popupElement">
                0
              </span>
              <span id="sponsorTimeSavedEndWord" class="popupElement">__MSG_minsLower__</span>.

              </br/>
              </br/>
            </div>

            <div class="popupElement">
              __MSG_viewLeaderboard__ <a class="popupElement discreteLink" href="https://sponsor.ajay.app/stats" target="_blank">__MSG_here__</a>.
            </div>
          </p>

          <div id="setUsernameContainer" class="popupElement">
  
            <button id="setUsernameButton" class="warningButton popupElement">__MSG_setUsername__</button>
            <br/>
            <sub class="popupElement">
              __MSG_publicStats__ <a class="popupElement discreteLink" href="https://sponsor.ajay.app/stats" target="_blank">__MSG_here__</a>.
            </sub>
          </div>

          <div id="setUsername" class="popupElement" style="display: none">
              <h3>__MSG_setUsername__</h3>

              <div id="setUsernameStatusContainer" style="display: none">
                  <h2 id="setUsernameStatus"></h2>
              </div>

              <input id="usernameInput" hint="Username"></input>

              <br/>
              <br/>

              <button id="submitUsername" class="warningButton popupElement">__MSG_setUsername__</button>
>>>>>>> 39bf141e
          </div>
        </div>
      </div>

    </div>
    <div class="sidebyside">
      <div id="disableExtension">
        <!--github: mbledkowski/toggle-switch-->
        <label for="toggleSwitch" class="toggleSwitchContainer">
          <input type="checkbox" style="display:none;" id="toggleSwitch" checked>
          <span class="switchBg shadow"></span>
          <span class="switchBg white"></span>
          <span class="switchBg green"></span>
          <span class="switchDot"></span>
        </label>
        <p id="disableSkipping">__MSG_disableSkipping__</p>
        <p id="enableSkipping" style="display: none">__MSG_enableSkipping__</p>
      </div>
      <div id="additionalButtons">
        <!-- grayedOut until loading complete -->
        <div id="whitelistButton" class="grayedOut bottomSpace" title="__MSG_forceChannelCheckPopup__">
          <input type="checkbox" style="display:none;" id="whitelistToggle">
          <label for="whitelistToggle" class="whitelistToggleText">
            <svg viewBox="0 0 24 24" width="16" height="16">
              <path d="M24 10H14V0h-4v10H0v4h10v10h4V14h10z" />
            </svg>
            <p id="whitelistChannel">__MSG_whitelistChannel__</p>
            <p id="unwhitelistChannel" style="display: none">__MSG_removeFromWhitelist__</p>
          </label>
        </div>
        <button id="optionsButton" title="__MSG_optionsInfo__">
          <img src="/icons/settings.svg" alt="Settings icon" width="16" height="16" id="sbPopupIconSettings">
          __MSG_Options__
        </button>
      </div>
    </div>
    <h1 class="recordingSubtitle">__MSG_yourWork__</h1>
    <div class="sidebyside">
      <div id="usernameElement">
        <div>
        <p>__MSG_Username__</p>
        <div id="setUsernameContainer">
          <p id="usernameValue"></p>
          <button id="setUsernameButton" title="__MSG_setUsername__">
            <img src="/icons/pencil.svg" alt="__MSG_setUsername__" width="16" height="16" id="sbPopupIconEdit">
          </button>
        </div>
        <div id="setUsername" style="display: none">
          <div id="setUsernameStatusContainer" style="display: none">
            <p id="setUsernameStatus"></p>
          </div>
          <input id="usernameInput" hint="Username"></input>
          <button id="submitUsername">
            <img src="/icons/check.svg" alt="__MSG_setUsername__" width="16" height="16" id="sbPopupIconCheck">
          </button>
        </div>
        </div>
      </div>
      <div id="sponsorTimesContributionsContainer" style="display: none">
        <div>
        <p>__MSG_soFarUHSubmited__</p>
        <span id="sponsorTimesContributionsDisplay">
          0
        </span>
        </div>
      </div>
    </div>

      <span id="sponsorTimesViewsContainer" style="display: none">
        __MSG_savedPeopleFrom__
        <b><span id="sponsorTimesViewsDisplay">
          0
        </span></b>
        <span id="sponsorTimesViewsDisplayEndWord">__MSG_Segments__</span>
        <br>
        (<b><span id="sponsorTimesOthersTimeSavedDisplay">0</span>
        <span id="sponsorTimesOthersTimeSavedEndWord">__MSG_minsLower__</span></b>
        <span>__MSG_youHaveSavedTimeEnd__</span>).
      </span>
    <div id="sponsorTimesSkipsDoneContainer" style="display: none">
      __MSG_youHaveSkipped__
      <b><span id="sponsorTimesSkipsDoneDisplay">
        0
      </span></b>
      <span id="sponsorTimesSkipsDoneEndWord">__MSG_Segments__</span>
      (<b><span id="sponsorTimeSavedDisplay">
          0
        </span>
        <span id="sponsorTimeSavedEndWord">__MSG_minsLower__</span></b>).
    </div>
    <a class="discreteLink largeButton" href="https://sponsor.ajay.app/stats"
      target="_blank">__MSG_viewLeaderboard__</a>
    <footer id="sbFooter">
      <a href="https://sponsor.ajay.app" target="_blank" rel="noopener">Website</a> |
      <a href="https://github.com/ajayyy/SponsorBlock" target="_blank" rel="noopener">GitHub</a> |
      <a href="https://discord.gg/QnmVMpU" target="_blank" rel="noopener">Discord</a> |
      <a href="https://github.com/ajayyy/SponsorBlock/graphs/contributors" target="_blank" rel="noopener">Credits</a>
    </footer>
  </div>
  <!-- Scripts that need to load after the html -->
  <script src="./js/vendor.js" async></script>
  <script src="./js/popup.js" async></script>
</body>

</html><|MERGE_RESOLUTION|>--- conflicted
+++ resolved
@@ -1,5 +1,4 @@
 <html>
-<<<<<<< HEAD
 
 <head>
   <title>__MSG_openPopup__</title>
@@ -21,202 +20,6 @@
         <p id="videoFound"></p>
       </div>
       <p id="downloadedSponsorMessageTimes"></p>
-
-      <div id="mainControls" style="display: none">
-        <p class="popupElement"> 
-          __MSG_recordTimesDescription__
-        </p>
-        <div>
-          <button id="sponsorStart" class="greenButton popupElement">__MSG_sponsorStart__</button>
-        </div>
-        <sub class="popupElement">__MSG_popupHint__</sub>
-        <div id="submissionSection"  class="popupElement" style="display: none">
-          <b>Sponsor Editing has been moved and will appear after you click submit</b>
-          <div id="submitTimesContainer" class="popupElement" style="display: none">
-            <button id="submitTimes" class="smallButton popupElement">__MSG_submitTimesButton__</button>
-=======
-  <head>
-    <link id="sponsorBlockPopupFont" rel="stylesheet" type="text/css" href="/libs/Source+Sans+Pro.css"/>
-    <link id="sponsorBlockStyleSheet" rel="stylesheet" type="text/css" href="popup.css"/>
-  </head>
-
-  <body class="outerPopupBody">
-    <center>
-      <div id="app" class="popupBody sponsorBlockPageBody">
-          <h1 class="popupElement logoText">
-            <img src="icons/IconSponsorBlocker256px.png" height="32px" id="sponsorBlockPopupLogo"/>
-            SponsorBlock
-          </h1>
-
-          <!-- Loading text -->
-          <p id="loadingIndicator" class="popupElement">__MSG_noVideoID__</p>
-          
-          <!-- Hidden until loading complete -->
-          <div id="mainControls" class="main popupElement" style="display: none">
-            <!-- If the video was found in the database -->
-            <div id="videoFound">
-                  
-            </div>
-
-            <div id="downloadedSponsorMessageTimes" class="popupElement">
-  
-            </div>
-
-            <p class="popupElement"> 
-              __MSG_recordTimesDescription__
-            </p>
-  
-            <div>
-              <button id="sponsorStart" class="greenButton popupElement">__MSG_sponsorStart__</button>
-            </div>
-  
-            <sub class="popupElement">__MSG_popupHint__</sub>
-
-            <div id="submissionSection"  class="popupElement" style="display: none">
-              <br/>
-
-              <b>Sponsor Editing has been moved and will appear after you click submit</b>
-
-              <br/>
-      
-              <div id="submitTimesContainer" class="popupElement" style="display: none">
-
-                <button id="submitTimes" class="smallButton popupElement">__MSG_submitTimesButton__</button>
-
-              </div>
-
-            </div>
-
-            <div id="discordButtonContainer" class="popupElement" style="display: none">
-              <br/>
-
-              <a href="https://discord.gg/QnmVMpU" class="popupElement" target="_blank"><img src="https://www.logolynx.com/images/logolynx/1b/1bcc0f0aefe71b2c8ce66ffe8645d365.png" height="32px"/></a>
-
-              <br/>
-
-                __MSG_discordAdvert__
-
-              <br/>
-
-              <span id="hideDiscordButton" class="smallLink popupElement">__MSG_hideThis__</span>
-            </div>
-
-            <div>
-              <br/>
-
-              <button id="whitelistChannel" class="whitelistButton popupElement">__MSG_whitelistChannel__</button>
-              <button id="unwhitelistChannel" class="whitelistButton popupElement" style="display: none">__MSG_removeFromWhitelist__</button>
-
-              <div id="whitelistForceCheck" style="text-decoration: underline; cursor: pointer;display: none">
-                __MSG_forceChannelCheckPopup__
-              </div>
-            </div>
-
-            <br/>
-
-            <button id="reportAnIssue" class="dangerButton popupElement">__MSG_voteOnTime__</button>
-
-            <div id="issueReporterContainer"  class="popupElement" style="display: none">
-
-              <h3 style="margin-top: 0px" class="popupElement">__MSG_voteOnTime__</h3>
-
-              <div id="issueReporterTimeButtons" class="popupElement">
-
-              </div>
-
-            </div>
-
-            <br/>
-            <br/>
-
-          </div>
-
-          <div>
-            <button id="disableSkipping" class="greenButton popupElement">__MSG_disableSkipping__</button>
-            <button id="enableSkipping" class="whitelistButton popupElement" style="display: none">__MSG_enableSkipping__</button>
-          </div>
-
-          <h2 class="recordingSubtitle popupElement">__MSG_yourWork__</h2>
-
-          <p class="popupElement">
-            <span id="sponsorTimesContributionsContainer"  class="popupElement" style="display: none">
-                __MSG_soFarUHSubmited__
-                <span id="sponsorTimesContributionsDisplay" class="popupElement">
-                  0
-                </span>
-                <span id="sponsorTimesContributionsDisplayEndWord" class="popupElement">__MSG_Sponsors__</span>.
-            </span>
-
-            <span id="sponsorTimesViewsContainer"  class="popupElement" style="display: none">
-                __MSG_savedPeopleFrom__
-                <span id="sponsorTimesViewsDisplay" class="popupElement">
-                  0
-                </span>
-                <span id="sponsorTimesViewsDisplayEndWord" class="popupElement">__MSG_Segments__</span>.
-            </span>
-
-            <span id="sponsorTimesOthersTimeSavedContainer"  class="popupElement" style="display: none">
-              __MSG_youHaveSavedTime__
-              <span id="sponsorTimesOthersTimeSavedDisplay" class="popupElement">
-                0
-              </span>
-              <span id="sponsorTimesOthersTimeSavedEndWord" class="popupElement">__MSG_minsLower__</span>
-
-              <span class="popupElement">__MSG_youHaveSavedTimeEnd__</span>
-            </span>
-
-            <div id="sponsorTimesSkipsDoneContainer"  class="popupElement" style="display: none">
-              __MSG_youHaveSkipped__
-              <span id="sponsorTimesSkipsDoneDisplay" class="popupElement">
-                0
-              </span>
-              <span id="sponsorTimesSkipsDoneEndWord" class="popupElement">__MSG_Segments__</span>
-            </div>
-
-            <div id="sponsorTimeSavedContainer"  class="popupElement" style="display: none">
-              __MSG_youHaveSaved__
-              <span id="sponsorTimeSavedDisplay" class="popupElement">
-                0
-              </span>
-              <span id="sponsorTimeSavedEndWord" class="popupElement">__MSG_minsLower__</span>.
-
-              </br/>
-              </br/>
-            </div>
-
-            <div class="popupElement">
-              __MSG_viewLeaderboard__ <a class="popupElement discreteLink" href="https://sponsor.ajay.app/stats" target="_blank">__MSG_here__</a>.
-            </div>
-          </p>
-
-          <div id="setUsernameContainer" class="popupElement">
-  
-            <button id="setUsernameButton" class="warningButton popupElement">__MSG_setUsername__</button>
-            <br/>
-            <sub class="popupElement">
-              __MSG_publicStats__ <a class="popupElement discreteLink" href="https://sponsor.ajay.app/stats" target="_blank">__MSG_here__</a>.
-            </sub>
-          </div>
-
-          <div id="setUsername" class="popupElement" style="display: none">
-              <h3>__MSG_setUsername__</h3>
-
-              <div id="setUsernameStatusContainer" style="display: none">
-                  <h2 id="setUsernameStatus"></h2>
-              </div>
-
-              <input id="usernameInput" hint="Username"></input>
-
-              <br/>
-              <br/>
-
-              <button id="submitUsername" class="warningButton popupElement">__MSG_setUsername__</button>
->>>>>>> 39bf141e
-          </div>
-        </div>
-      </div>
-
-    </div>
     <div class="sidebyside">
       <div id="disableExtension">
         <!--github: mbledkowski/toggle-switch-->
@@ -248,7 +51,23 @@
         </button>
       </div>
     </div>
-    <h1 class="recordingSubtitle">__MSG_yourWork__</h1>
+    <div id="mainControls" style="display: none">
+      <p class="popupElement" class="sbHeader">
+        __MSG_recordTimesDescription__
+      </p>
+      <sub class="popupElement">__MSG_popupHint__</sub>
+      <div>
+        <button id="sponsorStart" class="greenButton popupElement">__MSG_sponsorStart__</button>
+      </div>
+      <div id="submissionSection"  class="popupElement" style="display: none">
+        <b>Sponsor Editing has been moved and will appear after you click submit</b>
+        <div id="submitTimesContainer" class="popupElement" style="display: none">
+          <button id="submitTimes" class="smallButton popupElement">__MSG_submitTimesButton__</button>
+        </div>
+      </div>
+    </div>
+    </div>
+    <h1 class="recordingSubtitle sbHeader">__MSG_yourWork__</h1>
     <div class="sidebyside">
       <div id="usernameElement">
         <div>
