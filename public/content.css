--- conflicted
+++ resolved
@@ -561,10 +561,10 @@
     border-color: rgba(28, 28, 28, 0.7) transparent transparent transparent;
 }
 
-<<<<<<< HEAD
 .SponsorBlockLockedColor {
 	color: #ffc83d;
-=======
+}
+
 .sponsorBlockRectangleTooltip {
     position: absolute;
     border-radius: 5px;
@@ -573,5 +573,4 @@
     min-height: 75px;
     white-space: normal;
     line-height: 1.5em;
->>>>>>> b8ab05cc
-}+}
