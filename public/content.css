--- conflicted
+++ resolved
@@ -119,9 +119,6 @@
 	margin-left: 5px;
 }
 
-<<<<<<< HEAD
-.sponsorSkipNoticeParent {
-=======
 .sbChatNotice {
 	min-width: 350px;
 	height: 70%;
@@ -132,11 +129,7 @@
 	right: 10px;
 }
 
-.sponsorSkipNotice {
-    min-width: 350px;
-	max-width: 50%;
-    background-color: rgba(28, 28, 28, 0.9);
->>>>>>> 2a3a04a5
+.sponsorSkipNoticeParent {
     position: absolute;
 
 	bottom: 100px;
@@ -145,6 +138,7 @@
 
 .sponsorSkipNoticeParent, .sponsorSkipNotice {
 	min-width: 350px;
+	max-width: 50%;
 
 	border-radius: 5px;
 	border-spacing: 5px 10px;
