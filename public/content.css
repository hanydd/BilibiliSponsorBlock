#previewbar {
    overflow: visible;
    padding: 0;
    margin: 0;
    position: absolute;
    width: 100%;
	pointer-events: none;
	
	height: 100%;
	transform: scaleY(0.6) translateY(-30%) translateY(1.5px);
	z-index: 40;

	transition: transform .1s cubic-bezier(0,0,0.2,1);
}

#previewbar.hovered {
	transform: scaleY(1)
}

.previewbar {
	display: inline-block;
	height: 100%;
}

/* Preview Bar page hacks */

.ytp-tooltip:not(.sponsorCategoryTooltipVisible) .sponsorCategoryTooltip {
	display: none !important;
}

.ytp-tooltip.sponsorCategoryTooltipVisible {
	transform: translateY(-1em) !important;
}

.ytp-big-mode .ytp-tooltip.sponsorCategoryTooltipVisible {
	transform: translateY(-2em) !important;
}

#movie_player:not(.ytp-big-mode) .ytp-tooltip.sponsorCategoryTooltipVisible > .ytp-tooltip-text-wrapper {
	transform: translateY(1em) !important;
}

.ytp-big-mode .ytp-tooltip.sponsorCategoryTooltipVisible > .ytp-tooltip-text-wrapper {
	transform: translateY(0.5em) !important;
}

.ytp-big-mode .ytp-tooltip.sponsorCategoryTooltipVisible > .ytp-tooltip-text-wrapper > .ytp-tooltip-text {
	display: block !important;
	transform: translateY(1em) !important;
}

/*  */

.popup {
    z-index: 10;
    width: 100%;
    height: 500px;
}

.smallLink {
	font-size: 10px;
	text-decoration: underline;
	cursor: pointer;
}

.playerButtonImage {
	height: 60%;
	top: 0;
	bottom: 0;
	display: block;
	margin: auto;
}

.playerButton {
	vertical-align: top;
}

.sponsorSkipObject {
	font-family: Roboto, Arial, Helvetica, sans-serif;
		
	margin-left: 2px;
	margin-right: 2px;
}

.sponsorSkipLogo {
	height: 18px;

	float: left;
}

@keyframes fadeIn {
	from { opacity: 0; }
	  to { opacity: 1; }
}

@keyframes fadeOut {
	from { opacity: 1; }
	  to { opacity: 0; }
}

.sponsorBlockSpacer {
	background-color: rgb(100, 100, 100);
	border-color: rgb(100, 100, 100);

	margin-left: 5px;
}

.sponsorSkipNotice {
    min-width: 350px;
    background-color: rgba(28, 28, 28, 0.9);
    position: absolute;
	right: 5px;
	bottom: 100px;
	right: 10px;

	border-radius: 5px;

	border-spacing: 5px 10px;
	padding-left: 5px;
	padding-right: 5px;

	border-collapse: unset;
}

<<<<<<< HEAD
.sponsorSkipNotice .hidden {
	display: none;
=======
/* For Cloudtube */
.sponsorSkipNotice td, .sponsorSkipNotice table, .sponsorSkipNotice th {
	border: none;
>>>>>>> a12ef410
}

.sponsorSkipNoticeFadeIn {
	animation: fadeIn 0.5s;
}

.sponsorSkipNoticeFadeOut {
	animation: fadeOut 3s cubic-bezier(0.55, 0.055, 0.675, 0.19);
}

.sponsorSkipNotice .sponsorSkipNoticeTimeLeft {
	color: #eeeeee;

	border-radius: 4px;
    padding: 2px 5px;
    font-size: 12px;

	display: flex;
    align-items: center;

	border: 1px solid #eeeeee;
}

.sponsorSkipNoticeTimeLeft img {
	vertical-align: middle;
    height: 13px;

	padding-top: 7.8%;
    padding-bottom: 7.8%;
}

/* if two are very close to eachother */
.secondSkipNotice {
	bottom: 250px;

  	transition: bottom 0.2s;
}

<<<<<<< HEAD
.noticeLeftIcon {
	display: flex;
  	align-items: center;
}

.sponsorSkipNoticeUnskipSection {
=======
.sponsorSkipNotice .sponsorSkipNoticeUnskipSection {
>>>>>>> a12ef410
	float: left;

	border-left: 1px solid rgb(150, 150, 150);
}

.sponsorSkipNoticeButton {
	background: none;
	color: rgb(235, 235, 235);
	border: none;
	display: inline-block;
	font-size: 13.3333px !important;

	cursor: pointer;

	margin-right: 10px;

    padding: 2px 5px;
}

.sponsorSkipNoticeButton:hover {
	background-color: rgba(235, 235, 235,0.2);
	border-radius: 4px;
	
	transition: background-color 0.4s;
}

.sponsorTimesVoteButtonsContainer {
	float: left;
	
	padding: 2px 5px;

	margin-right: 4px;
}

.sponsorSkipNoticeRightSection {
    right: 0;
	position: absolute;

	float: right;

	margin-right: 5px;
	display: flex;
	align-items: center;
}

.sponsorSkipNoticeRightButton {
	margin-right: 0;
}

.sponsorSkipNoticeCloseButton {
	height: 10px;
	width: 10px;
	box-sizing: unset;
	
	padding: 2px 5px;

	margin-left: 2px;
    float: right;
}

.sponsorSkipMessage {
	font-size: 14px;
	font-weight: bold;
	color: rgb(235, 235, 235);
	
	margin-top: auto;
	display: inline-block;
	margin-right: 10px;
}

.sponsorSkipInfo {
	font-size: 10px;
    color: #000000;
	text-align: center;
	margin-top: 0px;
}

#sponsorTimesThanksForVotingText {
	font-size: 20px;
	font-weight: bold;
    color: #000000;
	text-align: center;
	margin-top: 0px;
	margin-bottom: 0px;
}

#sponsorTimesThanksForVotingInfoText {
	font-size: 12px;
	font-weight: bold;
    color: #000000;
	text-align: center;
	margin-top: 0px;
}

.sponsorTimesVoteButtonMessage {
	float: left;
}

.sponsorTimesInfoMessage {
	font-size: 13.3333px;
    color: rgb(235, 235, 235);
	text-align: center;
}

.voteButton {
	height: 17px;
	cursor: pointer;
}
.voteButton:hover {
	filter: brightness(80%);
}

.submitButton {
	background-color:#ec1c1c;
	-moz-border-radius:28px;
	-webkit-border-radius:28px;
	border-radius:28px;
	border:1px solid #d31919;
	display:inline-block;
	cursor:pointer;
	color:#ffffff;
	font-size:14px;
	padding:4px 15px;
	text-decoration:none;
    text-shadow:0px 0px 0px #662727;
    
    margin-top: 5px;
    margin-right: 15px;
}
.submitButton:hover {
	background-color:#bf2a2a;
}

.submitButton:focus {
	outline: none;
	background-color:#bf2a2a;
}

.submitButton:active {
	position:relative;
	top:1px;
}

@keyframes rotate {
	from { transform: rotate(0deg); }
	  to { transform: rotate(360deg); }
}

.sponsorSkipButton {
	background-color:#ec1c1c;
	-moz-border-radius:28px;
	-webkit-border-radius:28px;
	border-radius:28px;
	border:1px solid #d31919;
	display:inline-block;
	cursor:pointer;
	color:#ffffff;
	font-size:14px;
	padding:4px 15px;
	text-decoration:none;
    text-shadow:0px 0px 0px #662727;
    
    margin-top: 5px;
    margin-right: 15px;
}
.sponsorSkipButton:hover {
	background-color:#bf2a2a;
}

.sponsorSkipButton:focus {
	outline: none;
	background-color:#bf2a2a;
}

.sponsorSkipButton:active {
	position:relative;
	top:1px;
}

.sponsorSkipDontShowButton {
	-moz-box-shadow:inset 0px 1px 0px 0px #cf866c;
	-webkit-box-shadow:inset 0px 1px 0px 0px #cf866c;
	box-shadow:inset 0px 1px 0px 0px #cf866c;
	background-color:#d0451b;
	-moz-border-radius:3px;
	-webkit-border-radius:3px;
	border-radius:3px;
	border:1px solid #942911;
	display:inline-block;
	cursor:pointer;
	color:#ffffff;
	font-size:13px;
	padding:6px 24px;
	text-decoration:none;
	text-shadow:0px 1px 0px #854629;
}
.sponsorSkipDontShowButton:hover {
	background-color:#bc3315;
}

.sponsorSkipDontShowButton:focus {
	outline: none;
	background-color:#bc3315;
}

.sponsorSkipDontShowButton:active {
	position:relative;
	top:1px;
}

/* Submission Notice */

.sponsorTimeDisplay {
	font-size: 15px;
}

.sponsorTimeEditButton {
	text-decoration: underline;

	margin-left: 20px;
	margin-right: 20px;

	font-size: 13px;
	
	cursor: pointer;
}

.sponsorTimeEdit > input::-webkit-outer-spin-button,
input::-webkit-inner-spin-button {
  -webkit-appearance: none;
  margin: 0;
}

.sponsorTimeMessagesRow {
	max-height: 300px;
	display: flex;

	overflow: auto;
}

.sponsorTimeEdit {
	font-size: 14px;

	-moz-appearance: textfield;
}

.sponsorTimeEditInput {
	width: 90px;
}

.sponsorNowButton {
	font-size: 11px;

	cursor: pointer;
	text-decoration: underline;
}

.sponsorTimeCategories {
	margin-top: 5px;
	margin-bottom: 5px;

	background-color: rgba(28, 28, 28, 0.9);
    border-color: rgb(130,0,0,0.9);
    color: white;
    border-width: 3px;
    padding: 3px;
}

.helpButton {
	height: 25px;
	cursor: pointer;
	padding: 5px;
	
	margin: auto;
    top: 0;
    bottom: 0;
    position: absolute;
}
.helpButton:hover {
	filter: brightness(80%);
}<|MERGE_RESOLUTION|>--- conflicted
+++ resolved
@@ -122,14 +122,13 @@
 	border-collapse: unset;
 }
 
-<<<<<<< HEAD
 .sponsorSkipNotice .hidden {
 	display: none;
-=======
+}
+
 /* For Cloudtube */
 .sponsorSkipNotice td, .sponsorSkipNotice table, .sponsorSkipNotice th {
 	border: none;
->>>>>>> a12ef410
 }
 
 .sponsorSkipNoticeFadeIn {
@@ -168,16 +167,12 @@
   	transition: bottom 0.2s;
 }
 
-<<<<<<< HEAD
 .noticeLeftIcon {
 	display: flex;
   	align-items: center;
 }
 
-.sponsorSkipNoticeUnskipSection {
-=======
 .sponsorSkipNotice .sponsorSkipNoticeUnskipSection {
->>>>>>> a12ef410
 	float: left;
 
 	border-left: 1px solid rgb(150, 150, 150);
