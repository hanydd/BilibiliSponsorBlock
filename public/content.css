--- conflicted
+++ resolved
@@ -146,15 +146,9 @@
 
 .sponsorSkipObject {
 	font-family: Roboto, Arial, Helvetica, sans-serif;
-<<<<<<< HEAD
-		
+
 	margin-left: var(--skip-notice-margin);
 	margin-right: var(--skip-notice-margin);
-=======
-
-	margin-left: 2px;
-	margin-right: 2px;
->>>>>>> 393861dc
 }
 
 .sponsorSkipLogo {
