--- conflicted
+++ resolved
@@ -441,7 +441,6 @@
     "incorrectlyFormattedOptions": {
         "message": "This JSON is not formatted correctly. Your options have not been changed."
     },
-<<<<<<< HEAD
     "confirmNoticeTitle" : {
         "message": "Submit Segment"
     },
@@ -459,7 +458,7 @@
     },
     "edit": {
         "message": "Edit"
-=======
+    },
     "copyDebugInformation": {
         "message": "Copy Debug Information To Clipboard"
     },
@@ -480,6 +479,5 @@
     },
     "keyAlreadyUsed": {
         "message": "is bound to another action. Please select another key."
->>>>>>> 88350e34
     }
 }