{
    "fullName": {
        "message": "SponsorBlock for YouTube - Skip Sponsorships",
        "description": "Name of the extension."
    },
    "Description": {
        "message": "Skip sponsorships, subscription begging and more on YouTube videos. Report sponsors on videos you watch to save others' time.",
        "description": "Description of the extension."
    },
    "400": {
        "message": "Server said this request was invalid"
    },
    "429": {
        "message": "You have submitted too many sponsor times for this one video, are you sure there are this many?"
    },
    "409": {
        "message": "This has already been submitted before"
    },
    "channelWhitelisted": {
        "message": "Channel Whitelisted!"
    },
    "Segment": {
        "message": "segment"
    },
    "Segments": {
        "message": "segments"
    },
    "upvoteButtonInfo": {
        "message": "Upvote this submission"
    },
    "reportButtonTitle": {
        "message": "Report"
    },
    "reportButtonInfo": {
        "message": "Report this submission as incorrect."
    },
    "Dismiss": {
        "message": "Dismiss"
    },
    "Loading": {
        "message": "Loading..."
    },
    "Hide": {
        "message": "Never Show"
    },
    "hitGoBack": {
        "message": "Hit unskip to get to where you came from."
    },
    "unskip": {
        "message": "Unskip"
    },
    "reskip": {
        "message": "Reskip"
    },
    "unmute": {
        "message": "Unmute"
    },
    "paused": {
        "message": "Paused"
    },
    "manualPaused": {
        "message": "Timer Stopped"
    },
    "confirmMSG": {
        "message": "To edit or delete individual values, click the info button or open the extension popup by clicking the extension icon in the top right corner."
    },
    "clearThis": {
        "message": "Are you sure you want to clear this?\n\n"
    },
    "Unknown": {
        "message": "There was an error submitting your sponsor times, please try again later."
    },
    "sponsorFound": {
        "message": "This video has segments in the database!"
    },
    "sponsor404": {
        "message": "No segments found"
    },
    "sponsorStart": {
        "message": "Segment Starts Now"
    },
    "sponsorEnd": {
        "message": "Segment Ends Now"
    },
    "sponsorCancel": {
        "message": "Cancel Creating Segment"
    },
    "noVideoID": {
        "message": "No YouTube video found.\nIf this is incorrect, refresh the tab."
    },
    "refreshSegments": {
        "message": "Refresh segments"
    },
    "success": {
        "message": "Success!"
    },
    "voted": {
        "message": "Voted!"
    },
    "serverDown": {
        "message": "It seems the server is down. Contact the dev immediately."
    },
    "connectionError": {
        "message": "A connection error has occured. Error code: "
    },
    "clearTimes": {
        "message": "Clear Segments"
    },
    "openPopup": {
        "message": "Open SponsorBlock Popup"
    },
    "closePopup": {
        "message": "Close Popup"
    },
    "SubmitTimes": {
        "message": "Submit Segments"
    },
    "submitCheck": {
        "message": "Are you sure you want to submit this?"
    },
    "whitelistChannel": {
         "message": "Whitelist channel"
    },
    "removeFromWhitelist": {
         "message": "Remove channel from whitelist"
    },
    "voteOnTime": {
         "message": "Vote On A Segment"
    },
    "Submissions": {
         "message": "Submissions"
    },
    "savedPeopleFrom": {
         "message": "You've saved people from "
    },
    "viewLeaderboard": {
         "message": "Leaderboard"
    },
    "recordTimesDescription": {
         "message": "Submit"
    },
    "submissionEditHint": {
        "message": "Section editing will appear after you click submit",
        "description": "Appears in the popup to inform them that editing has been moved to the video player."
    },
    "popupHint": {
         "message": "Hint: You can setup keybinds for submitting in the options"
    },
    "clearTimesButton": {
        "message": "Clear Times"
    },
    "submitTimesButton": {
        "message": "Submit Times"
    },
    "publicStats": {
        "message": "This is used on the public stats page to show off how much you've contributed. See it"
    },
    "Username": {
        "message": "Username"
    },
    "setUsername": {
        "message": "Set Username"
    },
    "copyPublicID": {
        "message": "Copy Public UserID"
    },
    "discordAdvert": {
        "message": "Come join the official discord server to give suggestions and feedback!"
    },
    "hideThis": {
        "message": "Hide this"
    },
    "Options": {
        "message": "Options"
    },
    "showButtons": {
        "message": "Show Buttons On YouTube Player"
    },
    "hideButtons": {
        "message": "Hide Buttons On YouTube Player"
    },
    "hideButtonsDescription": {
        "message": "This hides the buttons that appear on the YouTube player to submit skip segments."
    },
    "showSkipButton": {
        "message": "Keep Skip To Highlight Button On Player"
    },
    "showInfoButton": {
        "message": "Show Info Button On YouTube Player"
    },
    "hideInfoButton": {
        "message": "Hide Info Button On YouTube Player"
    },
    "autoHideInfoButton": {
        "message": "Auto-hide Info Button"
    },
    "hideDeleteButton": {
        "message": "Hide Delete Button On YouTube Player"
    },
    "showDeleteButton": {
        "message": "Show Delete Button On YouTube Player"
    },
    "enableViewTracking": {
        "message": "Enable Skip Count Tracking"
    },
    "whatViewTracking": {
        "message": "This feature tracks which segments you have skipped to let users know how much their submission has helped others and used as a metric along with upvotes to ensure that spam doesn't get into the database. The extension sends a message to the server each time you skip a segment. Hopefully most people don't change this setting so that the view numbers are accurate. :)"
    },
    "enableViewTrackingInPrivate": {
        "message": "Enable Skip Count Tracking In Private/Incognito tabs"
    },
    "enableQueryByHashPrefix": {
        "message": "Query By Hash Prefix"
    },
    "whatQueryByHashPrefix": {
        "message": "Instead of requesting segments from the server using the videoID, the first 4 characters of the hash of the videoID are sent. This server will send back data for all videos with similar hashes."
    },
    "enableRefetchWhenNotFound": {
        "message": "Refetch Segments On New Videos"
    },
    "whatRefetchWhenNotFound": {
        "message": "If the video is new, and there are no segments found, it will keep refetching every few minutes while you watch."
    },
    "showNotice": {
        "message": "Show Notice Again"
    },
    "showSkipNotice": {
        "message": "Show Notice After A Segment Is Skipped"
    },
    "noticeVisibilityMode0": {
        "message": "Full Size Skip Notices"
    },
    "noticeVisibilityMode1": {
        "message": "Small Skip Notices for Auto Skip"
    },
    "noticeVisibilityMode2": {
        "message": "All Small Skip Notices"
    },
    "noticeVisibilityMode3": {
        "message": "Faded Skip Notices for Auto Skip"
    },
    "noticeVisibilityMode4": {
        "message": "All Faded Skip Notices"
    },
    "longDescription": {
        "message": "SponsorBlock lets you skip over sponsors, intros, outros, subscription reminders, and other annoying parts of YouTube videos. SponsorBlock is a crowdsourced browser extension that let's anyone submit the start and end time's of sponsored segments and other segments of YouTube videos. Once one person submits this information, everyone else with this extension will skip right over the sponsored segment. You can also skip over non music sections of music videos.",
        "description": "Full description of the extension on the store pages."
    },
    "website": {
        "message": "Website",
        "description": "Used on Firefox Store Page"
    },
    "sourceCode": {
        "message": "Source Code",
        "description": "Used on Firefox Store Page"
    },
    "noticeUpdate": {
        "message": "The notice has been upgraded!",
        "description": "The first line of the message displayed after the notice was upgraded."
    },
    "noticeUpdate2": {
        "message": "If you still don't like it, hit the never show button.",
        "description": "The second line of the message displayed after the notice was upgraded."
    },
    "setSkipShortcut": {
        "message": "Set key for skipping a segment"
    },
    "setStartSponsorShortcut": {
        "message": "Set key for start/stop segment keybind"
    },
    "setSubmitKeybind": {
        "message": "Set key for submission keybind"
    },
    "keybindDescription": {
        "message": "Select a key by typing it"
    },
    "keybindDescriptionComplete": {
        "message": "The keybind has been set to: "
    },
    "0": {
        "message": "Connection Timeout. Check your internet connection. If your internet is working, the server is probably overloaded or down."
    },
    "disableSkipping": {
        "message": "Skipping is enabled"
    },
    "enableSkipping": {
        "message": "Skipping is disabled"
    },
    "yourWork": {
        "message": "Your Work",
        "description": "Used to describe the section that will show you the statistics from your submissions."
    },
    "502": {
        "message": "The server seems to be overloaded. Try again in a few seconds."
    },
    "errorCode": {
        "message": "Error Code: "
    },
    "skip": {
        "message": "Skip"
    },
    "mute": {
        "message": "Mute"
    },
    "skip_category": {
        "message": "Skip {0}?"
    },
    "mute_category": {
        "message": "Mute {0}?"
    },
    "skip_to_category": {
        "message": "Skip to {0}?",
        "description": "Used for skipping to things (Skip to Highlight)"
    },
    "skipped": {
        "message": "{0} Skipped",
        "description": "Example: Sponsor Skipped"
    },
    "muted": {
        "message": "{0} Muted",
        "description": "Example: Sponsor Muted"
    },
    "skipped_to_category": {
        "message": "Skipped to {0}",
        "description": "Used for skipping to things (Skipped to Highlight)"
    },
    "disableAutoSkip": {
        "message": "Disable Auto Skip"
    },
    "enableAutoSkip": {
        "message": "Enable Auto Skip"
    },
    "audioNotification": {
        "message": "Audio Notification On Skip"
    },
    "audioNotificationDescription": {
        "message": "Audio notification on skip will play a sound whenever a segment is skipped. If disabled (or auto skip is disabled), no sound will be played."
    },
    "showTimeWithSkips": {
        "message": "Show Time With Skips Removed"
    },
    "showTimeWithSkipsDescription": {
        "message": "This time appears in brackets next to the current time on below the seekbar. This shows the total video duration minus any segments. This includes segments marked as only \"Show In Seekbar\"."
    },
    "youHaveSkipped": {
        "message": "You've skipped "
    },
    "youHaveSaved": {
        "message": "You have saved yourself "
    },
    "minLower": {
        "message": "minute"
    },
    "minsLower": {
        "message": "minutes"
    },
    "hourLower": {
        "message": "hour"
    },
    "hoursLower": {
        "message": "hours"
    },
    "youHaveSavedTime": {
        "message": "You've saved people"
    },
    "youHaveSavedTimeEnd": {
        "message": " of their lives"
    },
    "statusReminder": {
        "message": "Check status.sponsor.ajay.app for server status."
    },
    "changeUserID": {
        "message": "Import/Export Your UserID"
    },
    "whatChangeUserID": {
        "message": "This should be kept private. This is like a password and should not be shared with anyone. If someone has this, they can impersonate you. If you are looking for your public userID, click the clipboard icon in the popup."
    },
    "setUserID": {
        "message": "Set UserID"
    },
    "userIDChangeWarning": {
        "message": "Warning: Changing the UserID is permanent. Are you sure you would like to do this? Make sure to backup your old one just in case."
    },
    "createdBy": {
        "message": "Created By"
    },
    "keybindCurrentlySet": {
        "message": ". It is currently set to:"
    },
    "supportOtherSites": {
        "message": "Support 3rd Party YouTube-Sites"
    },
    "supportOtherSitesDescription": {
        "message": "Support third party YouTube clients. To enable support, you must accept the extra permissions. This does NOT work in incognito on Chrome and other Chromium variants.",
        "description": "This replaces the 'supports Invidious' option because it now works on other YouTube sites such as Cloudtube"
    },
    "supportedSites": {
        "message": "Supported Sites: "
    },
    "optionsInfo": {
        "message": "Enable Invidious support, disable autoskip, hide buttons and more."
    },
    "addInvidiousInstance": {
        "message": "Add 3rd-Party Client Instance"
    },
    "addInvidiousInstanceDescription": {
        "message": "Add a custom instance. This must be formatted with JUST the domain. Example: invidious.ajay.app"
    },
    "add": {
        "message": "Add"
    },
    "addInvidiousInstanceError": {
        "message": "This is an invalid domain. This should JUST include the domain part. Example: invidious.ajay.app"
    },
    "resetInvidiousInstance": {
        "message": "Reset Invidious Instance List"
    },
    "resetInvidiousInstanceAlert": {
        "message": "You are about to reset the Invidious instance list"
    },
    "currentInstances": {
        "message": "Current Instances:"
    },
    "minDuration": {
        "message": "Minimum duration (seconds):"
    },
    "minDurationDescription": {
        "message": "Segments shorter than the set value will not be skipped or show in the player."
    },
    "skipNoticeDuration": {
        "message": "Skip notice duration (seconds):"
    },
    "skipNoticeDurationDescription": {
        "message": "The skip notice will stay on screen for at least this long. For manual skipping, it may be visible for longer."
    },
    "shortCheck": {
        "message": "The following submission is shorter than your minimum duration option. This could mean that this is already submitted, and just being ignored due to this option. Are you sure you would like to submit?"
    },
    "showUploadButton": {
        "message": "Show Upload Button"
    },
    "customServerAddress": {
        "message": "SponsorBlock Server Address"
    },
    "customServerAddressDescription": {
        "message": "The address SponsorBlock uses to make calls to the server.\nUnless you have your own server instance, this should not be changed."
    },
    "save": {
        "message": "Save"
    },
    "reset": {
        "message": "Reset"
    },
    "customAddressError": {
        "message": "This address is not in the right form. Make sure you have http:// or https:// at the beginning and no trailing slashes."
    },
    "areYouSureReset": {
        "message": "Are you sure you would like to reset this?"
    },
    "mobileUpdateInfo": {
        "message": "m.youtube.com is now supported"
    },
    "exportOptions": {
        "message": "Import/Export All Options"
    },
    "whatExportOptions": {
        "message": "This is your entire configuration in JSON. This includes your userID, so be sure to share this wisely."
    },
    "setOptions": {
        "message": "Set Options"
    },
    "exportOptionsWarning": {
        "message": "Warning: Changing the options is permanent and can break your install. Are you sure you would like to do this? Make sure to backup your old one just in case."
    },
    "incorrectlyFormattedOptions": {
        "message": "This JSON is not formatted correctly. Your options have not been changed."
    },
    "confirmNoticeTitle" : {
        "message": "Submit Segment"
    },
    "submit": {
        "message": "Submit"
    },
    "cancel": {
        "message": "Cancel"
    },
    "delete": {
        "message": "Delete"
    },
    "preview": {
        "message": "Preview"
    },
    "unsubmitted": {
        "message": "Unsubmitted"
    },
    "inspect": {
        "message": "Inspect"
    },
    "edit": {
        "message": "Edit"
    },
    "copyDebugInformation": {
        "message": "Copy Debug Information To Clipboard"
    },
    "copyDebugInformationFailed": {
        "message": "Failed to write to clipboard"
    },
    "copyDebugInformationOptions": {
        "message": "Copies information to the clipboard to be provided to a developer when raising a bug / when a developer requests it. Sensitive information such as your user ID, whitelisted channels, and custom server address have been removed. However it does contain information such as your useragent, browser, operating system, and extension version number. "
    },
    "copyDebugInformationComplete": {
        "message": "The debug information has been copied to the clip board. Feel free to remove any information you would rather not share. Save this in a text file or paste into the bug report."
    },
    "theKey": {
        "message": "The key"
    },
    "keyAlreadyUsed": {
        "message": "is bound to another action. Please select another key."
    },
    "to": {
        "message": "to",
        "description": "Used between segments. Example: 1:20 to 1:30"
    },
    "category_sponsor": {
        "message": "Sponsor"
    },
    "category_sponsor_description": {
        "message": "Paid promotion, paid referrals and direct advertisements. Not for self-promotion or free shoutouts to causes/creators/websites/products they like."
    },
    "category_selfpromo": {
        "message": "Unpaid/Self Promotion"
    },
    "category_selfpromo_description": {
        "message": "Similar to \"sponsor\" except for unpaid or self promotion. This includes sections about merchandise, donations, or information about who they collaborated with."
    },
    "category_interaction": {
        "message": "Interaction Reminder (Subscribe)"
    },
    "category_interaction_description": {
        "message": "When there is a short reminder to like, subscribe or follow them in the middle of content. If it is long or about something specific, it should be under self promotion instead."
    },
    "category_interaction_short": {
        "message": "Interaction Reminder"
    },
    "category_intro": {
        "message": "Intermission/Intro Animation"
    },
    "category_intro_description": {
        "message": "An interval without actual content. Could be a pause, static frame, repeating animation. This should not be used for transitions containing information."
    },
    "category_intro_short": {
        "message": "Intermission"
    },
    "category_outro": {
        "message": "Endcards/Credits"
    },
    "category_outro_description": {
        "message": "Credits or when the YouTube endcards appear. Not for conclusions with information."
    },
    "category_preview": {
        "message": "Preview/Recap"
    },
    "category_preview_description": {
        "message": "Quick recap of previous episodes, or a preview of what's coming up later in the current video. Meant for edited together clips, not for spoken summaries."
    },
    "category_music_offtopic": {
        "message": "Music: Non-Music Section"
    },
    "category_music_offtopic_description": {
        "message": "Only for use in music videos. This only should be used for sections of music videos that aren't already covered by another category."
    },
    "category_music_offtopic_short": {
        "message": "Non-Music"
    },
    "category_poi_highlight": {
        "message": "Highlight"
    },
    "category_poi_highlight_description": {
        "message": "The part of the video that most people are looking for. Similar to \"Video starts at x\" comments."
    },
    "category_livestream_messages": {
        "message": "Livestream: Donation/Message Readings"
    },
    "category_livestream_messages_short": {
        "message": "Message Reading"
    },
    "autoSkip": {
        "message": "Auto Skip"
    },
    "manualSkip": {
        "message": "Manual Skip"
    },
    "showOverlay": {
        "message": "Show In Seek Bar"
    },
    "disable": {
        "message": "Disable"
    },
    "autoSkip_POI": {
        "message": "Auto skip to the start"
    },
    "manualSkip_POI": {
        "message": "Ask when video loads"
    },
    "showOverlay_POI": {
        "message": "Show In Seek Bar"
    },
    "autoSkipOnMusicVideos": {
        "message": "Auto skip all segments when there is a non-music segment"
    },
    "muteSegments": {
        "message": "Allow segments that mute audio instead of skip"
    },
    "colorFormatIncorrect": {
        "message": "Your color is formatted incorrectly. It should be a 3 or 6 digit hex code with a number sign at the beginning."
    },
    "previewColor": {
        "message": "Unsubmitted Color",
        "description": "Referring to submissions that have not been sent to the server yet."
    },
    "seekBarColor": {
        "message": "Seek Bar Color"
    },
    "category": {
        "message": "Category"
    },
    "skipOption": {
        "message": "Skip Option",
        "description": "Used on the options page to describe the ways to skip the segment (auto skip, manual, etc.)"
    },
    "enableTestingServer": {
        "message": "Enable Beta Testing Server"
    },
    "whatEnableTestingServer": {
        "message": "Your submissions and votes WILL NOT COUNT towards the main server. Only use this for testing."
    },
    "testingServerWarning": {
        "message": "All submissions and votes WILL NOT COUNT towards the main server while connecting to the test server. Make sure to disable this when you want to make real submissions."
    },
    "bracketNow": {
        "message": "(Now)"
    },
    "moreCategories": {
        "message": "More Categories"
    },
    "chooseACategory": {
        "message": "Choose a Category"
    },
    "enableThisCategoryFirst": {
        "message": "To submit segments with the category of \"{0}\", you must enable it in the options. You will be redirected to the options now.",
        "description": "Used when submitting segments to only let them select a certain category if they have it enabled in the options."
    },
    "poiOnlyOneSegment": {
        "message": "Warning: This type of segment can have a maximum of one active at a time. Submitting multiple will cause a random one to be shown."
    },
    "youMustSelectACategory": {
        "message": "You must select a category for all segments you are submitting!"
    },
    "bracketEnd": {
        "message": "(End)"
    },
    "hiddenDueToDownvote": {
        "message": "hidden: downvote"
    },
    "hiddenDueToDuration": {
        "message": "hidden: too short"
    },
    "channelDataNotFound": {
        "description": "This error appears in an alert when they try to whitelist a channel and the extension is unable to determine what channel they are looking at.",
        "message": "Channel ID is not loaded yet. If you are using an embedded video, try using the YouTube homepage instead. This could also be caused by changes in the YouTube layout, if you think so, make a comment here:"
    },
    "videoInfoFetchFailed": {
        "message": "It seems that something is blocking SponsorBlock's ability to get video data. Please see https://github.com/ajayyy/SponsorBlock/issues/741 for more info."
    },
    "youtubePermissionRequest": {
        "message": "It seems that SponsorBlock is unable to reach the YouTube API. To fix this, accept the permission prompt that will appear next, wait a few seconds, and then reload the page."
    },
    "acceptPermission": {
        "message": "Accept permission"
    },
    "permissionRequestSuccess": {
        "message": "Permission request succeeded!"
    },
    "permissionRequestFailed": {
        "message": "Permission request failed, did you click deny?"
    },
    "adblockerIssueWhitelist": {
        "message": "If you are unable to resolve this, then disable the setting 'Force Channel Check Before Skipping', as SponsorBlock is unable to retrieve the channel information for this video"
    },
    "forceChannelCheck": {
        "message": "Force Channel Check Before Skipping"
    },
    "whatForceChannelCheck": {
        "message": "By default, it will skip segments right away before it even knows what the channel is. By default, some segments at the start of the video might be skipped on whitelisted channels. Enabling this option will prevent this but making all skipping have a slight delay as getting the channelID can take some time. This delay might be unnoticeable if you have fast internet."
    },
    "forceChannelCheckPopup": {
        "message": "Consider Enabling \"Force Channel Check Before Skipping\""
    },
    "downvoteDescription": {
        "message": "Incorrect/Wrong Timing"
    },
    "incorrectCategory": {
        "message": "Change Category"
    },
    "nonMusicCategoryOnMusic": {
        "message": "This video is categorized as music. Are you sure this has a sponsor? If this is actually a \"Non-Music segment\", open up the extension options and enable this category. Then, you can submit this segment as \"Non-Music\" instead of sponsor. Please read the guidelines if you are confused."
    },
    "multipleSegments": {
        "message": "Multiple Segments"
    },
    "guidelines": {
        "message": "Guidelines"
    },
    "readTheGuidelines": {
        "message": "Read The Guidelines!!",
        "description": "Show the first time they submit or if they are \"high risk\""
    },
    "categoryUpdate1": {
        "message": "Categories are here!"
    },
    "categoryUpdate2": {
        "message": "Open the options to skip intros, outros, merch, etc."
    },
    "help": {
        "message": "Help"
    },
    "GotIt": {
        "message": "Got it",
        "description": "Used as the button to dismiss a tooltip"
    },
    "experiementOptOut": {
        "message": "Opt-out of all future experiments",
        "description": "This is used in a popup about a new experiment to get a list of unlisted videos to back up since all unlisted videos uploaded before 2017 will be set to private."
    },
    "hideForever": {
        "message": "Hide forever"
    },
    "warningChatInfo": {
        "message": "You got a warning and cannot submit segments temporarily. This means that we noticed you were making some common mistakes that are not malicious, please just confirm that you understand the rules and we will remove the warning. You can also join this chat using discord.gg/SponsorBlock or matrix.to/#/#sponsor:ajay.app"
    },
    "voteRejectedWarning": {
        "message": "Vote rejected due to a warning. Click to open a chat to resolve it, or come back later when you have time.",
        "description": "This is an integrated chat panel that will appearing allowing them to talk to the Discord/Matrix chat without leaving their browser."
    },
    "Donate": {
        "message": "Donate"
    },
    "hideDonationLink": {
        "message": "Hide Donation Link"
    },
    "helpPageThanksForInstalling": {
        "message": "Thanks for installing SponsorBlock."
    },
    "helpPageReviewOptions": {
        "message": "Please review the options below"
    },
    "helpPageFeatureDisclaimer": {
        "message": "Many features are disabled by default. If you want to skip intros, outros, use Invidious, etc., enable them below. You can also hide/show UI elements."
    },
    "helpPageHowSkippingWorks": {
        "message": "How skipping works"
    },
    "helpPageHowSkippingWorks1": {
        "message": "Video segments will automatically be skipped if they are found in the database. You can open the popup by clicking the extension icon to get a preview of what they are."
    },
    "helpPageHowSkippingWorks2": {
        "message": "Whenever you skip a segment, you will get notice. If the timing seems wrong vote down by clicking downvote! You can also vote in the popup."
    },
    "Submitting": {
        "message": "Submitting"
    },
    "helpPageSubmitting1": {
        "message": "Submitting can either be done in the popup by hitting the \"Segment Starts Now\" button or in the video player with the buttons on the player."
    },
    "helpPageSubmitting2": {
        "message": "Clicking the play button indicated the start of a segment and clicking the stop icon indicates the end. You can prepare multiple sponsors before hitting submit. Clicking the upload button will submit. Clicking the garbage can will delete."
    },
    "Editing": {
        "message": "Editing"
    },
    "helpPageEditing1": {
        "message": "If you messed up, you can edit or delete your segments after clicking the up arrow button."
    },
    "helpPageTooSlow": {
        "message": "This is too slow"
    },
    "helpPageTooSlow1": {
        "message": "There are hotkeys if you want to use them. Press the semicolon key to indicate the start/end of a sponsor segment and click the apostrophe to submit. These can be changed in the options. If you don't use QWERTY, you should probably change the keybinding."
    },
    "helpPageCopyOfDatabase": {
        "message": "Can I get a copy of the Database? What happens if you disappear?"
    },
    "helpPageCopyOfDatabase1": {
        "message": "The database is public and available at"
    },
    "helpPageCopyOfDatabase2": {
        "message": "The source code is freely available. So, even if something happens to me, your submissions are not lost."
    },
    "helpPageNews": {
        "message": "News and how it is made"
    },
    "helpPageSourceCode": {
        "message": "Where can I get the source code?"
    },
    "Credits": {
        "message": "Credits"
    },
    "highlightNewFeature": {
        "message": "New! Get to the point of the video with one click with the new highlight category"
    },
    "LearnMore": {
        "message": "Learn More"
    },
<<<<<<< HEAD
	"CopyDownvoteButtonInfo": {
        "message": "Downvotes and creates a local copy for you to resubmit"
    },
	"OpenCategoryWikiPage": {
		"message": "Open this category's wiki page."
	},
	"CopyAndDownvote": {
        "message": "Copy and downvote"
    },
	"ContinueVoting": {
        "message": "Continue Voting"
    },
	"ChangeCategoryTooltip": {
        "message": "This will instantly apply to your segments"
=======
    "SponsorTimeEditScrollNewFeature": {
        "message": "Use your mousewheel while hovering over the edit box to quickly adjust the time. Combinations of the ctrl or shift key can be used to fine tune the changes."
>>>>>>> b8ab05cc
    }
}<|MERGE_RESOLUTION|>--- conflicted
+++ resolved
@@ -811,24 +811,22 @@
     "LearnMore": {
         "message": "Learn More"
     },
-<<<<<<< HEAD
-	"CopyDownvoteButtonInfo": {
+	  "CopyDownvoteButtonInfo": {
         "message": "Downvotes and creates a local copy for you to resubmit"
     },
-	"OpenCategoryWikiPage": {
-		"message": "Open this category's wiki page."
-	},
-	"CopyAndDownvote": {
+	  "OpenCategoryWikiPage": {
+		    "message": "Open this category's wiki page."
+	  },
+	  "CopyAndDownvote": {
         "message": "Copy and downvote"
     },
-	"ContinueVoting": {
+	  "ContinueVoting": {
         "message": "Continue Voting"
     },
-	"ChangeCategoryTooltip": {
+	  "ChangeCategoryTooltip": {
         "message": "This will instantly apply to your segments"
-=======
+    },
     "SponsorTimeEditScrollNewFeature": {
         "message": "Use your mousewheel while hovering over the edit box to quickly adjust the time. Combinations of the ctrl or shift key can be used to fine tune the changes."
->>>>>>> b8ab05cc
     }
 }