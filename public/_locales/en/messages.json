--- conflicted
+++ resolved
@@ -631,11 +631,7 @@
         "message": "Accept permission"
     },
     "permissionRequestSuccess": {
-<<<<<<< HEAD
-        "message": "Permission success succeeded!"
-=======
         "message": "Permission request succeeded!"
->>>>>>> dc5ecade
     },
     "permissionRequestFailed": {
         "message": "Permission request failed, did you click deny?"
