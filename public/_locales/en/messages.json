{
    "Name": {
        "message": "SponsorBlock",
        "description": "Name of the extension."
    },
    "fullName": {
        "message": "SponsorBlock for YouTube - Skip Sponsorships",
        "description": "Name of the extension."
    },

    "Description": {
        "message": "Skip over sponsorship on YouTube videos. Report sponsors on videos you watch to save the time of others.",
        "description": "Description of the extension."
    },
    "helpPage": {
        "message": "index_en.html"
    },
    "400": {
        "message": "Server said this request was invalid"
    },
    "429": {
        "message": "You have submitted too many sponsor times for this one video, are you sure there are this many?"
    },
    "409": {
        "message": "This has already been submitted before"
    },
    "channelWhitelisted": {
        "message": "Channel Whitelisted!"
    },
    "Sponsor": {
        "message": "sponsor"
    },
    "Sponsors": {
        "message": "sponsors"
    },
   "Segment": {
        "message": "sponsor segment"
    },
    "Segments": {
        "message": "sponsor segments"
    },
    "noticeTitle": {
        "message": "Sponsor Skipped"
    },
    "reportButtonTitle": {
        "message": "Report"
    },
    "reportButtonInfo": {
        "message": "Report this sponsor submission as incorrect."
    },
    "Dismiss": {
        "message": "Dismiss"
    },
    "Loading": {
        "message": "Loading..."
    },
    "Mins": {
        "message": "Minutes"
    },
    "Secs": {
        "message": "Seconds"
    },
    "Hide": {
        "message": "Never Show"
    },
    "hitGoBack": {
        "message": "Hit unskip to get to where you came from."
    },
    "unskip": {
        "message": "Unskip"
    },
    "reskip": {
        "message": "Reskip"
    },
    "paused": {
        "message": "Paused"
    },
    "confirmMSG": {
        "message": "To edit or delete individual values, click the info button or open the extension popup by clicking the extension icon in the top right corner."
    },
    "clearThis": {
        "message": "Are you sure you want to clear this?\n\n"
    },
    "Unknown": {
        "message": "There was an error submitting your sponsor times, please try again later."
    },
    "sponsorFound": {
        "message": "This video's sponsors are in the database!"
    },
    "sponsor404": {
        "message": "No sponsors found"
    },
    "sponsorStart": {
        "message": "Sponsorship Starts Now"
    },
    "sponsorEnd": {
        "message": "Sponsorship Ends Now"
    },
    "noVideoID": {
        "message": "No YouTube video found at this tab. If you know this is a YouTube tab, close this popup and open it again. If that does not work, try reloading the tab."
    },
    "success": {
        "message": "Success!"
    },
    "voted": {
        "message": "Voted!"
    },
    "voteFail": {
        "message": "You have already voted this way before."
    },
    "serverDown": {
        "message": "It seems the sever is down. Contact the dev immediately."
    },
    "connectionError": {
        "message": "A connection error has occured. Error code: "
    },
    "wantToSubmit": {
        "message": "Do you want to submit the sponsor times for video id"
    },
    "leftTimes": {
        "message": "You seem to have left some sponsor times unsubmitted. Go back to that page to submit them (they are not deleted)."
    },
    "clearTimes": {
        "message": "Clear Sponsor Times"
    },
    "openPopup": {
        "message": "Open SponsorBlock Popup"
    },
    "SubmitTimes": {
        "message": "Submit Sponsor Times"
    },
    "submitCheck": {
        "message": "Are you sure you want to submit this?"
    },
    "whitelistChannel": {
         "message": "Whitelist Channel"
    },
    "removeFromWhitelist": {
         "message": "Remove Channel From Whitelist"
    },
    "voteOnTime": {
         "message": "Vote On A Sponsor Time"
    },
    "recordTimes": {
         "message": "Record the times of a sponsorship"
    },
    "soFarUHSubmited": {
         "message": "So far, you've submitted"
    },
    "savedPeopleFrom": {
         "message": "You have saved people from "
    },
    "viewLeaderboard": {
         "message": "View the leaderboard"
    },
    "here": {
        "message": "here"
    },
    "recordTimesDescription": {
         "message": "Click the button below when the sponsorship starts and ends to record and\nsubmit it to the database."
    },
    "popupHint": {
         "message": "Hint: Press the semicolon key while focused on a video to report the start/end of a sponsor and quote to submit. (This can be changed in the options)"
    },
    "lastTimes": {
         "message": "Latest Sponsor Message Times Chosen"
    },
    "clearTimesButton": {
        "message": "Clear Times"
    },
    "submitTimesButton": {
        "message": "Submit Times"
    },
    "publicStats": {
        "message": "This is used on the public stats page to show off how much you've contributed. See it"
    },
    "setUsername": {
        "message": "Set Username"
    },
    "discordAdvert": {
        "message": "Come join the official discord server to give suggestions and feedback!"
    },
    "hideThis": {
        "message": "Hide this"
    },
    "Options": {
        "message": "Options"
    },
    "showButtons": {
        "message": "Show Buttons On YouTube Player"
    },
    "hideButtons": {
        "message": "Hide Buttons On YouTube Player"
    },
    "hideButtonsDescription": {
        "message": "This hides the buttons that appear on the YouTube player to submit sponsors. I can see this being annoying for some\n people. Instead of using the button there, this popup can be used to submit sponsors. To hide the notice that appears, \n use the button that appears on the notice saying \"Don't show this again\". You can always enable these settings again later."
    },
    "showInfoButton": {
        "message": "Show Info Button On YouTube Player"
    },
    "hideInfoButton": {
        "message": "Hide Info Button On YouTube Player"
    },
    "whatInfoButton": {
        "message": "This is the button that opens up a popup in the YouTube page."
    },
    "hideDeleteButton": {
        "message": "Hide Delete Button On YouTube Player"
    },
    "showDeleteButton": {
        "message": "Show Delete Button On YouTube Player"
    },
    "whatDeleteButton": {
        "message": "This is the button that allows you to clear all sponsors on the YouTube player."
    },
    "disableViewTracking": {
        "message": "Disable Sponsor Skip Count Tracking"
    },
    "enableViewTracking": {
        "message": "Enable Sponsor Skip Count Tracking"
    },
    "whatViewTracking": {
        "message": "This feature tracks which sponsors you have skipped to let users know how much their submission has helped others and\nused as a metric along with upvotes to ensure that spam doesn't get into the database. The extension sends a message\nto the server each time you skip a sponsor. Hopefully most people don't change this setting so that the view numbers are accurate. :)"
    },
    "showNotice": {
        "message": "Show Notice Again"
    },
    "longDescription": {
        "message": "SponsorBlock is an extension that will skip over sponsored segments of YouTube videos. SponsorBlock is a crowdsourced browser extension that lets anyone submit the start and end times of sponsored segments of YouTube videos. Once one person submits this information, everyone else with this extension will skip right over the sponsored segment.",
        "description": "Full description of the extension on the store pages."
    },
    "website": {
        "message": "Website",
        "description": "Used on Firefox Store Page"
    },
    "sourceCode": {
        "message": "Source Code",
        "description": "Used on Firefox Store Page"
    },
    "noticeUpdate": {
        "message": "The notice has been upgraded!",
        "description": "The first line of the message displayed after the notice was upgraded."
    },
    "noticeUpdate2": {
        "message": "If you still don't like it, hit the never show button.",
        "description": "The second line of the message displayed after the notice was upgraded."
    },
    "setStartSponsorShortcut": {
        "message": "Set key for start sponsor keybind"
    },
    "setSubmitKeybind": {
        "message": "Set key for submission keybind"
    },
    "keybindDescription": {
        "message": "Select a key by typing it"
    },
    "keybindDescriptionComplete": {
        "message": "The keybind has been set to: "
    },
    "0": {
        "message": "Connection Timeout. Check your internet connection. If your internet is working, the server is probably overloaded or down."
    },
    "disableSkipping": {
        "message": "Disable SponsorBlock"
    },
    "enableSkipping": {
        "message": "Enable SponsorBlock"
    },
    "yourWork": {
        "message": "Your Work",
        "description": "Used to describe the section that will show you the statistics from your submissions."
    },
    "502": {
        "message": "The server seems to be overloaded. Try again in a few seconds."
    },
    "errorCode": {
        "message": "Error Code: "
    },
    "noticeTitleNotSkipped": {
        "message": "Skip Sponsor?"
    },
    "skip": {
        "message": "Skip"
    },
    "disableAutoSkip": {
        "message": "Disable Auto Skip"
    },
    "enableAutoSkip": {
        "message": "Enable Auto Skip"
    },
    "autoSkipDescription": {
        "message": "Auto skip will skip sponsors for you. If disabled, a notice will appear asking if you'd like to skip."
    },
    "youHaveSkipped": {
        "message": "You have skipped "
    },
    "youHaveSaved": {
        "message": "You have saved yourself "
    },
    "minLower": {
        "message": "minute"
    },
    "minsLower": {
        "message": "minutes"
    },
    "hourLower": {
        "message": "hour"
    },
    "hoursLower": {
        "message": "hours"
    },
    "youHaveSavedTime": {
        "message": "You have saved people"
    },
    "youHaveSavedTimeEnd": {
        "message": " of their lives."
    },
    "guildlinesSummary": {
        "message": "- Make sure your segment only contains paid promotion segment, nothing else.\n- Make sure skipping this segment will not skip valuable content\n- If the whole video is a sponsor, please do not report it. A full video reporting system will come out soon.\n- Please do not report disclaimers that could show bias (if a review video is sponsored, don't skip when they mention that)."
    },
    "statusReminder": {
        "message": "Check status.sponsor.ajay.app for server status."
    },
    "changeUserID": {
        "message": "Import/Export Your UserID"
    },
    "whatChangeUserID": {
        "message": "This should be kept private. This is like a password and should not be shared with anyone. If someone has this, they can impersonate you."
    },
    "setUserID": {
        "message": "Set UserID"
    },
    "userIDChangeWarning": {
        "message": "Warning: Changing the UserID is permanent. Are you sure you would like to do this? Make sure to backup your old one just in case."
    },
    "createdBy": {
        "message": "Created By"
    },
    "autoSkip": {
        "message": "Auto Skip"
    },
    "showSkipNotice": {
        "message": "Show Notice After A Sponsor Is Skipped"
    },
    "keybindCurrentlySet": {
        "message": ". It is currently set to:"
    },
    "supportInvidious": {
        "message": "Support Invidious"
    },
    "supportInvidiousDescription": {
        "message": "Invidious (invidio.us) is a third party YouTube client. To enable support, you must accept the extra permissions. This does NOT work in incongnito on Chrome and other Chromium variants."
    },
    "optionsInfo": {
        "message": "Enable Invidious support, disable autoskip, hide buttons and more."
    },
    "addInvidiousInstance": {
        "message": "Add Invidious Instance"
    },
    "addInvidiousInstanceDescription": {
        "message": "Add a custom instance of Invidious. This must be formatted with JUST the domain. Example: invidious.ajay.app"
    },
    "add": {
        "message": "Add"
    },
    "addInvidiousInstanceError": {
        "message": "This is an invalid domain. This should JUST include the domain part. Example: invidious.ajay.app"
    },
    "resetInvidiousInstance": {
        "message": "Reset Invidious Instance List"
    },
    "resetInvidiousInstanceAlert": {
        "message": "You are about to reset the Invidious instance list"
    },
    "currentInstances": {
        "message": "Current Instances:"
    },
    "enableAutoUpvote": {
        "message": "Auto Upvote"
    },
    "whatAutoUpvote": {
        "message": "With this enabled, the extension will upvote all submissions you view if you do not report them. If the notice is disabled, this will not occur."
    },
    "minDuration": {
        "message": "Minimum duration (seconds):"
    },
    "minDurationDescription": {
        "message": "Sponsor segments shorter than the set value will not be skipped or show in the player."
     },
    "shortCheck": {
        "message": "The following submission is shorter than your minimum duration option. This could mean that this is already submitted, and just being ignored due to this option. Are you sure you would like to submit?"
    },
    "showUploadButton": {
        "message": "Show Upload Button"
    },
    "whatUploadButton": {
        "message": "This button appears on the YouTube player after you have selected a timestamp and are ready to submit."
    },
    "customServerAddress": {
        "message": "SponsorBlock Server Address"
    },
    "customServerAddressDescription": {
        "message": "The address SponsorBlock uses to make calls to the server.\nUnless you have your own server instance, this should not be changed."
    },
    "save": {
        "message": "Save"
    },
    "reset": {
        "message": "Reset"
    },
    "customAddressError": {
        "message": "This address is not in the right form. Make sure you have http:// or https:// at the begining and no trailing slashes."
    },
    "areYouSureReset": {
        "message": "Are you sure you would like to reset this?"
    },
    "confirmPrivacy": {
        "message": "The video has been detected as unlisted. Click cancel if you do not want to check for sponsors."
    },
    "unlistedCheck": {
        "message": "Ignore Unlisted Videos"
    },
    "whatUnlistedCheck": {
        "message": "This setting will significantly slow down SponsorBlock. Sponsor lookups require sending the video ID to the server. If you are concerned about unlisted video IDs being sent over the internet, enable this option."
    },
    "mobileUpdateInfo": {
        "message": "m.youtube.com is now supported"
    },
<<<<<<< HEAD
    "confirmNoticeTitle" : {
        "message": "Submit Segment"
    },
    "submit": {
        "message": "Submit"
    },
    "cancel": {
        "message": "Cancel"
    },
    "delete": {
        "message": "Delete"
    },
    "preview": {
        "message": "Preview"
    },
    "edit": {
        "message": "Edit"
=======
    "exportOptions": {
        "message": "Import/Export All Options"
    },
    "whatExportOptions": {
        "message": "This is your entire configuration in JSON. This includes your userID, so be sure to share this wisely."
    },
    "setOptions": {
        "message": "Set Options"
    },
    "exportOptionsWarning": {
        "message": "Warning: Changing the options is permanent and can break your install. Are you sure you would like to do this? Make sure to backup your old one just in case."
    },
    "incorrectlyFormattedOptions": {
        "message": "This JSON is not formatted correctly. Your options have not been changed."
>>>>>>> 457bd15e
    }
}<|MERGE_RESOLUTION|>--- conflicted
+++ resolved
@@ -426,7 +426,21 @@
     "mobileUpdateInfo": {
         "message": "m.youtube.com is now supported"
     },
-<<<<<<< HEAD
+    "exportOptions": {
+        "message": "Import/Export All Options"
+    },
+    "whatExportOptions": {
+        "message": "This is your entire configuration in JSON. This includes your userID, so be sure to share this wisely."
+    },
+    "setOptions": {
+        "message": "Set Options"
+    },
+    "exportOptionsWarning": {
+        "message": "Warning: Changing the options is permanent and can break your install. Are you sure you would like to do this? Make sure to backup your old one just in case."
+    },
+    "incorrectlyFormattedOptions": {
+        "message": "This JSON is not formatted correctly. Your options have not been changed."
+    },
     "confirmNoticeTitle" : {
         "message": "Submit Segment"
     },
@@ -444,21 +458,5 @@
     },
     "edit": {
         "message": "Edit"
-=======
-    "exportOptions": {
-        "message": "Import/Export All Options"
-    },
-    "whatExportOptions": {
-        "message": "This is your entire configuration in JSON. This includes your userID, so be sure to share this wisely."
-    },
-    "setOptions": {
-        "message": "Set Options"
-    },
-    "exportOptionsWarning": {
-        "message": "Warning: Changing the options is permanent and can break your install. Are you sure you would like to do this? Make sure to backup your old one just in case."
-    },
-    "incorrectlyFormattedOptions": {
-        "message": "This JSON is not formatted correctly. Your options have not been changed."
->>>>>>> 457bd15e
     }
 }