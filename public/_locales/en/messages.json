{
    "Name": {
        "message": "SponsorBlock",
        "description": "Name of the extension."
    },
    "fullName": {
        "message": "SponsorBlock for YouTube - Skip Sponsorships",
        "description": "Name of the extension."
    },

    "Description": {
        "message": "Skip over sponsorship on YouTube videos. Report sponsors on videos you watch to save the time of others.",
        "description": "Description of the extension."
    },
    "helpPage": {
        "message": "index_en.html"
    },
    "400": {
        "message": "Server said this request was invalid"
    },
    "429": {
        "message": "You have submitted too many sponsor times for this one video, are you sure there are this many?"
    },
    "409": {
        "message": "This has already been submitted before"
    },
    "channelWhitelisted": {
        "message": "Channel Whitelisted!"
    },
    "Sponsor": {
        "message": "sponsor"
    },
    "Sponsors": {
        "message": "sponsors"
    },
   "Segment": {
        "message": "sponsor segment"
    },
    "Segments": {
        "message": "sponsor segments"
    },
    "noticeTitle": {
        "message": "Sponsor Skipped"
    },
    "reportButtonTitle": {
        "message": "Report"
    },
    "reportButtonInfo": {
        "message": "Report this sponsor submission as incorrect."
    },
    "Dismiss": {
        "message": "Dismiss"
    },
    "Loading": {
        "message": "Loading..."
    },
    "Mins": {
        "message": "Minutes"
    },
    "Secs": {
        "message": "Seconds"
    },
    "Hide": {
        "message": "Never Show"
    },
    "hitGoBack": {
        "message": "Hit unskip to get to where you came from."
    },
    "unskip": {
        "message": "Unskip"
    },
    "reskip": {
        "message": "Reskip"
    },
    "paused": {
        "message": "Paused"
    },
    "confirmMSG": {
        "message": "To edit or delete individual values, click the info button or open the extension popup by clicking the extension icon in the top right corner."
    },
    "clearThis": {
        "message": "Are you sure you want to clear this?\n\n"
    },
    "Unknown": {
        "message": "There was an error submitting your sponsor times, please try again later."
    },
    "sponsorFound": {
        "message": "This video's sponsors are in the database!"
    },
    "sponsor404": {
        "message": "No sponsors found"
    },
    "sponsorStart": {
        "message": "Sponsorship Starts Now"
    },
    "sponsorEnd": {
        "message": "Sponsorship Ends Now"
    },
    "noVideoID": {
        "message": "No YouTube video found at this tab. If you know this is a YouTube tab, close this popup and open it again. If that does not work, try reloading the tab."
    },
    "success": {
        "message": "Success!"
    },
    "voted": {
        "message": "Voted!"
    },
    "voteFail": {
        "message": "You have already voted this way before."
    },
    "serverDown": {
        "message": "It seems the sever is down. Contact the dev immediately."
    },
    "connectionError": {
        "message": "A connection error has occured. Error code: "
    },
    "wantToSubmit": {
        "message": "Do you want to submit the sponsor times for video id"
    },
    "leftTimes": {
        "message": "You seem to have left some sponsor times unsubmitted. Go back to that page to submit them (they are not deleted)."
    },
    "clearTimes": {
        "message": "Clear Sponsor Times"
    },
    "openPopup": {
        "message": "Open SponsorBlock Popup"
    },
    "SubmitTimes": {
        "message": "Submit Sponsor Times"
    },
    "submitCheck": {
        "message": "Are you sure you want to submit this?"
    },
    "whitelistChannel": {
         "message": "Whitelist Channel"
    },
    "removeFromWhitelist": {
         "message": "Remove Channel From Whitelist"
    },
    "voteOnTime": {
         "message": "Vote On A Sponsor Time"
    },
    "recordTimes": {
         "message": "Record the times of a sponsorship"
    },
    "soFarUHSubmited": {
         "message": "So far, you've submitted"
    },
    "savedPeopleFrom": {
         "message": "You have saved people from "
    },
    "viewLeaderboard": {
         "message": "View the leaderboard"
    },
    "here": {
        "message": "here"
    },
    "recordTimesDescription": {
         "message": "Click the button below when the sponsorship starts and ends to record and\nsubmit it to the database."
    },
    "popupHint": {
         "message": "Hint: Press the semicolon key while focused on a video to report the start/end of a sponsor and quote to submit. (This can be changed in the options)"
    },
    "lastTimes": {
         "message": "Latest Sponsor Message Times Chosen"
    },
    "clearTimesButton": {
        "message": "Clear Times"
    },
    "submitTimesButton": {
        "message": "Submit Times"
    },
    "publicStats": {
        "message": "This is used on the public stats page to show off how much you've contributed. See it"
    },
    "setUsername": {
        "message": "Set Username"
    },
    "discordAdvert": {
        "message": "Come join the official discord server to give suggestions and feedback!"
    },
    "hideThis": {
        "message": "Hide this"
    },
    "Options": {
        "message": "Options"
    },
    "showButtons": {
        "message": "Show Buttons On YouTube Player"
    },
    "hideButtons": {
        "message": "Hide Buttons On YouTube Player"
    },
    "hideButtonsDescription": {
        "message": "This hides the buttons that appear on the YouTube player to submit sponsors. I can see this being annoying for some\n people. Instead of using the button there, this popup can be used to submit sponsors. To hide the notice that appears, \n use the button that appears on the notice saying \"Don't show this again\". You can always enable these settings again later."
    },
    "showInfoButton": {
        "message": "Show Info Button On YouTube Player"
    },
    "hideInfoButton": {
        "message": "Hide Info Button On YouTube Player"
    },
    "whatInfoButton": {
        "message": "This is the button that opens up a popup in the YouTube page."
    },
    "hideDeleteButton": {
        "message": "Hide Delete Button On YouTube Player"
    },
    "showDeleteButton": {
        "message": "Show Delete Button On YouTube Player"
    },
    "whatDeleteButton": {
        "message": "This is the button that allows you to clear all sponsors on the YouTube player."
    },
    "disableViewTracking": {
        "message": "Disable Sponsor Skip Count Tracking"
    },
    "enableViewTracking": {
        "message": "Enable Sponsor Skip Count Tracking"
    },
    "whatViewTracking": {
        "message": "This feature tracks which sponsors you have skipped to let users know how much their submission has helped others and\nused as a metric along with upvotes to ensure that spam doesn't get into the database. The extension sends a message\nto the server each time you skip a sponsor. Hopefully most people don't change this setting so that the view numbers are accurate. :)"
    },
    "showNotice": {
        "message": "Show Notice Again"
    },
    "longDescription": {
        "message": "SponsorBlock is an extension that will skip over sponsored segments of YouTube videos. SponsorBlock is a crowdsourced browser extension that lets anyone submit the start and end times of sponsored segments of YouTube videos. Once one person submits this information, everyone else with this extension will skip right over the sponsored segment.",
        "description": "Full description of the extension on the store pages."
    },
    "website": {
        "message": "Website",
        "description": "Used on Firefox Store Page"
    },
    "sourceCode": {
        "message": "Source Code",
        "description": "Used on Firefox Store Page"
    },
    "noticeUpdate": {
        "message": "The notice has been upgraded!",
        "description": "The first line of the message displayed after the notice was upgraded."
    },
    "noticeUpdate2": {
        "message": "If you still don't like it, hit the never show button.",
        "description": "The second line of the message displayed after the notice was upgraded."
    },
    "setStartSponsorShortcut": {
        "message": "Set key for start sponsor keybind"
    },
    "setSubmitKeybind": {
        "message": "Set key for submission keybind"
    },
    "keybindDescription": {
        "message": "Select a key by typing it"
    },
    "keybindDescriptionComplete": {
        "message": "The keybind has been set to: "
    },
    "0": {
        "message": "Connection Timeout. Check your internet connection. If your internet is working, the server is probably overloaded or down."
    },
    "disableSkipping": {
        "message": "Disable SponsorBlock"
    },
    "enableSkipping": {
        "message": "Enable SponsorBlock"
    },
    "yourWork": {
        "message": "Your Work",
        "description": "Used to describe the section that will show you the statistics from your submissions."
    },
    "502": {
        "message": "The server seems to be overloaded. Try again in a few seconds."
    },
    "errorCode": {
        "message": "Error Code: "
    },
    "noticeTitleNotSkipped": {
        "message": "Skip Sponsor?"
    },
    "skip": {
        "message": "Skip"
    },
    "disableAutoSkip": {
        "message": "Disable Auto Skip"
    },
    "enableAutoSkip": {
        "message": "Enable Auto Skip"
    },
    "autoSkipDescription": {
        "message": "Auto skip will skip sponsors for you. If disabled, a notice will appear asking if you'd like to skip."
    },
    "audioNotification": {
        "message": "Audio Notification On Skip"
    },
    "audioNotificationDescription": {
        "message": "Audio notification on skip will play a sound whenever a sponsor is skipped. If disabled (or auto skip is disabled), no sound will be played."
    },
    "youHaveSkipped": {
        "message": "You have skipped "
    },
    "youHaveSaved": {
        "message": "You have saved yourself "
    },
    "minLower": {
        "message": "minute"
    },
    "minsLower": {
        "message": "minutes"
    },
    "hourLower": {
        "message": "hour"
    },
    "hoursLower": {
        "message": "hours"
    },
    "youHaveSavedTime": {
        "message": "You have saved people"
    },
    "youHaveSavedTimeEnd": {
        "message": " of their lives."
    },
    "guildlinesSummary": {
        "message": "- Make sure your segment only contains paid promotion segment, nothing else.\n- Make sure skipping this segment will not skip valuable content\n- If the whole video is a sponsor, please do not report it. A full video reporting system will come out soon.\n- Please do not report disclaimers that could show bias (if a review video is sponsored, don't skip when they mention that)."
    },
    "statusReminder": {
        "message": "Check status.sponsor.ajay.app for server status."
    },
    "changeUserID": {
        "message": "Import/Export Your UserID"
    },
    "whatChangeUserID": {
        "message": "This should be kept private. This is like a password and should not be shared with anyone. If someone has this, they can impersonate you."
    },
    "setUserID": {
        "message": "Set UserID"
    },
    "userIDChangeWarning": {
        "message": "Warning: Changing the UserID is permanent. Are you sure you would like to do this? Make sure to backup your old one just in case."
    },
    "createdBy": {
        "message": "Created By"
    },
    "autoSkip": {
        "message": "Auto Skip"
    },
    "showSkipNotice": {
        "message": "Show Notice After A Sponsor Is Skipped"
    },
    "keybindCurrentlySet": {
        "message": ". It is currently set to:"
    },
    "supportInvidious": {
        "message": "Support Invidious"
    },
    "supportInvidiousDescription": {
        "message": "Invidious (invidio.us) is a third party YouTube client. To enable support, you must accept the extra permissions. This does NOT work in incongnito on Chrome and other Chromium variants."
    },
    "optionsInfo": {
        "message": "Enable Invidious support, disable autoskip, hide buttons and more."
    },
    "addInvidiousInstance": {
        "message": "Add Invidious Instance"
    },
    "addInvidiousInstanceDescription": {
        "message": "Add a custom instance of Invidious. This must be formatted with JUST the domain. Example: invidious.ajay.app"
    },
    "add": {
        "message": "Add"
    },
    "addInvidiousInstanceError": {
        "message": "This is an invalid domain. This should JUST include the domain part. Example: invidious.ajay.app"
    },
    "resetInvidiousInstance": {
        "message": "Reset Invidious Instance List"
    },
    "resetInvidiousInstanceAlert": {
        "message": "You are about to reset the Invidious instance list"
    },
    "currentInstances": {
        "message": "Current Instances:"
    },
    "enableAutoUpvote": {
        "message": "Auto Upvote"
    },
    "whatAutoUpvote": {
        "message": "With this enabled, the extension will upvote all submissions you view if you do not report them. If the notice is disabled, this will not occur."
    },
    "minDuration": {
        "message": "Minimum duration (seconds):"
    },
    "minDurationDescription": {
        "message": "Sponsor segments shorter than the set value will not be skipped or show in the player."
     },
    "shortCheck": {
        "message": "The following submission is shorter than your minimum duration option. This could mean that this is already submitted, and just being ignored due to this option. Are you sure you would like to submit?"
    },
    "showUploadButton": {
        "message": "Show Upload Button"
    },
    "whatUploadButton": {
        "message": "This button appears on the YouTube player after you have selected a timestamp and are ready to submit."
    },
    "customServerAddress": {
        "message": "SponsorBlock Server Address"
    },
    "customServerAddressDescription": {
        "message": "The address SponsorBlock uses to make calls to the server.\nUnless you have your own server instance, this should not be changed."
    },
    "save": {
        "message": "Save"
    },
    "reset": {
        "message": "Reset"
    },
    "customAddressError": {
        "message": "This address is not in the right form. Make sure you have http:// or https:// at the begining and no trailing slashes."
    },
    "areYouSureReset": {
        "message": "Are you sure you would like to reset this?"
    },
    "confirmPrivacy": {
        "message": "The video has been detected as unlisted. Click cancel if you do not want to check for sponsors."
    },
    "unlistedCheck": {
        "message": "Ignore Unlisted Videos"
    },
    "whatUnlistedCheck": {
        "message": "This setting will significantly slow down SponsorBlock. Sponsor lookups require sending the video ID to the server. If you are concerned about unlisted video IDs being sent over the internet, enable this option."
    },
    "mobileUpdateInfo": {
        "message": "m.youtube.com is now supported"
    },
    "exportOptions": {
        "message": "Import/Export All Options"
    },
    "whatExportOptions": {
        "message": "This is your entire configuration in JSON. This includes your userID, so be sure to share this wisely."
    },
    "setOptions": {
        "message": "Set Options"
    },
    "exportOptionsWarning": {
        "message": "Warning: Changing the options is permanent and can break your install. Are you sure you would like to do this? Make sure to backup your old one just in case."
    },
    "incorrectlyFormattedOptions": {
        "message": "This JSON is not formatted correctly. Your options have not been changed."
    },
    "confirmNoticeTitle" : {
        "message": "Submit Segment"
    },
    "submit": {
        "message": "Submit"
    },
    "cancel": {
        "message": "Cancel"
    },
    "delete": {
        "message": "Delete"
    },
    "preview": {
        "message": "Preview"
    },
    "edit": {
        "message": "Edit"
    },
    "copyDebugInformation": {
        "message": "Copy Debug Information To Clipboard"
    },
    "copyDebugInformationFailed": {
        "message": "Failed to write to clipboard"
    },
    "copyDebugInformationOptions": {
        "message": "Copies information to the clipboard to be provided to a developer when raising a bug / when a developer requests it. Sensitive information such as your user ID, whitelisted channels, and custom server address have been removed. However it does contain information such as your useragent, browser, operating system, and extension version number. "
    },
    "copyDebugInformationComplete": {
        "message": "The debug information has been copied to the clip board. Feel free to remove any information you would rather not share. Save this in a text file or paste into the bug report."
    },
    "theKey": {
        "message": "The key"
    },
    "keyAlreadyUsedByYouTube": {
        "message": "is already used by youtube. Please select another key."
    },
    "keyAlreadyUsed": {
        "message": "is bound to another action. Please select another key."
    },
    "to": {
        "message": "to",
        "description": "Used between sponsor times. Example: 1:20 to 1:30"
    },
    "category_sponsor": {
        "message": "Sponsor"
    },
    "category_intro": {
        "message": "Intro"
    },
    "category_outro": {
        "message": "Outro"
    },
    "category_interaction": {
        "message": "Interaction (Redundant Like, Subscribe, Follow, etc.)"
    },
    "category_merchandise": {
        "message": "Merchandise and self-promotion"
    },
    "disable": {
        "message": "Disable"
    },
    "manualSkip": {
        "message": "Manual Skip"
<<<<<<< HEAD
=======
    },
    "showOverlay": {
        "message": "Show Overlay On Player"
>>>>>>> ec9f1efd
    }
}<|MERGE_RESOLUTION|>--- conflicted
+++ resolved
@@ -510,11 +510,8 @@
     },
     "manualSkip": {
         "message": "Manual Skip"
-<<<<<<< HEAD
-=======
     },
     "showOverlay": {
         "message": "Show Overlay On Player"
->>>>>>> ec9f1efd
     }
 }