{
    "fullName": {
        "message": "B站空降助手",
        "description": "Name of the extension."
    },
    "shortName": {
        "message": "空降助手"
    },
    "Description": {
        "message": "廣告？桌子都給你掀了(/= _ =)/~┴┴   帶您精準跳轉到贊助廣告結束或者高能時刻，自動跳過影片中的贊助廣告、訂閱提醒等片段。您也可以親自標記影片中的廣告並上傳，所有人都會從您的貢獻中受益。",
        "description": "Description of the extension."
    },
    "400": {
        "message": "此請求無效"
    },
    "409": {
        "message": "已經提交過了"
    },
    "confirm": {
        "message": "確定"
    },
    "close": {
        "message": "關閉"
    },
    "channelWhitelisted": {
        "message": "頻道已加入白名單！"
    },
    "Segment": {
        "message": "片段"
    },
    "Segments": {
        "message": "片段"
    },
    "SegmentsCap": {
        "message": "片段"
    },
    "upvoteButtonInfo": {
        "message": "給這個片段按讚"
    },
    "reportButtonTitle": {
        "message": "回饋"
    },
    "reportButtonInfo": {
        "message": "回饋此片段錯誤。"
    },
    "Dismiss": {
        "message": "忽略"
    },
    "Loading": {
        "message": "載入中..."
    },
    "Hide": {
        "message": "不再顯示"
    },
    "hitGoBack": {
        "message": "點擊取消跳過回到跳過前。"
    },
    "unskip": {
        "message": "取消跳過"
    },
    "reskip": {
        "message": "重新跳過"
    },
    "unmute": {
        "message": "取消靜音"
    },
    "paused": {
        "message": "已暫停"
    },
    "manualPaused": {
        "message": "計時器已停止"
    },
    "confirmMSG": {
        "message": "要編輯或刪除個別值，請點擊資訊按鈕，\n或點擊瀏覽器右上角的擴展圖示打開擴展跳出視窗。"
    },
    "clearThis": {
        "message": "您確定要清空所有片段嗎？"
    },
    "Unknown": {
        "message": "提交您的片段時間時出錯。請稍後再試。"
    },
    "sponsorFound": {
        "message": "此影片在資料庫中有可跳過片段！"
    },
    "sponsor404": {
        "message": "未找到可跳片段"
    },
    "sponsorStart": {
        "message": "片段現在開始"
    },
    "sponsorEnd": {
        "message": "片段現在結束"
    },
    "sponsorCancel": {
        "message": "取消建立片段"
    },
    "noVideoID": {
        "message": "未找到影片。\n如果識別錯誤，請重整此頁面。"
    },
    "refreshSegments": {
        "message": "重整片段"
    },
    "success": {
        "message": "成功 ！"
    },
    "voted": {
        "message": "已投票！"
    },
    "serverDown": {
        "message": "伺服器似乎已當機 (/ﾟДﾟ)/"
    },
    "connectionError": {
        "message": "連接錯誤。錯誤代碼： "
    },
    "segmentsStillLoading": {
        "message": "片段仍在載入中..."
    },
    "clearTimes": {
        "message": "清除片段"
    },
    "openPopup": {
        "message": "打開B站空降助手跳出視窗"
    },
    "closePopup": {
        "message": "關閉跳出視窗"
    },
    "closeIcon": {
        "message": "關閉圖示"
    },
    "OpenSubmissionMenu": {
        "message": "打開提交選單"
    },
    "sortSegments": {
        "message": "排序片段"
    },
    "submitCheck": {
        "message": "您確定要提交它嗎？"
    },
    "whitelistChannel": {
        "message": "將頻道列入白名單"
    },
    "removeFromWhitelist": {
        "message": "將頻道移出白名單"
    },
    "voteOnTime": {
        "message": "對片段投票"
    },
    "Submissions": {
        "message": "提交數"
    },
    "savedPeopleFrom": {
        "message": "您為大家節省了 "
    },
    "viewLeaderboard": {
        "message": "排行榜"
    },
    "recordTimesDescription": {
        "message": "提交"
    },
    "submissionEditHint": {
        "message": "片段編輯將在您點擊提交後顯示",
        "description": "Appears in the popup to inform them that editing has been moved to the video player."
    },
    "popupHint": {
        "message": "提示：您可以在選項中為提交動作綁定按鍵"
    },
    "clearTimesButton": {
        "message": "清除時間"
    },
    "Username": {
        "message": "使用者名稱"
    },
    "setUsername": {
        "message": "設定使用者名稱"
    },
    "copyPublicID": {
        "message": "複製公開的使用者ID"
    },
    "copySegmentID": {
        "message": "複製片段 ID"
    },
    "hideThis": {
        "message": "隱藏"
    },
    "Options": {
        "message": "選項"
    },
    "showButtons": {
        "message": "在播放器上顯示按鈕"
    },
    "hideButtons": {
        "message": "在播放器上隱藏按鈕"
    },
    "hideButtonsDescription": {
        "message": "隱藏在播放器控制欄提交片段的按鈕"
    },
    "showSkipButton": {
        "message": "播放器顯示跳至精華片段按鈕"
    },
    "showInfoButton": {
        "message": "在播放器上顯示資訊按鈕"
    },
    "hideInfoButton": {
        "message": "在播放器上隱藏資訊按鈕"
    },
    "autoHideInfoButton": {
        "message": "自動隱藏資訊按鈕"
    },
    "showUploadButton": {
        "message": "在播放器上顯示上傳按鈕"
    },
    "hideDeleteButton": {
        "message": "在播放器上隱藏刪除按鈕"
    },
    "showDeleteButton": {
        "message": "在播放器上顯示刪除按鈕"
    },
    "enableViewTracking": {
        "message": "啟用跳過次數統計跟蹤"
    },
    "whatViewTracking": {
        "message": "此功能追蹤您跳過了哪些片段，讓使用者知道他們提交的片段幫助了多少人。同時按讚會作為依據，確保垃圾資訊不會汙染資料庫。在您每次跳過片段時，我們都會向伺服器發送一條消息。希望大家開啟此項設定，以便得到更準確的統計資料。:)"
    },
    "enableViewTrackingInPrivate": {
        "message": "在無痕模式中啟用跳過計數跟蹤"
    },
    "enableTrackDownvotes": {
        "message": "儲存倒讚片段"
    },
    "whatTrackDownvotes": {
        "message": "儲存被您倒讚的片段，即使在重整後也會保持隱藏"
    },
    "trackDownvotesWarning": {
        "message": "警告：停用此功能將刪除所有先前儲存的倒讚"
    },
    "enableTrackDownvotesInPrivate": {
        "message": "儲存在無痕模式中的倒讚"
    },
    "enableQueryByHashPrefix": {
        "message": "按雜湊值前綴查詢"
    },
    "whatQueryByHashPrefix": {
        "message": "使用影片 ID 雜湊值的前 4 個字元而非整個影片 ID 向伺服器查詢片段。伺服器將返回所有具有類似雜湊值的影片資料。"
    },
    "enableShowCategoryWithoutPermission": {
        "message": "在提交選單中顯示類別，即使沒有提交權限"
    },
    "whatShowCategoryWithoutPermission": {
        "message": "一些類別由於有最低權限要求，需要得到許可才能提交"
    },
    "showNotice": {
        "message": "重新顯示跳過提醒"
    },
    "showSkipNotice": {
        "message": "跳過片段時顯示提醒跳出視窗"
    },
    "showCategoryGuidelines": {
        "message": "顯示類別說明"
    },
    "noticeVisibilityMode0": {
        "message": "全尺寸的跳過提醒跳出視窗"
    },
    "noticeVisibilityMode1": {
        "message": "縮小自動跳過的提醒跳出視窗"
    },
    "noticeVisibilityMode2": {
        "message": "縮小所有的跳過提醒跳出視窗"
    },
    "noticeVisibilityMode3": {
        "message": "半透明自動跳過的提醒跳出視窗"
    },
    "noticeVisibilityMode4": {
        "message": "半透明所有的跳過提醒跳出視窗"
    },
    "longDescription": {
        "message": "B站空降助手可幫您跳過影片中的贊助廣告、開場結尾、三連提醒和其他煩人片段。空降助手是一個瀏覽器擴展，任何人可以提交影片中的廣告和其他片段的開始和結束時間。如果有一人提交了資訊，其他所有使用此擴展的人都能直接跳過廣告片段。您也可以跳過音樂影片中的非音樂部分。",
        "description": "Full description of the extension on the store pages."
    },
    "website": {
        "message": "網站",
        "description": "Used on Firefox Store Page"
    },
    "sourceCode": {
        "message": "原始碼",
        "description": "Used on Firefox Store Page"
    },
    "setSkipShortcut": {
        "message": "跳過片段",
        "description": "Keybind label"
    },
    "setSkipToPoiShortcut": {
        "message": "跳至精彩時刻"
    },
    "setStartSponsorShortcut": {
        "message": "片段開始/結束",
        "description": "Keybind label"
    },
    "setOpenSubmissionMenuKeybind": {
        "message": "打開提交選單",
        "description": "Keybind label"
    },
    "setSubmitKeybind": {
        "message": "提交片段",
        "description": "Keybind label"
    },
    "setPreviewKeybind": {
        "message": "預覽片段",
        "description": "Keybind label"
    },
    "setCloseSkipNoticeKeybind": {
        "message": "關閉跳過通知",
        "description": "Keybind label"
    },
    "nextFrameKeybind": {
        "message": "（編輯提交跳出視窗）影片下一幀",
        "description": "Keybind label"
    },
    "previousFrameKeybind": {
        "message": "（編輯提交跳出視窗）影片前一幀",
        "description": "Keybind label"
    },
    "keybindDescription": {
        "message": "請按下想綁定的按鍵。如果您想使用組合快捷鍵，請勾選左側的選項。"
    },
    "0": {
        "message": "連接超時。請檢查您的網路連接。如果您的網路執行正常，則可能是伺服器當機。"
    },
    "disableSkipping": {
        "message": "已啟用跳過"
    },
    "enableSkipping": {
        "message": "已關閉跳過"
    },
    "yourWork": {
        "message": "您的資訊",
        "description": "Used to describe the section that will show you the statistics from your submissions."
    },
    "502": {
        "message": "伺服器似乎已過載。請稍後再試。"
    },
    "errorCode": {
        "message": "錯誤代碼： "
    },
    "skip": {
        "message": "跳過"
    },
    "mute": {
        "message": "靜音"
    },
    "full": {
        "message": "整個影片",
        "description": "Used for the name of the option to label an entire video as sponsor or self promotion."
    },
    "skip_category": {
        "message": "跳過{0}？"
    },
    "mute_category": {
        "message": "要靜音 {0} 嗎?"
    },
    "skip_to_category": {
        "message": "要跳到 {0} 嗎?",
        "description": "Used for skipping to things (Skip to Highlight)"
    },
    "autoSkipped": {
        "message": "{0} 準備跳過",
        "description": "Example: Ready Sponsor Skipped"
    },
    "autoMuted": {
        "message": "{0} 準備靜音",
        "description": "Example: Ready Sponsor Muted"
    },
    "skipped": {
        "message": "{0} 已跳過",
        "description": "Example: Sponsor Skipped"
    },
    "muted": {
        "message": "{0} 已靜音",
        "description": "Example: Sponsor Muted"
    },
    "skipped_to_category": {
        "message": "已跳至 {0}",
        "description": "Used for skipping to things (Skipped to Highlight)"
    },
    "disableAutoSkip": {
        "message": "停用自動跳過"
    },
    "enableAutoSkip": {
        "message": "啟用自動跳過"
    },
    "audioNotification": {
        "message": "跳過時音訊通知"
    },
    "audioNotificationDescription": {
        "message": "在跳過片段時播放聲音。如果停用（或停用自動跳過），則不會播放聲音。"
    },
    "showTimeWithSkips": {
        "message": "顯示減去可跳片段後的影片時長"
    },
    "showTimeWithSkipsDescription": {
        "message": "此時間位於進度條下方的目前時間旁邊，用括號框住。 顯示的是影片減去所有可跳片段後的時間，可跳片段包括標記為「在進度條中顯示」的片段。"
    },
    "youHaveSkipped": {
        "message": "您已跳過"
    },
    "minLower": {
        "message": "分鐘"
    },
    "minsLower": {
        "message": "分鐘"
    },
    "hourLower": {
        "message": "小時"
    },
    "hoursLower": {
        "message": "小時"
    },
    "youHaveSavedTime": {
        "message": "您為大家節省了",
        "description": "You've saved people from 887,362 segments (236d 15h 5.3 minutes of their lives)."
    },
    "youHaveSavedTimeEnd": {
        "message": " 的生命",
        "description": "You've saved people from 887,362 segments (236d 15h 5.3 minutes of their lives)."
    },
    "serverStatus": {
        "message": "伺服器狀態"
    },
    "projectRepo": {
        "message": "項目程式碼"
    },
    "statusReminder": {
        "message": "在 status.bsbsb.top 檢查伺服器狀態。"
    },
    "changeUserID": {
        "message": "匯入/匯出您的私人使用者ID"
    },
    "whatChangeUserID": {
        "message": "私人ID應該被保密。如果他人獲得了您的私人ID，他就可以冒充您。如果您想找公開使用者ID，請點擊彈出視窗中的剪貼簿圖示。"
    },
    "setUserID": {
        "message": "設定私人使用者ID"
    },
    "userIDChangeWarning": {
        "message": "警告：更改私人使用者ID是永久性的。您確定要這麼做嗎？請務必備份您的舊私人ID以防萬一。"
    },
    "createdBy": {
        "message": "建立者"
    },
    "minDuration": {
        "message": "最小片段時長(秒)："
    },
    "minDurationDescription": {
        "message": "短於設定值的片段將不會被跳過或顯示在播放器中。"
    },
    "enableManualSkipOnFullVideo": {
        "message": "當整個影片都被標記為廣告時使用手動跳過"
    },
    "whatManualSkipOnFullVideo": {
        "message": "如果您想看推廣影片時不跳過中間的內容，而是觀看完整影片，可以啟用推廣手動跳過"
    },
    "optionSectionSkipNotice": {
        "message": "跳過提醒跳出視窗"
    },
    "optionSectionPlayerAndButtons": {
        "message": "播放器和按鈕"
    },
    "showNewIcon": {
        "message": "使用新圖示"
    },
    "optionSectionPortVideo": {
        "message": "搬運影片綁定"
    },
    "optionSectionExtensionRelated": {
        "message": "外掛程式相關選項"
    },
    "advanceSkipNotice": {
        "message": "提前顯示跳過提醒視窗（僅啟用「自動跳過」的片段）"
    },
    "skipNoticeDurationBefore": {
        "message": "跳過提醒提前跳出視窗時間（秒）："
    },
    "skipNoticeDurationBeforeDescription": {
        "message": "跳過提醒提前跳出視窗的提前時常。"
    },
    "skipNoticeDuration": {
        "message": "跳過後或跳過提醒顯示時間（秒）："
    },
    "skipNoticeDurationDescription": {
        "message": "您跳過片段或者跳過提醒跳出視窗的顯示時常。用於您對片段進行投票或者跳過/取消跳過。\n手動跳過的提醒可能會顯示更久。"
    },
    "shortCheck": {
        "message": "以下的提交短於您的最小持續時間選項。這代表它們可能已經被提交，只是由於該選項被忽略了。您確定要提交嗎？"
    },
    "customServerAddress": {
        "message": "空降助手伺服器地址"
    },
    "customServerAddressDescription": {
        "message": "B站空降助手的伺服器地址。\n不建議更改，除非您有自己的伺服器。"
    },
    "save": {
        "message": "儲存"
    },
    "reset": {
        "message": "重設"
    },
    "customAddressError": {
        "message": "此地址格式不正確。請確保開頭有 http:// 或 https:// ，結尾沒有斜槓 / 。"
    },
    "areYouSureReset": {
        "message": "您確定要重設嗎？"
    },
    "exportOptions": {
        "message": "匯入/匯出所有選項"
    },
    "exportOtherData": {
        "message": "匯入/匯出所有其他資料"
    },
    "exportOptionsCopy": {
        "message": "編輯/複製"
    },
    "exportOptionsDownload": {
        "message": "儲存到文件"
    },
    "exportOptionsUpload": {
        "message": "從文件載入"
    },
    "whatExportOptions": {
        "message": "這是您所有設置的 JSON 格式。它包含了您的私人使用者 ID ，所以您一定要謹慎的保管它。"
    },
    "setOptions": {
        "message": "設定選項"
    },
    "exportOptionsWarning": {
        "message": "警告：更改選項是永久性的且可能破壞您安裝的東西。您確定要這麼做嗎？請確保已備份舊文件以防萬一。"
    },
    "incorrectlyFormattedOptions": {
        "message": "此 JSON 格式不正確。您的選項尚未更改。"
    },
    "confirmNoticeTitle": {
        "message": "提交片段"
    },
    "submit": {
        "message": "提交"
    },
    "cancel": {
        "message": "取消"
    },
    "delete": {
        "message": "刪除"
    },
    "preview": {
        "message": "預覽"
    },
    "unsubmitted": {
        "message": "未提交"
    },
    "inspect": {
        "message": "片段開頭"
    },
    "edit": {
        "message": "編輯"
    },
    "copyDebugInformation": {
        "message": "複製除錯資訊到剪貼簿"
    },
    "copyDebugInformationFailed": {
        "message": "複製到剪貼簿失敗"
    },
    "copyDebugInformationOptions": {
        "message": "複製資訊到剪貼簿，在提交錯誤時提供給開發者。 敏感資訊如：您的使用者ID、頻道白名單和自訂伺服器地址等已被刪除。然而，它仍然包含諸如您的UserAgent ，瀏覽器，作業系統和外掛程式版本號等資訊。 "
    },
    "copyDebugInformationComplete": {
        "message": "除錯資訊已複製到剪貼簿中。 您可以隨意移除任何您不想分享的資訊。請將其另存為 .txt 文件或貼到錯誤報告中。"
    },
    "keyAlreadyUsed": {
        "message": "此快捷鍵已綁定到另一個動作。請選擇其他快捷鍵。"
    },
    "to": {
        "message": "到",
        "description": "Used between segments. Example: 1:20 to 1:30"
    },
    "CopiedExclamation": {
        "message": "複製成功！",
        "description": "Used after something has been copied to the clipboard. Example: 'Copied!'"
    },
    "generic_guideline1": {
        "message": "包括銜接轉場"
    },
    "generic_guideline2": {
        "message": "跳過後的影片仍然流暢，就好像跳過的片段不存在一樣"
    },
    "category_sponsor": {
        "message": "廣告"
    },
    "category_sponsor_description": {
        "message": "付費推廣、付費推薦和直接廣告。不是自我推廣或免費提及他們喜歡的商品/創作者/網站/產品。"
    },
    "category_sponsor_guideline1": {
        "message": "付費推廣"
    },
    "category_sponsor_guideline2": {
        "message": "捐款或自製周邊不屬於此項"
    },
    "category_selfpromo": {
        "message": "無償/自我推廣"
    },
    "category_selfpromo_description": {
        "message": "類似於「贊助廣告」，但無報酬或是自我推廣。包括有關商品、捐贈的部分或合作者的資訊。"
    },
    "category_selfpromo_guideline1": {
        "message": "捐贈、會員和自製周邊"
    },
    "category_selfpromo_guideline2": {
        "message": "與影片無關的免費推廣"
    },
    "category_selfpromo_guideline3": {
        "message": "不是公司設計的產品和周邊"
    },
    "category_exclusive_access": {
        "message": "柔性推廣/品牌合作"
    },
    "category_exclusive_access_description": {
        "message": "僅用於標記整個影片。適用於影片展示創作者免費或獲得補助使用的產品或者服務，包括軟廣、產品推廣或者品牌推廣。"
    },
    "category_exclusive_access_pill": {
        "message": "此影片展示了創作者免費或獲得補助使用的產品、服務或場地",
        "description": "此類別的簡短描述"
    },
    "category_exclusive_access_guideline1": {
        "message": "整個影片都在展示免費或獲得補助使用的內容"
    },
    "category_interaction": {
        "message": "三連/訂閱提醒"
    },
    "category_interaction_description": {
        "message": "影片中間簡短提醒觀眾來一鍵三連或關注。 如果片段較長，或是有具體內容，則應分類為自我推廣。"
    },
    "category_interaction_guideline1": {
        "message": "短暫提醒要按讚、投幣或關注"
    },
    "category_interaction_guideline2": {
        "message": "包括間接提醒評論和彈幕"
    },
    "category_interaction_guideline3": {
        "message": "不應包含有意義的內容"
    },
    "category_interaction_short": {
        "message": "三連提醒"
    },
    "category_intro": {
        "message": "過場/開場動畫"
    },
    "category_intro_description": {
        "message": "沒有實際內容的間隔片段。可以是暫停、靜態幀或重複動畫。不適用於包含內容的過場。"
    },
    "category_intro_short": {
        "message": "開場動畫"
    },
    "category_intro_guideline1": {
        "message": "不包含任何有意義的內容"
    },
    "category_intro_guideline2": {
        "message": "不包括含有內容的轉場"
    },
    "category_outro": {
        "message": "鳴謝/結束畫面"
    },
    "category_outro_description": {
        "message": "致謝畫面或片尾畫面。不包含內容的結尾。"
    },
    "category_outro_guideline1": {
        "message": "不應包含有意義的內容，即使致謝或片尾已經出現。"
    },
    "category_preview": {
        "message": "回顧/概要",
        "description": "https://en.wikipedia.org/wiki/Narrative_hook"
    },
    "category_preview_description": {
        "message": "展示此影片或同系列影片將出現的畫面集錦，片段中所有內容都將在之後的正片中再次出現。"
    },
    "category_preview_guideline1": {
        "message": "影片中稍後會出現的片段"
    },
    "category_preview_guideline2": {
        "message": "往期影片的回顧總結"
    },
    "category_preview_guideline3": {
        "message": "不含有新內容"
    },
    "category_filler": {
        "message": "離題閒聊/玩笑"
    },
    "category_filler_description": {
        "message": "僅作為填充內容或增添趣味而添加的離題片段，這些內容對理解影片的主要內容並非必要。這不包括提供背景資訊或上下文的片段。這是一個非常激進的分類，適用於當你不想看「娛樂性」內容的時候。"
    },
    "category_filler_short": {
        "message": "離題"
    },
    "category_filler_guideline1": {
        "message": "拖時間/無意義笑話等離題片段"
    },
    "category_filler_guideline2": {
        "message": "分心、花絮、重播"
    },
    "category_filler_guideline3": {
        "message": "不需要理解主題的片段"
    },
    "category_music_offtopic": {
        "message": "音樂:非音樂部分"
    },
    "category_music_offtopic_description": {
        "message": "僅用於音樂影片。此分類只能用於音樂影片中未包括於其他分類的部分。"
    },
    "category_music_offtopic_short": {
        "message": "非音樂"
    },
    "category_music_offtopic_guideline1": {
        "message": "不在官方版本中的部分"
    },
    "category_music_offtopic_guideline2": {
        "message": "現場表演中的非音樂片段"
    },
    "category_poi_highlight": {
        "message": "精彩時刻/重點"
    },
    "category_poi_highlight_description": {
        "message": "大部分人都在尋找的跳轉時間。類似於「封面在12:34」的評論。"
    },
    "category_poi_highlight_guideline1": {
        "message": "大部分人想看的片段"
    },
    "category_poi_highlight_guideline2": {
        "message": "可以幫助略過之前的內容"
    },
    "category_poi_highlight_guideline3": {
        "message": "可以跳到標題或封面"
    },
    "category_livestream_messages": {
        "message": "直播：捐贈/消息閱讀"
    },
    "category_livestream_messages_short": {
        "message": "閱讀消息"
    },
    "autoSkip": {
        "message": "自動跳過"
    },
    "manualSkip": {
        "message": "手動跳過"
    },
    "showOverlay": {
        "message": "在進度條中顯示"
    },
    "disable": {
        "message": "停用"
    },
    "autoSkip_POI": {
        "message": "自動跳至位置"
    },
    "manualSkip_POI": {
        "message": "影片載入時詢問"
    },
    "showOverlay_POI": {
        "message": "在進度條中顯示"
    },
    "showOverlay_full": {
        "message": "顯示標籤"
    },
    "autoSkipOnMusicVideos": {
        "message": "自動跳過所有音樂影片中的非音樂片段"
    },
    "danmakuSkip": {
        "message": "從彈幕中匹配空降時間"
    },
    "autoSkipDanmakuSkip": {
        "message": "匹配成功後自動跳過"
    },
    "menuDanmakuSkip": {
        "message": "匹配成功後打開提交視窗"
    },
    "checkTimeDanmakuSkip": {
        "message": "檢查片段附近是否已有上傳的跳過資訊，已有則不觸發此功能"
    },
    "danmakuOffsetMatchingRegexPattern": {
        "message": "時間偏移匹配正則: "
    },
    "danmakuOffsetRegexPatternPlaceholder": {
        "message": "能匹配時間偏移指令的正規表示式"
    },
    "danmakuOffsetRegexTitle": {
        "message": "請輸入一個匹配時間偏移指令的正規表示式。如果不清楚如何寫正規表示式，請勿修改此項"
    },
    "danmakuOffsetRegexPatternDescription": {
        "message": "時間偏移匹配類似「向右12下」、「右方向34次」等格式的彈幕，並以此計算空降時間。"
    },
    "muteSegments": {
        "message": "允許片段靜音而不是跳過"
    },
    "fullVideoSegments": {
        "message": "當整個影片都是某一類別時顯示圖示",
        "description": "Referring to the category pill that is now shown on videos that are entirely sponsor or entirely selfpromo"
    },
    "fullVideoLabelsOnThumbnails": {
        "message": "在影片封面上顯示標籤",
        "description": "Referring to the category pill that is shown on videos that are entirely sponsor or entirely selfpromo on recommended videos, in searches or on the homepage."
    },
    "previewColor": {
        "message": "未提交顏色",
        "description": "Referring to submissions that have not been sent to the server yet."
    },
    "seekBarColor": {
        "message": "進度條顏色"
    },
    "category": {
        "message": "類別"
    },
    "skipOption": {
        "message": "跳過選項",
        "description": "Used on the options page to describe the ways to skip the segment (auto skip, manual, etc.)"
    },
    "enableTestingServer": {
        "message": "啟用Beta測試伺服器"
    },
    "whatEnableTestingServer": {
        "message": "您的提交和投票將不會計入主伺服器。它只被用於測試。"
    },
    "testingServerWarning": {
        "message": "當連接到測試伺服器時，所有的提交和投票將不會計入主伺服器。當您想要進行真實提交時，請確保停用了此選項。"
    },
    "bracketNow": {
        "message": "[設為目前]"
    },
    "moreCategories": {
        "message": "更多類別"
    },
    "chooseACategory": {
        "message": "選擇類別"
    },
    "enableThisCategoryFirst": {
        "message": "要提交「{0}」類別的片段，您必須在選項中啟用此類別。現在將重定向到選項。",
        "description": "Used when submitting segments to only let them select a certain category if they have it enabled in the options."
    },
    "poiOnlyOneSegment": {
        "message": "警告：此類型的片段一次最多只能使用一個。提交多個片段將隨機顯示。"
    },
    "youMustSelectACategory": {
        "message": "您必須為所有您要提交的片段選擇類別！"
    },
    "bracketStart": {
        "message": "[影片開始]"
    },
    "bracketEnd": {
        "message": "[影片結尾]"
    },
    "End": {
        "message": "片段結尾",
        "description": "Button that skips to the end of a segment"
    },
    "hiddenDueToDownvote": {
        "message": "隱藏：倒讚"
    },
    "hiddenDueToDuration": {
        "message": "隱藏：過短"
    },
    "manuallyHidden": {
        "message": "手動隱藏"
    },
    "channelDataNotFound": {
        "message": "未檢測到頻道ID。如果您正在使用嵌入式影片播放器，請到Bilibili網站觀看。也可能是B站更改了頁面布局，如果您認為是此問題，請在此評論：",
        "description": "This error appears in an alert when they try to whitelist a channel and the extension is unable to determine what channel they are looking at."
    },
    "invidiousPermissionRefresh": {
        "message": "瀏覽器已復原在 Invidious 及其他第三方網站執行所需的權限。請點擊下方按鈕重新啟用權限。"
    },
    "acceptPermission": {
        "message": "接受權限"
    },
    "permissionRequestSuccess": {
        "message": "權限請求成功！"
    },
    "permissionRequestFailed": {
        "message": "權限請求失敗，您是否點擊拒絕？"
    },
    "forceChannelCheck": {
        "message": "跳過前強制進行頻道檢查"
    },
    "whatForceChannelCheck": {
        "message": "預設情況下，即使還未檢測出目前是什麼頻道，也會立即跳過片段。因此，在白名單中頻道的影片，一些在開頭的片段也可能被跳過。啟用此選項將防止這種情況，但所有的跳過將會產生輕微的延遲，因為獲取頻道 ID 需要一點時間。如果您的網速很快，那延遲可能非常短。"
    },
    "forceChannelCheckPopup": {
        "message": "請考慮啟用「跳過前強制進行頻道檢查」"
    },
    "downvoteDescription": {
        "message": "不正確/錯誤的時間"
    },
    "incorrectVote": {
        "message": "不正確"
    },
    "harmfulVote": {
        "message": "有害的",
        "description": "Used for chapter segments when the text is harmful/offensive to remove it faster"
    },
    "incorrectCategory": {
        "message": "更改類別"
    },
    "nonMusicCategoryOnMusic": {
        "message": "此影片的分類為音樂。 您確定其中包含贊助商廣告嗎？如果這是「非音樂片段」，請打開擴展選項並啟用此類別。 之後，您可以以「非音樂」而不是贊助商廣告類別提交此片段。如果您不太明白，請閱讀指南。"
    },
    "multipleSegments": {
        "message": "多個片段"
    },
    "guidelines": {
        "message": "指南"
    },
    "readTheGuidelines": {
        "message": "閱讀指南！！",
        "description": "Show the first time they submit or if they are \"high risk\""
    },
    "skipFrameShortcutPopupLine1": {
        "message": "無法精準定位？可以嘗試使用 「,」 和 「.」 按鍵跳到上一幀或下一幀！試試吧~"
    },
    "skipFrameShortcutPopupLine2": {
        "message": "（快捷鍵只有在打開提交跳出視窗時可用，案件綁定可以在{0}中修改）"
    },
    "optionsPage": {
        "message": "選項頁面"
    },
    "categoryUpdate1": {
        "message": "類別在這裡！"
    },
    "categoryUpdate2": {
        "message": "開啟選項以跳過開頭、結尾和商業等內容。"
    },
    "help": {
        "message": "幫助"
    },
    "GotIt": {
        "message": "明白了",
        "description": "Used as the button to dismiss a tooltip"
    },
    "fullVideoTooltipWarning": {
        "message": "片段過長。如果整個影片都是關於同一個主題，請將「跳過」改成「整個影片」標籤。查看指南了解詳情。"
    },
    "categoryPillTitleText": {
        "message": "整個影片都被標記為此分類且內容過於緊湊，無法分開。"
    },
    "chapterNameTooltipWarning": {
        "message": "提交的章節名稱與現有類別名稱相似。如果已經存在分類，您應該優先使用它。"
    },
    "experiementOptOut": {
        "message": "關閉所有實驗性功能",
        "description": "This is used in a popup about a new experiment to get a list of unlisted videos to back up since all unlisted videos uploaded before 2017 will be set to private."
    },
    "hideForever": {
        "message": "永遠隱藏"
    },
    "warningChatInfo": {
        "message": "我們注意到您犯了一些常見錯誤。我們非常讚賞您迄今所做的工作，但我們努力追求完美，所以即使是非常小的錯誤，也需要重視:)"
    },
    "questionButton": {
        "message": "我有疑問"
    },
    "askAQuestion": {
        "message": "提問"
    },
    "warningConfirmButton": {
        "message": "我理解原因"
    },
    "warningError": {
        "message": "嘗試確認警告時發生錯誤："
    },
    "deArrowMessageRecieved": {
        "message": "您收到了來自版主的提示"
    },
    "Donate": {
        "message": "捐贈"
    },
    "considerDonating": {
        "message": "資助開發"
    },
    "hideDonationLink": {
        "message": "隱藏捐贈連結"
    },
    "darkModeOptionsPage": {
        "message": "選項頁面深色模式"
    },
    "LearnMore": {
        "message": "了解詳情"
    },
    "FullDetails": {
        "message": "全部細節"
    },
    "CopyDownvoteButtonInfo": {
        "message": "倒讚並建立本機副本供您再次提交"
    },
    "OpenCategoryWikiPage": {
        "message": "打開此類別的百科頁面。"
    },
    "CopyAndDownvote": {
        "message": "複製並倒讚"
    },
    "ContinueVoting": {
        "message": "繼續投票"
    },
    "ChangeCategoryTooltip": {
        "message": "這會立即應用到您所有的片段"
    },
    "downvote": {
        "message": "倒讚"
    },
    "upvote": {
        "message": "按讚"
    },
    "hideSegment": {
        "message": "隱藏片段"
    },
    "skipSegment": {
        "message": "跳過片段"
    },
    "playChapter": {
        "message": "播放章節"
    },
    "SponsorTimeEditScrollNewFeature": {
        "message": "將滑鼠懸停在編輯框上，操作滑鼠滾輪可以快速調整時間。包含 Ctrl 和 Shift 的組合快捷鍵可以微調時間。"
    },
    "categoryPillNewFeature": {
        "message": "新功能！知道影片是否完全是贊助廣告或自我推廣"
    },
    "yearAbbreviation": {
        "message": "年",
        "description": "100y"
    },
    "dayAbbreviation": {
        "message": "天",
        "description": "100d"
    },
    "hourAbbreviation": {
        "message": "小時",
        "description": "100h"
    },
    "optionsTabBehavior": {
        "message": "行為",
        "description": "Appears in Options as a tab header for options related to categories and skipping behavior. To fit inside the button, it should not be longer than ~20-25 characters (depending on their width)."
    },
    "optionsTabInterface": {
        "message": "介面",
        "description": "Appears in Options as a tab header for options related to GUI and sounds. To fit inside the button, it should not be longer than ~20-25 characters (depending on their width)."
    },
    "optionsTabKeyBinds": {
        "message": "快捷鍵",
        "description": "Appears in Options as a tab header for keybinds. To fit inside the button, it should not be longer than ~20-25 characters (depending on their width)."
    },
    "optionsTabBackup": {
        "message": "備份/復原",
        "description": "Appears in Options as a tab header for options related to saving/restoring your settings. To fit inside the button, it should not be longer than ~20-25 characters (depending on their width)."
    },
    "optionsTabAdvanced": {
        "message": "其他",
        "description": "Appears in Options as a tab header for advanced/niche options. To fit inside the button, it should not be longer than ~20-25 characters (depending on their width)."
    },
    "optionsTabExperiment": {
        "message": "實驗功能"
    },
    "noticeVisibilityLabel": {
        "message": "跳過提醒外觀",
        "description": "Option label"
    },
    "unbind": {
        "message": "解除綁定",
        "description": "Unbind keyboard shortcut"
    },
    "notSet": {
        "message": "未設定"
    },
    "change": {
        "message": "更改"
    },
    "bilibiliKeybindWarning": {
        "message": "這是B站內建的捷徑。您確定要使用嗎？"
    },
    "betaServerWarning": {
        "message": "測試伺服器已啟用！"
    },
    "openOptionsPage": {
        "message": "打開選項頁面"
    },
    "resetToDefault": {
        "message": "重設所有設定"
    },
    "confirmResetToDefault": {
        "message": "您確定要將所有設定重設為預設值嗎？此操作無法復原。"
    },
    "exportSegments": {
        "message": "匯出片段"
    },
    "importSegments": {
        "message": "匯入片段"
    },
    "Import": {
        "message": "匯入",
        "description": "Button to initiate importing segments. Appears under the textbox where they paste in the data"
    },
    "redeemSuccess": {
        "message": "兌換成功！"
    },
    "redeemFailed": {
        "message": "註冊碼無效"
    },
    "hideNewFeatureUpdates": {
        "message": "隱藏新功能提示"
    },
    "redeem": {
        "message": "兌換"
    },
    "enterLicenseKey": {
        "message": "輸入註冊碼"
    },
    "unsubmittedSegmentCounts": {
        "message": "您在 {1} 中有 {0}",
        "description": "Example: You currently have 12 unsubmitted segments on 5 videos"
    },
    "unsubmittedSegmentCountsZero": {
        "message": "您目前沒有未提交的片段",
        "description": "Replaces 'unsubmittedSegmentCounts' string when there are no unsubmitted segments"
    },
    "unsubmittedSegmentsSingular": {
        "message": "未提交的片段",
        "description": "Example: You currently have 1 *unsubmitted segment* on 1 video"
    },
    "unsubmittedSegmentsPlural": {
        "message": "未提交的片段",
        "description": "Example: You currently have 12 *unsubmitted segments* on 5 videos"
    },
    "videosSingular": {
        "message": "影片",
        "description": "Example: You currently have 3 unsubmitted segments on 1 *video*"
    },
    "videosPlural": {
        "message": "影片",
        "description": "Example: You currently have 12 unsubmitted segments on 5 *videos*"
    },
    "clearUnsubmittedSegments": {
        "message": "清除所有片段",
        "description": "Label for a button in settings"
    },
    "clearUnsubmittedSegmentsConfirm": {
        "message": "您確定要清除所有未提交的片段嗎？",
        "description": "Confirmation message for the Clear unsubmitted segments button"
    },
    "showUnsubmittedSegments": {
        "message": "顯示片段",
        "description": "Show/hide button for the unsubmitted segments list"
    },
    "hideUnsubmittedSegments": {
        "message": "隱藏片段",
        "description": "Show/hide button for the unsubmitted segments list"
    },
    "videoID": {
        "message": "影片ID",
        "description": "Header of the unsubmitted segments list"
    },
    "segmentCount": {
        "message": "片段數",
        "description": "Header of the unsubmitted segments list"
    },
    "actions": {
        "message": "操作",
        "description": "Header of the unsubmitted segments list"
    },
    "exportSegmentsAsURL": {
        "message": "分享連結"
    },
    "segmentFetchFailureWarning": {
        "message": "警告：伺服器未響應。片段可能已提交，只是由於伺服器問題您未收到回應。"
    },
    "allowScrollingToEdit": {
        "message": "允許滾動編輯時間"
    },
    "showPreviewYoutubeButton": {
        "message": "搬運影片區域顯示「預覽 YouTube 影片」按鈕"
    },
    "showPortVideoButton": {
        "message": "顯示綁定搬運影片按鈕"
    },
    "NoticeTimeAfterSkip": {
        "message": "{seconds}秒",
        "description": "This is used on the popup to show how much time left. It will look like \"5s\". The word {seconds} will be replaced, so keep it here. Translations should only change the \"s\""
    },
    "FillerWarning": {
        "message": "警告：這是一個非常激進的分類。您很可能會需要取消跳過某些內容，或者有時候需要停用它。請注意，許多影片的跳過率超過50%或更多！然而，請記住，在提交時仍需遵守特定的指導原則。",
        "description": "Warning that appears when enabling the filler tangent category"
    },
    "cleanPopup": {
        "message": "簡化彈出視窗內容"
    },
    "syncDisabledWarning": {
        "message": "警告：您的瀏覽器已停用擴充功能儲存功能。如果您嘗試儲存設定，這些設定將無法被儲存。"
    },
    "syncDisabledWarningDeArrow": {
        "message": "DeArrow 在沒有儲存功能的情況下將無法運作。"
    },
    "syncDisabledFirefoxSuggestions": {
        "message": "您可以通過前往 about:config 並將 \"webextensions.storage.sync.enabled\" 的值設為 true 來啟用它。"
    },
    "storageFull": {
        "message": "擴充功能儲存空間已滿。請在選項中刪除一些未提交的片段。"
    },
    "previewSegmentRequired": {
        "message": "請在提交之前預覽您的片段。您可以點擊預覽按鈕或使用以下快捷鍵：",
        "description": "Appears when trying to submit a segment without previewing it first. After the colon, the shortcut will appear"
    },
    "hasbindedPortVideo": {
        "message": "已綁定影片："
    },
    "enterPortVideoURL": {
        "message": "請輸入搬運影片網址"
    },
    "previewYoutubeVideoButton": {
        "message": "預覽 YouTube 影片"
    },
    "bindPortVideoButton": {
        "message": "綁定搬運影片"
    },
    "refreshPortedSegments": {
        "message": "更新來自綁定影片的片段"
    },
    "refreshSuccess": {
        "message": "更新成功！"
    },
    "refreshFailed": {
        "message": "更新失敗！"
    },
    "bindPortVideo": {
        "message": "同步搬運影片"
    },
    "dynamicAndCommentSponsorBlocker": {
        "message": "隱藏 動態首頁/評論區 的廣告"
    },
    "dynamicAndCommentSponsorBlockerDescription": {
        "message": "貼片廣告即內容包含推廣內容"
    },
    "dynamicSpaceSponsorBlocker": {
        "message": "隱藏UP主首頁動態的廣告"
    },
    "dynamicSpaceSponsorBlockerDescription": {
        "message": "UP主首頁動態的廣告也會隱藏，不推薦開啟，以方便查看UP主的完整動態"
    },
    "dynamicAndCommentSponsorWhitelistedChannels": {
        "message": "無視您的白名單"
    },
    "dynamicAndCommentSponsorWhitelistedChannelsDescription": {
        "message": "即使是您白名單中的UP主，也會進行操作"
    },
    "dynamicSponsorShow": {
        "message": "顯示廣告內容"
    },
    "dynamicSponsorHide": {
        "message": "隱藏廣告內容"
    },
    "dynamicAndCommentSponsorRegexPattern": {
        "message": "封鎖匹配正則: "
    },
    "dynamicAndCommentSponsorRegexPatternDescription": {
        "message": "預設正規表示式偏保守，建議根據您關注的UP主動態內容自行修改(如果您會編寫正規表示式)\n例如您關注的UP主們經常發某一個產品的廣告，您可以將該產品的名稱添加到正規表示式中"
    },
    "category_dynamicSponsor_sponsor": {
        "message": "廣告"
    },
    "category_dynamicSponsor_sponsor_description": {
        "message": "即包含商品連結，目前階段無法完全封鎖，因為部分軟廣可能不附帶連結或連結不是B站的規範"
    },
    "category_dynamicSponsor_forward_sponsor": {
        "message": "轉發廣告"
    },
    "category_dynamicSponsor_forward_sponsor_description": {
        "message": "當轉發動態是包含商品連結的UP主動態時，該動態會被視為轉發廣告"
    },
    "category_dynamicSponsor_suspicion_sponsor": {
        "message": "疑似廣告"
    },
    "category_dynamicSponsor_suspicion_sponsor_description": {
        "message": "使用正規表示式對內容進行匹配來額外封鎖軟廣動態，是對「廣告」的補充，可能會誤封鎖或漏封鎖部分"
    },
    "showOverlay_DynamicSponsor": {
        "message": "僅添加標籤"
    },
    "Hide_DynamicSponsor": {
        "message": "隱藏內容"
    },
    "skipOptionDynamicSponsor": {
        "message": "選項"
    },
    "colorDynamicSponsor": {
        "message": "標籤顏色"
    },
    "DynamicSponsorMatch":{
        "message": " 關鍵字: ",
        "tip": "空格是用來間隔的"
    },
    "dynamicSponsorBlockerDebug": {
        "message": "顯示疑似廣告匹配到的文字 / 正規表示式調試模式"
    },
    "dynamicSponsorBlockerDebugDescription": {
<<<<<<< HEAD
        "message": "把鼠標懸浮到標籤時顯示匹配到的文字"
    },
    "commentSponsorBlock":{
        "message": "启用评论区隐藏"
    },
    "commentSponsorBlockDescription":{
        "message": "评论区目前仅支持 \" 广告 \" 类别"
    },
    "dynamicSponsorBlock":{
        "message": "启用动态主页隐藏"
    },
    "dynamicSponsorBlockDescription":{
        "message": "动态主页支持全部类别 (不包含视频)"
=======
        "message": "把滑鼠懸浮到標籤時顯示匹配到的文字"
>>>>>>> d7c078f2
    },
    "requestVote": {
        "message": "片段標記準確嗎？"
    }
}<|MERGE_RESOLUTION|>--- conflicted
+++ resolved
@@ -1300,23 +1300,19 @@
         "message": "顯示疑似廣告匹配到的文字 / 正規表示式調試模式"
     },
     "dynamicSponsorBlockerDebugDescription": {
-<<<<<<< HEAD
         "message": "把鼠標懸浮到標籤時顯示匹配到的文字"
     },
     "commentSponsorBlock":{
-        "message": "启用评论区隐藏"
+        "message": "啟用評論區封鎖"
     },
     "commentSponsorBlockDescription":{
-        "message": "评论区目前仅支持 \" 广告 \" 类别"
+        "message": "評論區目前僅支持 \"廣告\" 種類"
     },
     "dynamicSponsorBlock":{
-        "message": "启用动态主页隐藏"
+        "message": "啟用動態主頁封鎖"
     },
     "dynamicSponsorBlockDescription":{
-        "message": "动态主页支持全部类别 (不包含视频)"
-=======
-        "message": "把滑鼠懸浮到標籤時顯示匹配到的文字"
->>>>>>> d7c078f2
+        "message": "動態主頁支持全部類別 (不包含視頻)"
     },
     "requestVote": {
         "message": "片段標記準確嗎？"
