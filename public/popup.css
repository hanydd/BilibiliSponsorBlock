:root {
  --sb-main-font-family: "Source Sans Pro", sans-serif;
  --sb-main-bg-color: #222626;
  --sb-main-fg-color: #fff;
  --sb-grey-bg-color: #333;
  --sb-red-bg-color: #cc1717;
}

/*
 * IDs on container element (when inserted in page), <html> element,
 * <body> element and main container
 */

#sponsorBlockPopupContainer {
  margin-bottom: 16px;
}

#sponsorBlockPopupHTML {
  color-scheme: dark;
}

#sponsorBlockPopupBody {
  margin: 0;
  width: 374px;
  font-family: var(--sb-main-font-family);
  font-size: 14px;
  background-color: var(--sb-main-bg-color);
  color: var(--sb-main-fg-color);
  color-scheme: dark;
}

#sponsorblockPopup {
  text-align: center;
}

/*
 * Disable transition on all elements until the extension has loaded
 */

.sb-preload * {
  transition: none !important;
}

/*
 * Header logo
 */

.sbPopupLogo {
  display: flex;
  align-items: center;
  font-size: 32px;
  font-weight: bold;
  justify-content: center;
  user-select: none;
  padding: 20px 0 10px;
}

.sbPopupLogo img {
  margin-right: 8px;
}

/*
 * Refresh segments button
 */

#refreshSegmentsButton {
  background: transparent;
  border: 0;
  border-radius: 50%;
  cursor: pointer;
  display: flex;
  padding: 5px;
  margin: 5px auto;
  align-items: center;
}

#refreshSegmentsButton:hover {
  background-color: var(--sb-grey-bg-color);
}

/*
 * <details> wrapper around each segment
 */

.votingButtons[open] {
  padding-bottom: 5px;
}

.votingButtons:hover {
  background-color: var(--sb-grey-bg-color);
}

/*
 * Individual segments summaries (clickable <summary>)
 */

.segmentSummary {
  cursor: pointer;
  font-weight: bold;
  padding: 7px;
  list-style: none;
  white-space: nowrap;
}

/*
 * Category dot in segment
 */

.sponsorTimesCategoryColorCircle {
  margin: 0 8px;
}

.dot {
  width: 10px;
  height: 10px;
  border-radius: 50%;
  display: inline-block;
}

/*
 * Buttons that appear under a segment on click
 */

.voteButton {
  height: 20px;
  padding: 0 5px;
  cursor: pointer;
}

/*
 * "Voted!" text that appears after voting on a segment
 */

.sponsorTimesThanksForVotingText {
  font-size: large;
}

/*
 * Main controls menu
 */

.sbControlsMenu {
  background-color: var(--sb-grey-bg-color);
  display: flex;
  justify-content: space-evenly;
  margin-top: 10px;
}

.sbControlsMenu-item {
  background-color: var(--sb-grey-bg-color);
  border: 0;
  padding: 0;
  cursor: pointer;
  user-select: none;
  padding: 10px 15px;
  flex: 1;
  display: flex;
  flex-direction: column;
  align-items: center;
  justify-content: center;
}

.sbControlsMenu-item:hover {
  background-color: #444;
}

.sbControlsMenu-itemIcon {
  margin-bottom: 6px;
}

/*
 * "Skipping is enabled" toggle
 */

.toggleSwitchContainer {
  cursor: pointer;
  display: flex;
  flex-direction: column;
  align-items: center;
}

.toggleSwitchContainer-switch {
  display: flex;
  margin-bottom: 6px;
}

.switchBg {
  display: block;
  width: 50px;
  height: 23px;
  border-radius: 18.5px;
}

.switchBg.shadow {
  box-shadow: 0.75px 0.75px 10px 0px rgba(50, 50, 50, 0.5);
  opacity: 1;
}

.switchBg.white {
  position: absolute;
  background-color: #ccc;
  opacity: 1;
}

.switchBg.green {
  position: absolute;
  background-color: #00a205;
  opacity: 0;
  transition: opacity 0.2s ease-out;
}

.switchDot {
  background-color: var(--sb-main-fg-color);
  border-radius: 50%;
  width: 15px;
  height: 15px;
  margin: 4px;
  position: absolute;
  box-shadow: 0.75px 0.75px 3.8px 0px rgba(50, 50, 50, 0.45);
  transition: transform 0.2s ease-out;
}

#toggleSwitch:checked ~ .switchDot {
  transform: translateX(27px);
}

#toggleSwitch:checked ~ .switchBg.green {
  opacity: 1;
}

#toggleSwitch:checked ~ .switchBg.white {
  opacity: 0;
  transition: opacity 0.2s step-end;
}

/*
 * Whitelist add/remove icon
 */

.SBWhitelistIcon > path {
  fill: var(--sb-main-fg-color);
}

.SBWhitelistIcon.rotated {
  transform: rotate(45deg);
}

@keyframes rotate {
  from {
    transform: rotate(0deg);
  }
  to {
    transform: rotate(360deg);
  }
}

/*
 * Notice that appears when whitelisting a channel, that recommends
 * enabling the "Force Channel Check Before Skipping" option
 */

#whitelistForceCheck {
  font-weight: bold;
  text-decoration: underline;
  font-size: large;
  cursor: pointer;
  padding: 10px 0;
}

/*
 * Container around the "Segment Starts Now" and "Submit Times" buttons
 */

#mainControls {
  flex-flow: column;
  align-items: center;
  margin-bottom: 12px;
}

/*
 * Generic buttons used for "Segment Starts Now" and "Submit Times"
 */

.sbMediumButton {
  background-color: var(--sb-red-bg-color);
  border: 0;
  -moz-border-radius: 28px;
  -webkit-border-radius: 28px;
  border-radius: 28px;
  display: inline-block;
  cursor: pointer;
  color: var(--sb-main-fg-color);
  font-size: 16px;
  padding: 8px 37px;
  font-family: var(--sb-main-font-family);
  transition: 0.01s background-color;
}

.sbMediumButton:hover,
.sbMediumButton:focus {
  outline: none;
  background-color: #ec1c1c;
}

.sbMediumButton:active {
  position: relative;
  top: 1px;
}

/*
 * "Submit Times" button
 */

#submitTimes {
  margin-top: 12px;
}

/*
 * Heading utility class
 */

.sbHeader {
  font-size: 20px;
  font-weight: bold;
  margin: 10px 0 5px;
}

/*
 * Side-by-side section of "Your Work"
 */

.sbYourWorkCols {
  display: flex;
  margin: 0 20px 12px;
}

.sbYourWorkCols > div {
  display: flex;
  align-items: center;
  width: 50%;
  justify-content: center;
}

/*
 * <button> elements that have icons
 */

#setUsernameButton,
#submitUsername,
#copyUserID {
  background: transparent;
  border: 0;
  cursor: pointer;
  padding: 0;
  color: var(--sb-main-fg-color);
  width: fit-content;
}

/*
 * Prevent username from wrapping
 */

#setUsernameButton {
  flex: 0 1;
  margin-right: 5px;
}

/*
 * Set username button
 */

#submitUsername {
  padding-left: 7px;
}

/*
 * Increase font size of username input and display
 */

#usernameValue,
#usernameInput,
#sponsorTimesContributionsDisplay {
  font-size: 16px;
  flex: 1 0;
}

/*
 * Left align "Username" and "Submissions" labels
 */

#usernameElement > div > p,
#sponsorTimesContributionsContainer {
  text-align: start;
}

/*
 * Enable flexbox for buttons with SVG icon
 */

#setUsernameContainer > button {
  display: flex;
}

/*
 * Improve position of "Copy User ID" button
 */

#copyUserID {
  width: 100%;
  flex: 0 1;
}

/*
 * Container around username display and edit
 */

#setUsernameContainer {
  display: flex;
}

/*
 * Improve alignment of username and submissions
 */

#usernameElement > div,
#sponsorTimesContributionsContainer > div {
  display: flex;
  flex-flow: column nowrap;
  align-items: flex-start;
}

/*
 * Truncate username display
 */

#usernameValue {
  overflow: hidden;
  text-overflow: ellipsis;
  max-width: 130px;
  margin-right: 8px;
}

/*
 * Set username form container with "expanded" state
 */

#setUsername {
  display: flex;
}

#setUsername.SBExpanded {
  width: 200%;
}

/*
 * Set username input
 */

#usernameInput {
  background: transparent;
  padding: 2px;
  border: var(--sb-main-fg-color) 1px solid;
  color: var(--sb-main-fg-color);
  width: calc(100% - 24px);
  text-overflow: ellipsis;
}

/*
 * Footer
 */

#sbFooter {
  margin-top: 10px;
  padding-bottom: 20px;
}

#sbFooter a {
  color: var(--sb-main-fg-color);
  cursor: pointer;
  text-decoration: none;
}

/*
 * "Show Notice Again" button
 */

#showNoticeAgain {
  background: transparent;
  border: 1px solid #fff;
  border-radius: 5px;
  color: var(--sb-main-fg-color);
  cursor: pointer;
  margin-bottom: 20px;
  padding: 5px;
}

<<<<<<< HEAD
  border-radius: 5px;
}

#issueReporterTabs {
  margin: 5px;
}

#issueReporterTabs > span {
  padding: 2px 4px;
  margin: 0 3px;
  cursor: pointer;
  background-color: #444848;
  border-radius: 10px;
}

#issueReporterTabs > span > span {
  position: relative;
  padding: 0.2em 0;
}

#issueReporterTabs > span > span::after {
  content: '';
  position: absolute;
  bottom: 0;
  left: 0;
  width: 100%;
  height: 0.1em;
  background-color: rgb(145, 0, 0);
  transition: transform 300ms;
  transform: scaleX(0);
  transform-origin: center;
}

#issueReporterTabs > span.sbSelected > span::after {
  transform: scaleX(0.8);
=======
/*
 * Generic spacing classes
 */

.u-mZ {
  margin: 0 !important;
}

/*
 * Generic hide utility classes
 */

#sponsorBlockPopupBody .hidden {
  display: none !important;
>>>>>>> 38ab10a1
}<|MERGE_RESOLUTION|>--- conflicted
+++ resolved
@@ -494,8 +494,20 @@
   padding: 5px;
 }
 
-<<<<<<< HEAD
-  border-radius: 5px;
+/*
+ * Generic spacing classes
+ */
+
+.u-mZ {
+  margin: 0 !important;
+}
+
+/*
+ * Generic hide utility classes
+ */
+
+#sponsorBlockPopupBody .hidden {
+  display: none !important;
 }
 
 #issueReporterTabs {
@@ -530,20 +542,4 @@
 
 #issueReporterTabs > span.sbSelected > span::after {
   transform: scaleX(0.8);
-=======
-/*
- * Generic spacing classes
- */
-
-.u-mZ {
-  margin: 0 !important;
-}
-
-/*
- * Generic hide utility classes
- */
-
-#sponsorBlockPopupBody .hidden {
-  display: none !important;
->>>>>>> 38ab10a1
 }