--- conflicted
+++ resolved
@@ -276,14 +276,11 @@
   padding: 0 5px;
   cursor: pointer;
 }
-<<<<<<< HEAD
-=======
 
 .voteButton:hover {
   opacity: 0.8;
 }
 
->>>>>>> 5e733fdd
 /*
  * "Voted!" text that appears after voting on a segment
  */
