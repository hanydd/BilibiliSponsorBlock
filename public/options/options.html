<!DOCTYPE html>

<head>
  <title>Options - SponsorBlock</title>
  <meta charset="utf-8">

  <link href="options.css" rel="stylesheet"/>

  <script src="../js/vendor.js"></script>
  <script src="../js/options.js"></script>
</head>

<body class="sponsorBlockPageBody">

	<div id="title">
		<img src="../icons/LogoSponsorBlocker256px.png" height="80" class="profilepic"/>
		SponsorBlock
	</div>

	<div class="center">
		<p class="createdBy">__MSG_createdBy__ <a href="https://ajay.app">Ajay Ramachandran</a> <img src="../icons/newprofilepic.jpg" height="30" class="profilepiccircle"/></p>

		<h1>__MSG_Options__</h1>
	
		<div id="options" class="hidden">

			<div id="support-invidious" option-type="toggle" sync-option="supportInvidious">
				<label class="switch-container" label-name="__MSG_supportInvidious__">
					<label class="switch">
						<input type="checkbox">
						<span class="slider round"></span>
					</label>
				</label>
	
				<br/>
				<br/>
	
				<div class="small-description">__MSG_supportInvidiousDescription__</div>
			</div>

			<br/>
			<br/>
	
			<div option-type="text-change" sync-option="invidiousInstances">
				<div class="option-button trigger-button">
					__MSG_addInvidiousInstance__
				</div>
	
				<br/>
	
				<div class="small-description">__MSG_addInvidiousInstanceDescription__</div>
	
				<div class="option-hidden-section hidden">
					<br/>
	
					<input class="option-text-box" type="text">
	
					<br/>
					<br/>
	
					<div class="option-button text-change-set inline">
						__MSG_add__
					</div>

					<div class="option-button invidious-instance-reset inline">
						__MSG_resetInvidiousInstance__
					</div>
					
					<br/>
					<br/>

					<span class="small-description">__MSG_currentInstances__</span>
					<span class="small-description" option-type="display" sync-option="invidiousInstances"></span>
				</div>
			</div>

			<br/>
			<br/>

			<div option-type="toggle" toggle-type="reverse" sync-option="disableAutoSkip">
				<label class="switch-container" label-name="__MSG_autoSkip__">
					<label class="switch">
						<input type="checkbox" checked>
						<span class="slider round"></span>
					</label>
				</label>
	
				<br/>
				<br/>
	
				<div class="small-description">__MSG_autoSkipDescription__</div>
			</div>

			<br/>
			<br/>

<<<<<<< HEAD
			<div option-type="string-change" sync-option="customServerAddress">
				<label class="string-container">
					<div>__MSG_customServerAddress__</div>
				  <input class="option-text-box" type="text">
				</label>
				<div class="option-button custom-server-address-button inline">
						__MSG_saveCustomServerAddress__
				</div>
	
				<br/>
				<br/>
	
				<div class="small-description">__MSG_customServerAddressDescription__</div>
			</div>

			<br/>
			<br/>
	
	
=======
>>>>>>> 84fbc93c
			<div option-type="keybind-change" sync-option="startSponsorKeybind">
				<div class="option-button trigger-button">
					__MSG_setStartSponsorShortcut__
				</div>
	
				<div class="option-hidden-section hidden">
					<br/>
	
					<div class="medium-description keybind-status">
						__MSG_keybindDescription__
					</div>

					<span class="medium-description bold keybind-status-key">
						
					</span>
				</div>
			</div>

			<br/>
			<br/>
	
			<div option-type="keybind-change" sync-option="submitKeybind">
				<div class="option-button trigger-button">
						__MSG_setSubmitKeybind__
				</div>
	
				<div class="option-hidden-section hidden">
					<br/>
	
					<div class="medium-description keybind-status">
						__MSG_keybindDescription__
					</div>

					<span class="medium-description bold keybind-status-key">
						
					</span>
				</div>
			</div>

			<br/>
			<br/>
	
			<div option-type="number-change" sync-option="minDuration">
				<label class="number-container" label-name="__MSG_minDuration__">
					<input type="number" step="0.1" min="0">
				</label>

				<br/>
				<br/>

				<div class="small-description">__MSG_minDurationDescription__</div>
			</div>
	
			<br/>
			<br/>
	
			<div option-type="toggle" toggle-type="reverse" sync-option="hideVideoPlayerControls">
				<label class="switch-container" label-name="__MSG_showButtons__">
					<label class="switch">
						<input type="checkbox" checked>
						<span class="slider round"></span>
					</label>
				</label>
	
				<br/>
				<br/>
	
				<div class="small-description">__MSG_hideButtonsDescription__</div>
			</div>
	
			<br/>
			<br/>
	
			<div option-type="toggle" toggle-type="reverse" sync-option="hideInfoButtonPlayerControls">
				<label class="switch-container" label-name="__MSG_showInfoButton__">
					<label class="switch">
						<input type="checkbox" checked>
						<span class="slider round"></span>
					</label>
				</label>
	
				<br/>
				<br/>
	
				<div class="small-description">__MSG_whatInfoButton__</div>
			</div>
	
			<br/>
			<br/>
	
			<div option-type="toggle" toggle-type="reverse" sync-option="hideDeleteButtonPlayerControls">
				<label class="switch-container" label-name="__MSG_showDeleteButton__">
					<label class="switch">
						<input type="checkbox" checked>
						<span class="slider round"></span>
					</label>
				</label>
	
				<br/>
				<br/>
	
				<div class="small-description">__MSG_whatDeleteButton__</div>
			</div>

			<br/>
			<br/>
	
			<div option-type="toggle" sync-option="autoUpvote">
				<label class="switch-container" label-name="__MSG_enableAutoUpvote__">
					<label class="switch">
						<input type="checkbox" checked>
						<span class="slider round"></span>
					</label>
				</label>
	
				<br/>
				<br/>
	
				<div class="small-description">__MSG_whatAutoUpvote__</div>
			</div>
	
			<br/>
			<br/>
	
			<div option-type="toggle" sync-option="trackViewCount">
				<label class="switch-container" label-name="__MSG_enableViewTracking__">
					<label class="switch">
						<input type="checkbox" checked>
						<span class="slider round"></span>
					</label>
				</label>
	
				<br/>
				<br/>
	
				<div class="small-description">__MSG_whatViewTracking__</div>
			</div>
	
			<br/>
			<br/>
	
			<div option-type="text-change" sync-option="userID" confirm-message="userIDChangeWarning">
				<div class="option-button trigger-button">
					__MSG_changeUserID__
				</div>
	
				<br/>
	
				<div class="small-description">__MSG_whatChangeUserID__</div>
	
				<div class="option-hidden-section hidden">
					<br/>
	
					<input class="option-text-box" type="text">
	
					<br/>
					<br/>
	
					<div class="option-button text-change-set">
						__MSG_setUserID__
					</div>
				</div>
			</div>
	
			<br/>
			<br/>
	
			<div option-type="toggle" toggle-type="reverse" sync-option="dontShowNotice">
				<label class="switch-container" label-name="__MSG_showSkipNotice__">
					<label class="switch">
						<input type="checkbox" checked>
						<span class="slider round"></span>
					</label>
				</label>
			</div>
			
		</div>
	</div>

</body><|MERGE_RESOLUTION|>--- conflicted
+++ resolved
@@ -94,7 +94,6 @@
 			<br/>
 			<br/>
 
-<<<<<<< HEAD
 			<div option-type="string-change" sync-option="customServerAddress">
 				<label class="string-container">
 					<div>__MSG_customServerAddress__</div>
@@ -114,8 +113,6 @@
 			<br/>
 	
 	
-=======
->>>>>>> 84fbc93c
 			<div option-type="keybind-change" sync-option="startSponsorKeybind">
 				<div class="option-button trigger-button">
 					__MSG_setStartSponsorShortcut__
