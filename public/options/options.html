<!DOCTYPE html>
<!-- Link to specific tabs by using their ID in the URL like: options.html#keybinds -->

<head>
  <title>Options - SponsorBlock</title>
  <meta charset="utf-8">
  <meta name="viewport" content="width=device-width, initial-scale=1" /> 
  
  <link href="options.css" rel="stylesheet"/>

  <script src="../js/vendor.js"></script>
  <script src="../js/options.js"></script>
</head>

<body class="sponsorBlockPageBody">

	<div id="options-container">

		<div id="navigation" class="center">

			<div id="title" class="titleBar">
				<img src="../icons/LogoSponsorBlocker256px.png" class="profilepic" alt="SponsorBlock logo"/>
				SponsorBlock
				<div id="version"></div>
			</div>

			<div class="tab-heading" data-for="segments">
				__MSG_optionsTabCategories__
			</div>

			<div class="tab-heading" data-for="behavior">
				__MSG_optionsTabBehavior__
			</div>

			<div class="tab-heading" data-for="interface">
				__MSG_optionsTabInterface__
			</div>

			<div class="tab-heading" data-for="keybinds">
				__MSG_optionsTabKeyBinds__
			</div>

			<div class="tab-heading" data-for="privacy">
				__MSG_optionsTabPrivacy__
			</div>

			<div class="tab-heading" data-for="import">
				__MSG_optionsTabBackup__
			</div>

<<<<<<< HEAD
			<div class="tab-heading" data-for="advanced">
				__MSG_optionsTabAdvanced__
			</div>
=======
			<div option-type="toggle" sync-option="fullVideoSegments">
				<label class="switch-container">
					<label class="switch">
						<input type="checkbox" checked>
						<span class="slider round"></span>
					</label>
					<div class="switch-label">
						__MSG_fullVideoSegments__
					</div>
				</label>

				<br/>
				<br/>
				<br/>
			</div>

			<br/>
			<br/>
>>>>>>> 02d8bf9a

			<p id="createdBy" class="titleBar">
				<img src="../icons/newprofilepic.jpg" height="30" class="profilepiccircle" alt="profile picture of creator"/>
				__MSG_createdBy__ 
				<a href="https://ajay.app">Ajay Ramachandran</a> 
				<a href="https://sponsor.ajay.app/donate" target="_blank" rel="noopener" id="sbDonate">(__MSG_Donate__)</a>
			</p>

		</div>

		<div id="options" class="hidden">

			<div id="segments" class="option-group hidden">

				<div id="category-type" data-type="react-CategoryChooserComponent">

				</div>

			</div>

			<div id="behavior" class="option-group hidden">

				<div data-type="toggle" data-sync="autoSkipOnMusicVideos">
					<div class="switch-container">
						<label class="switch">
							<input id="autoSkipOnMusicVideos" type="checkbox" checked>
							<span class="slider round"></span>
						</label>
						<label class="switch-label" for="autoSkipOnMusicVideos">
							__MSG_autoSkipOnMusicVideos__
						</label>
					</div>
				</div>
	
				<div data-type="toggle" data-sync="muteSegments">
					<div class="switch-container">
						<label class="switch">
							<input id="muteSegments" type="checkbox" checked>
							<span class="slider round"></span>
						</label>
						<label class="switch-label" for="muteSegments">
							__MSG_muteSegments__
						</label>
					</div>
				</div>

				<div data-type="number-change" data-sync="minDuration">
					<label class="number-container">
						<span class="optionLabel">__MSG_minDuration__</span>
						<input type="number" step="0.1" min="0">
					</label>
	
					<div class="small-description">__MSG_minDurationDescription__</div>
				</div>

				<div data-type="toggle" data-sync="forceChannelCheck">
					<div class="switch-container">
						<label class="switch">
							<input id="forceChannelCheck" type="checkbox" checked>
							<span class="slider round"></span>
						</label>
						<label class="switch-label" for="forceChannelCheck">
							__MSG_forceChannelCheck__
						</label>
					</div>
	
					<div class="small-description">__MSG_whatForceChannelCheck__</div>
				</div>

				<div data-type="toggle" data-sync="refetchWhenNotFound">
					<div class="switch-container">
						<label class="switch">
							<input id="refetchWhenNotFound" type="checkbox" checked>
							<span class="slider round"></span>
						</label>
						<label class="switch-label" for="refetchWhenNotFound">
							__MSG_enableRefetchWhenNotFound__
						</label>
					</div>
	
					<div class="small-description">__MSG_whatRefetchWhenNotFound__</div>
				</div>

			</div>

			<div id="interface" class="option-group hidden">

				<div data-type="number-change" data-sync="skipNoticeDuration">
					<label class="number-container">
						<span class="optionLabel">__MSG_skipNoticeDuration__</span>
						<input type="number" step="1" min="1">
					</label>
	
					<div class="small-description">__MSG_skipNoticeDurationDescription__</div>
				</div>
	
				<div data-type="toggle" data-toggle-type="reverse" data-sync="dontShowNotice">
					<div class="switch-container">
						<label class="switch">
							<input id="dontShowNotice" type="checkbox" checked>
							<span class="slider round"></span>
						</label>
						<label class="switch-label" for="dontShowNotice">
							__MSG_showSkipNotice__
						</label>
					</div>
				</div>
	
				<div data-type="selector" data-sync="noticeVisibilityMode">
					<label class="optionLabel" for="noticeVisibilityMode">__MSG_noticeVisibilityLabel__:</label>

					<select id="noticeVisibilityMode" class="selector-element optionsSelector" >
						<option value="0">__MSG_noticeVisibilityMode0__</option>
						<option value="1">__MSG_noticeVisibilityMode1__</option>
						<option value="2">__MSG_noticeVisibilityMode2__</option>
						<option value="3">__MSG_noticeVisibilityMode3__</option>
						<option value="4">__MSG_noticeVisibilityMode4__</option>
					</select>
				</div>
	
				<div data-type="toggle" data-toggle-type="reverse" data-sync="hideVideoPlayerControls">
					<div class="switch-container">
						<label class="switch">
							<input id="hideVideoPlayerControls" type="checkbox" checked>
							<span class="slider round"></span>
						</label>
						<label class="switch-label" for="hideVideoPlayerControls">
							__MSG_showButtons__
						</label>
					</div>
	
					<div class="small-description">__MSG_hideButtonsDescription__</div>
				</div>

				<div data-type="toggle" data-toggle-type="reverse" data-sync="hideDeleteButtonPlayerControls" data-dependent-on="hideVideoPlayerControls">
					<div class="switch-container">
						<label class="switch">
							<input id="hideDeleteButtonPlayerControls" type="checkbox" checked>
							<span class="slider round"></span>
						</label>
						<label class="switch-label" for="hideDeleteButtonPlayerControls">
							__MSG_showDeleteButton__
						</label>
					</div>
				</div>
	
				<div data-type="toggle" data-toggle-type="reverse" data-sync="hideUploadButtonPlayerControls" data-dependent-on="hideVideoPlayerControls">
					<div class="switch-container">
						<label class="switch">
							<input id="hideUploadButtonPlayerControls" type="checkbox" checked>
							<span class="slider round"></span>
						</label>
						<label class="switch-label" for="hideUploadButtonPlayerControls">
							__MSG_showUploadButton__
						</label>
					</div>
				</div>
	
				<div data-type="toggle" data-toggle-type="reverse" data-sync="hideSkipButtonPlayerControls">
					<div class="switch-container">
						<label class="switch">
							<input id="hideSkipButtonPlayerControls" type="checkbox" checked>
							<span class="slider round"></span>
						</label>
						<label class="switch-label" for="hideSkipButtonPlayerControls">
							__MSG_showSkipButton__
						</label>
					</div>
				</div>
	
				<div data-type="toggle" data-toggle-type="reverse" data-sync="hideInfoButtonPlayerControls">
					<div class="switch-container">
						<label class="switch">
							<input id="hideInfoButtonPlayerControls" type="checkbox" checked>
							<span class="slider round"></span>
						</label>
						<label class="switch-label" for="hideInfoButtonPlayerControls">
							__MSG_showInfoButton__
						</label>
					</div>
				</div>
	
				<div data-type="toggle" data-sync="autoHideInfoButton" data-dependent-on="hideInfoButtonPlayerControls">
					<div class="switch-container">
						<label class="switch">
							<input id="autoHideInfoButton" type="checkbox" checked>
							<span class="slider round"></span>
						</label>
						<label class="switch-label" for="autoHideInfoButton">
							__MSG_autoHideInfoButton__
						</label>
					</div>
				</div>
	
				<div data-type="toggle" data-sync="audioNotificationOnSkip">
					<div class="switch-container">
						<label class="switch">
							<input id="audioNotificationOnSkip" type="checkbox" checked>
							<span class="slider round"></span>
						</label>
						<label class="switch-label" for="audioNotificationOnSkip">
							__MSG_audioNotification__
						</label>
					</div>
	
					<div class="small-description">__MSG_audioNotificationDescription__</div>
				</div>
	
				<div data-type="toggle" data-sync="showTimeWithSkips">
					<div class="switch-container">
						<label class="switch">
							<input id="showTimeWithSkips" type="checkbox" checked>
							<span class="slider round"></span>
						</label>
						<label class="switch-label" for="showTimeWithSkips">
							__MSG_showTimeWithSkips__
						</label>
					</div>
	
					<div class="small-description">__MSG_showTimeWithSkipsDescription__</div>
				</div>

				<div data-type="toggle" data-toggle-type="reverse" data-sync="showDonationLink" data-no-safari="true">
					<div class="switch-container">
						<label class="switch">
							<input id="showDonationLink" type="checkbox" checked>
							<span class="slider round"></span>
						</label>
						<label class="switch-label" for="showDonationLink">
							__MSG_hideDonationLink__
						</label>
					</div>
				</div>

			</div>

			<div id="keybinds" class="option-group hidden">

				<div data-type="keybind-change" data-sync="skipKeybind">	
					<label class="optionLabel">__MSG_setSkipShortcut__:</label>
					<div class="inline"></div>
				</div>

				<div data-type="keybind-change" data-sync="startSponsorKeybind">	
					<label class="optionLabel">__MSG_setStartSponsorShortcut__:</label>
					<div class="inline"></div>
				</div>

				<div data-type="keybind-change" data-sync="submitKeybind">	
					<label class="optionLabel">__MSG_setSubmitKeybind__:</label>
					<div class="inline"></div>
				</div>

			</div>

			<div id="privacy" class="option-group hidden">

				<div data-type="toggle" data-sync="trackViewCount">
					<div class="switch-container">
						<label class="switch">
							<input id="trackViewCount" type="checkbox" checked>
							<span class="slider round"></span>
						</label>
						<label class="switch-label" for="trackViewCount">
							__MSG_enableViewTracking__
						</label>
					</div>
	
					<div class="small-description">__MSG_whatViewTracking__</div>
				</div>
	
				<div data-type="toggle" data-sync="trackViewCountInPrivate" data-dependent-on="trackViewCount" data-private-only="true">
					<div class="switch-container">
						<label class="switch">
							<input id="trackViewCountInPrivate" type="checkbox" checked>
							<span class="slider round"></span>
						</label>
						<label class="switch-label" for="trackViewCountInPrivate">
							__MSG_enableViewTrackingInPrivate__
						</label>
					</div>
				</div>

			</div>

			<div id="import" class="option-group hidden">

				<div data-type="private-text-change" data-sync="userID" data-confirm-message="userIDChangeWarning">
					<div class="option-button trigger-button">
						__MSG_changeUserID__
					</div>
	
					<div class="small-description">__MSG_whatChangeUserID__</div>
	
					<div class="option-hidden-section hidden spacing indent">
						<input class="option-text-box" type="text">
	
						<div class="option-button text-change-set inline low-profile">
							__MSG_setUserID__
						</div>
					</div>
				</div>
	
				<div data-type="private-text-change" data-sync="*" data-confirm-message="exportOptionsWarning">
					<h2>__MSG_exportOptions__</h2>
					
					<div>
						<div class="option-button trigger-button inline">
							__MSG_exportOptionsCopy__
						</div>
						<div class="option-button download-button inline">
							__MSG_exportOptionsDownload__
						</div>
						<label for="importOptions" class="option-button inline">
							__MSG_exportOptionsUpload__
						</label>
						<input id="importOptions" type="file" class="upload-button hidden" />
					</div>
	
					<div class="small-description">__MSG_whatExportOptions__</div>
	
					<div class="option-hidden-section hidden spacing indent">	
						<textarea class="option-text-box" rows="10" style="width:80%"></textarea>
	
						<div class="option-button text-change-set">
							__MSG_setOptions__
						</div>
					</div>
				</div>

			</div>

			<div id="advanced" class="option-group hidden">

				<div id="support-invidious" data-type="toggle" data-sync="supportInvidious" data-no-safari="true">
					<div class="switch-container">
						<label class="switch">
							<input id="supportInvidious" type="checkbox">
							<span class="slider round"></span>
						</label>
						<label class="switch-label" for="supportInvidious">
							__MSG_supportOtherSites__
						</label>
					</div>
	
					<div class="small-description">(__MSG_supportedSites__ Invidious, CloudTube)</div>
					<div class="small-description">__MSG_supportOtherSitesDescription__ </div>
				</div>
	
				<div data-type="private-text-change" data-sync="invidiousInstances" data-no-safari="true" data-dependent-on="supportInvidious">
					<div class="option-button trigger-button">
						__MSG_addInvidiousInstance__
					</div>
	
					<div class="small-description">__MSG_addInvidiousInstanceDescription__</div>
	
					<div class="indent option-hidden-section hidden spacing">
						<input class="option-text-box" type="text">
						<div class="inline">
							<div class="option-button text-change-set inline low-profile">
								__MSG_add__
							</div>
							<div class="option-button text-change-reset inline low-profile">
								__MSG_cancel__
							</div>
						</div>
					</div>

					<div style="margin-top:15px">
						<span>__MSG_currentInstances__</span>
						<span data-type="display" data-sync="invidiousInstances"></span>
						<div class="option-button invidious-instance-reset spacing hidden">
							__MSG_resetInvidiousInstance__
						</div>
					</div>
				</div>
	
				<div data-type="button-press" data-sync="copyDebugInformation" data-confirm-message="copyDebugInformation">
					<div class="option-button trigger-button">
						__MSG_copyDebugInformation__
					</div>
	
					<div class="small-description">__MSG_copyDebugInformationOptions__</div>
				</div>
	
				<div data-type="toggle" data-sync="testingServer" data-confirm-message="testingServerWarning" data-no-safari="true">
					<div class="switch-container">
						<label class="switch">
							<input id="testingServer" type="checkbox">
							<span class="slider round"></span>
						</label>
						<label class="switch-label" for="testingServer">
							__MSG_enableTestingServer__
						</label>
					</div>
	
					<div class="small-description">__MSG_whatEnableTestingServer__</div>
				</div>
	
				<div data-type="text-change" data-sync="serverAddress" data-dependent-on="testingServer" data-dependent-on-inverted="true">
					<label class="optionLabel inline">
						<span class="optionLabel">__MSG_customServerAddress__:</span>
	
						<input class="option-text-box" type="text" style="margin-right:10px">
					</label>
	
					<div class="inline">
						<div class="option-button text-change-set inline low-profile">
							__MSG_save__
						</div>
		
						<div class="option-button text-change-reset inline low-profile">
							__MSG_reset__
						</div>
					</div>
	
					<div class="small-description">__MSG_customServerAddressDescription__</div>
				</div>

			</div>

		</div>

	</div>

</body><|MERGE_RESOLUTION|>--- conflicted
+++ resolved
@@ -48,30 +48,9 @@
 				__MSG_optionsTabBackup__
 			</div>
 
-<<<<<<< HEAD
 			<div class="tab-heading" data-for="advanced">
 				__MSG_optionsTabAdvanced__
 			</div>
-=======
-			<div option-type="toggle" sync-option="fullVideoSegments">
-				<label class="switch-container">
-					<label class="switch">
-						<input type="checkbox" checked>
-						<span class="slider round"></span>
-					</label>
-					<div class="switch-label">
-						__MSG_fullVideoSegments__
-					</div>
-				</label>
-
-				<br/>
-				<br/>
-				<br/>
-			</div>
-
-			<br/>
-			<br/>
->>>>>>> 02d8bf9a
 
 			<p id="createdBy" class="titleBar">
 				<img src="../icons/newprofilepic.jpg" height="30" class="profilepiccircle" alt="profile picture of creator"/>
@@ -114,6 +93,18 @@
 						</label>
 						<label class="switch-label" for="muteSegments">
 							__MSG_muteSegments__
+						</label>
+					</div>
+				</div>
+				
+				<div option-type="toggle" data-sync="fullVideoSegments">
+					<div class="switch-container">
+						<label class="switch">
+							<input id="fullVideoSegments" type="checkbox" checked>
+							<span class="slider round"></span>
+						</label>
+						<label class="switch-label" for="fullVideoSegments">
+							__MSG_fullVideoSegments__
 						</label>
 					</div>
 				</div>
