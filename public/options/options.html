<!DOCTYPE html>

<head>
  <title>Options - SponsorBlock</title>
  <meta charset="utf-8">
  <meta name="viewport" content="width=device-width, initial-scale=1" /> 
  
  <link href="options.css" rel="stylesheet"/>

  <script src="../js/vendor.js"></script>
  <script src="../js/options.js"></script>
</head>

<body class="sponsorBlockPageBody">

	<div id="title" class="titleBar">
		<img src="../icons/LogoSponsorBlocker256px.png" height="80" class="profilepic"/>
		SponsorBlock
	</div>

	<div class="center">
		<p class="createdBy titleBar">__MSG_createdBy__ <a href="https://ajay.app">Ajay Ramachandran</a> <img src="../icons/newprofilepic.jpg" height="30" class="profilepiccircle"/></p>

		<h1>__MSG_Options__</h1>
	
		<div id="options" class="hidden">

			<div id="category-type" option-type="react-CategoryChooserComponent">

			</div>

			<br/>
			<br/>

			<div id="support-invidious" option-type="toggle" sync-option="supportInvidious">
<<<<<<< HEAD
				<label class="switch-container" label-name="__MSG_supportOtherSites__">
=======
				<label class="switch-container">
>>>>>>> a12ef410
					<label class="switch">
						<input type="checkbox">
						<span class="slider round"></span>
					</label>
					<div class="switch-label">
						__MSG_supportOtherSites__
					</div>
				</label>
	
				<br/>
				<br/>
				<br/>
	
				<div class="small-description">(__MSG_supportedSites__ Invidious, CloudTube)</div>
<<<<<<< HEAD
				<div class="small-description">__MSG_supportOtherSitesDescription__ </div>
=======
				<br/>
				<span class="small-description">__MSG_supportOtherSitesDescription__ </span>
>>>>>>> a12ef410
			</div>

			<br/>
			<br/>
	
			<div option-type="private-text-change" sync-option="invidiousInstances">
				<div class="option-button trigger-button">
					__MSG_addInvidiousInstance__
				</div>
	
				<br/>
	
				<div class="small-description">__MSG_addInvidiousInstanceDescription__</div>
	
				<div class="option-hidden-section hidden">
					<br/>
	
					<input class="option-text-box" type="text">
	
					<br/>
					<br/>
	
					<div class="option-button text-change-set inline">
						__MSG_add__
					</div>

					<div class="option-button invidious-instance-reset inline">
						__MSG_resetInvidiousInstance__
					</div>
					
					<br/>
					<br/>

					<span class="small-description">__MSG_currentInstances__</span>
					<span class="small-description" option-type="display" sync-option="invidiousInstances"></span>
				</div>
			</div>

			<br/>
			<br/>

			<div option-type="keybind-change" sync-option="skipKeybind">
				<div class="option-button trigger-button">
					__MSG_setSkipShortcut__
				</div>
	
				<div class="option-hidden-section hidden">
					<br/>
	
					<div class="medium-description keybind-status">
						__MSG_keybindDescription__
					</div>

					<span class="medium-description bold keybind-status-key">
						
					</span>
				</div>
			</div>

			<br/>
			<br/>
	
			<div option-type="keybind-change" sync-option="startSponsorKeybind">
				<div class="option-button trigger-button">
					__MSG_setStartSponsorShortcut__
				</div>
	
				<div class="option-hidden-section hidden">
					<br/>
	
					<div class="medium-description keybind-status">
						__MSG_keybindDescription__
					</div>

					<span class="medium-description bold keybind-status-key">
						
					</span>
				</div>
			</div>

			<br/>
			<br/>
	
			<div option-type="keybind-change" sync-option="submitKeybind">
				<div class="option-button trigger-button">
						__MSG_setSubmitKeybind__
				</div>
	
				<div class="option-hidden-section hidden">
					<br/>
	
					<div class="medium-description keybind-status">
						__MSG_keybindDescription__
					</div>

					<span class="medium-description bold keybind-status-key">
						
					</span>
				</div>
			</div>

			<br/>
			<br/>
	
			<div option-type="number-change" sync-option="minDuration">
				<label class="number-container">
					<input type="number" step="0.1" min="0">
				</label>

				<br/>
				<br/>

				<div class="small-description">__MSG_minDurationDescription__</div>
			</div>

			<br/>
			<br/>
	
			<div option-type="toggle" toggle-type="reverse" sync-option="dontShowNotice">
				<label class="switch-container">
					<label class="switch">
						<input type="checkbox" checked>
						<span class="slider round"></span>
					</label>
					<div class="switch-label">
						__MSG_showSkipNotice__
					</div>
				</label>
			</div>
	
			<br/>
			<br/>
			<br/>

			<div option-type="toggle" sync-option="forceChannelCheck">
				<label class="switch-container">
					<label class="switch">
						<input type="checkbox" checked>
						<span class="slider round"></span>
					</label>
					<div class="switch-label">
						__MSG_forceChannelCheck__
					</div>
				</label>
	
				<br/>
				<br/>
				<br/>
	
				<div class="small-description">__MSG_whatForceChannelCheck__</div>
			</div>
	
			<br/>
			<br/>
	
			<div option-type="toggle" toggle-type="reverse" sync-option="hideVideoPlayerControls">
				<label class="switch-container">
					<label class="switch">
						<input type="checkbox" checked>
						<span class="slider round"></span>
					</label>
					<div class="switch-label">
						__MSG_showButtons__
					</div>
				</label>
	
				<br/>
				<br/>
				<br/>
	
				<div class="small-description">__MSG_hideButtonsDescription__</div>
			</div>
	
			<br/>
			<br/>
	
			<div option-type="toggle" toggle-type="reverse" sync-option="hideInfoButtonPlayerControls">
				<label class="switch-container">
					<label class="switch">
						<input type="checkbox" checked>
						<span class="slider round"></span>
					</label>
					<div class="switch-label">
						__MSG_showInfoButton__
					</div>
				</label>
	
				<br/>
				<br/>
				<br/>
	
				<div class="small-description">__MSG_whatInfoButton__</div>
			</div>
	
			<br/>
			<br/>
	
			<div option-type="toggle" toggle-type="reverse" sync-option="hideDeleteButtonPlayerControls">
				<label class="switch-container">
					<label class="switch">
						<input type="checkbox" checked>
						<span class="slider round"></span>
					</label>
					<div class="switch-label">
						__MSG_showDeleteButton__
					</div>
				</label>
	
				<br/>
				<br/>
				<br/>

				<div class="small-description">__MSG_whatDeleteButton__</div>
			</div>

			<br/>
			<br/>
	
			<div option-type="toggle" toggle-type="reverse" sync-option="hideUploadButtonPlayerControls">
				<label class="switch-container">
					<label class="switch">
						<input type="checkbox" checked>
						<span class="slider round"></span>
					</label>
					<div class="switch-label">
						__MSG_showUploadButton__
					</div>
				</label>
	
				<br/>
				<br/>
				<br/>
	
				<div class="small-description">__MSG_whatUploadButton__</div>
			</div>

			<br/>
			<br/>

			<div option-type="toggle" sync-option="audioNotificationOnSkip">
				<label class="switch-container">
					<label class="switch">
						<input type="checkbox" checked>
						<span class="slider round"></span>
					</label>
					<div class="switch-label">
						__MSG_audioNotification__
					</div>
				</label>
	
				<br/>
				<br/>
				<br/>
	
				<div class="small-description">__MSG_audioNotificationDescription__</div>
			</div>

			<br/>
			<br/>

			<div option-type="toggle" sync-option="showTimeWithSkips">
				<label class="switch-container">
					<label class="switch">
						<input type="checkbox" checked>
						<span class="slider round"></span>
					</label>
					<div class="switch-label">
						__MSG_showTimeWithSkips__
					</div>
				</label>
	
				<br/>
				<br/>
				<br/>
	
				<div class="small-description">__MSG_showTimeWithSkipsDescription__</div>
			</div>

			<br/>
			<br/>
	
			<div option-type="toggle" sync-option="trackViewCount">
				<label class="switch-container">
					<label class="switch">
						<input type="checkbox" checked>
						<span class="slider round"></span>
					</label>
					<div class="switch-label">
						__MSG_enableViewTracking__
					</div>
				</label>
	
				<br/>
				<br/>
				<br/>
	
				<div class="small-description">__MSG_whatViewTracking__</div>
			</div>

			<br/>
			<br/>

			<div option-type="toggle" sync-option="trackViewCountInPrivate" private-mode-only="true">
				<label class="switch-container">
					<label class="switch">
						<input type="checkbox" checked>
						<span class="slider round"></span>
					</label>
					<div class="switch-label">
						__MSG_enableViewTrackingInPrivate__
					</div>
				</label>

				<br/>
				<br/>
				<br/>
				<br/>
			</div>

			<div option-type="toggle" sync-option="refetchWhenNotFound">
				<label class="switch-container">
					<label class="switch">
						<input type="checkbox" checked>
						<span class="slider round"></span>
					</label>
					<div class="switch-label">
						__MSG_enableRefetchWhenNotFound__
					</div>
				</label>
	
				<br/>
				<br/>
				<br/>
	
				<div class="small-description">__MSG_whatRefetchWhenNotFound__</div>
			</div>

			<br/>
			<br/>
	
			<div option-type="private-text-change" sync-option="userID" confirm-message="userIDChangeWarning">
				<div class="option-button trigger-button">
					__MSG_changeUserID__
				</div>
	
				<br/>
	
				<div class="small-description">__MSG_whatChangeUserID__</div>
	
				<div class="option-hidden-section hidden">
					<br/>
	
					<input class="option-text-box" type="text">
	
					<br/>
					<br/>
	
					<div class="option-button text-change-set">
						__MSG_setUserID__
					</div>
				</div>
			</div>

			<br/>
			<br/>
	
			<div option-type="private-text-change" sync-option="*" confirm-message="exportOptionsWarning">
				<div class="option-button trigger-button">
					__MSG_exportOptions__
				</div>
	
				<br/>
	
				<div class="small-description">__MSG_whatExportOptions__</div>
	
				<div class="option-hidden-section hidden">
					<br/>
	
					<input class="option-text-box" type="text">
	
					<br/>
					<br/>
	
					<div class="option-button text-change-set">
						__MSG_setOptions__
					</div>
				</div>
			</div>

			<br/>
			<br/>

			<div option-type="button-press" sync-option="copyDebugInformation" confirm-message="copyDebugInformation">
				<div class="option-button trigger-button">
					__MSG_copyDebugInformation__
				</div>
	
				<br/>
	
				<div class="small-description">__MSG_copyDebugInformationOptions__</div>
			</div>

			<br/>
			<br/>
	
			<div option-type="toggle" sync-option="testingServer" confirm-message="testingServerWarning">
				<label class="switch-container">
					<label class="switch">
						<input type="checkbox">
						<span class="slider round"></span>
					</label>
					<div class="switch-label">
						__MSG_enableTestingServer__
					</div>
				</label>
	
				<br/>
				<br/>
				<br/>
	
				<div class="small-description">__MSG_whatEnableTestingServer__</div>
			</div>

			<br/>
			<br/>

			<div option-type="text-change" sync-option="serverAddress">
				<label class="text-label-container">
					<div>__MSG_customServerAddress__</div>

					<input class="option-text-box" type="text">
				</label>

				<div class="option-button text-change-set inline">
					__MSG_save__
				</div>

				<div class="option-button text-change-reset inline">
					__MSG_reset__
				</div>
	
				<br/>
				<br/>
	
				<div class="small-description">__MSG_customServerAddressDescription__</div>
			</div>
	
		</div>
	</div>

</body><|MERGE_RESOLUTION|>--- conflicted
+++ resolved
@@ -33,11 +33,7 @@
 			<br/>
 
 			<div id="support-invidious" option-type="toggle" sync-option="supportInvidious">
-<<<<<<< HEAD
-				<label class="switch-container" label-name="__MSG_supportOtherSites__">
-=======
-				<label class="switch-container">
->>>>>>> a12ef410
+				<label class="switch-container">
 					<label class="switch">
 						<input type="checkbox">
 						<span class="slider round"></span>
@@ -52,12 +48,8 @@
 				<br/>
 	
 				<div class="small-description">(__MSG_supportedSites__ Invidious, CloudTube)</div>
-<<<<<<< HEAD
-				<div class="small-description">__MSG_supportOtherSitesDescription__ </div>
-=======
 				<br/>
 				<span class="small-description">__MSG_supportOtherSitesDescription__ </span>
->>>>>>> a12ef410
 			</div>
 
 			<br/>
