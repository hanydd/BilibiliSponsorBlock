--- conflicted
+++ resolved
@@ -58,15 +58,12 @@
 //if showing the start sponsor button or the end sponsor button on the player
 var showingStartSponsor = true;
 
-<<<<<<< HEAD
 //should the video controls buttons be added
 //TODO: If invidious gets video controls, change the code where this is set from chrome.sync as well.
 var hideVideoPlayerControls = onInvidious;
 var hideInfoButtonPlayerControls = onInvidious;
 var hideDeleteButtonPlayerControls = onInvidious;
 
-=======
->>>>>>> c53bc202
 //the sponsor times being prepared to be submitted
 var sponsorTimesSubmitting = [];
 
@@ -313,36 +310,10 @@
 			}
 		});
 	});
-<<<<<<< HEAD
-
     //see if video controls buttons should be added
     if (!onInvidious) {
-        chrome.storage.sync.get(["hideVideoPlayerControls"], function(result) {
-            if (result.hideVideoPlayerControls != undefined) {
-                hideVideoPlayerControls = result.hideVideoPlayerControls;
-            }
-    
-            updateVisibilityOfPlayerControlsButton();
-        });
-        chrome.storage.sync.get(["hideInfoButtonPlayerControls"], function(result) {
-            if (result.hideInfoButtonPlayerControls != undefined) {
-                hideInfoButtonPlayerControls = result.hideInfoButtonPlayerControls;
-            }
-    
-            updateVisibilityOfPlayerControlsButton();
-        });
-        chrome.storage.sync.get(["hideDeleteButtonPlayerControls"], function(result) {
-            if (result.hideDeleteButtonPlayerControls != undefined) {
-                hideDeleteButtonPlayerControls = result.hideDeleteButtonPlayerControls;
-            }
-    
-            updateVisibilityOfPlayerControlsButton(false);
-        });
-    }
-=======
-	updateVisibilityOfPlayerControlsButton();
-    updateVisibilityOfPlayerControlsButton(false);
->>>>>>> c53bc202
+        updateVisibilityOfPlayerControlsButton();
+    }
 }
 
 function sponsorsLookup(id, channelIDPromise) {
@@ -764,11 +735,7 @@
         document.getElementById("startSponsorImage").src = chrome.extension.getURL("icons/PlayerStartIconSponsorBlocker256px.png");
         document.getElementById("startSponsorButton").setAttribute("title", chrome.i18n.getMessage("sponsorStart"));
 
-<<<<<<< HEAD
-        if (document.getElementById("startSponsorImage").style.display != "none" && uploadButtonVisible && !hideVideoPlayerControls) {
-=======
         if (document.getElementById("startSponsorImage").style.display != "none" && uploadButtonVisible && !SB.config.hideInfoButtonPlayerControls) {
->>>>>>> c53bc202
             document.getElementById("submitButton").style.display = "unset";
         } else if (!uploadButtonVisible) {
             //disable submit button
