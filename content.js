//was sponsor data found when doing SponsorsLookup
var sponsorDataFound = false;

//the actual sponsorTimes if loaded and UUIDs associated with them
var sponsorTimes = null;
var UUIDs = null;
//what video id are these sponsors for
var sponsorVideoID = null;

if(id = getYouTubeVideoID(document.URL)){ // Direct Links
  videoIDChange(id);
}

//the video
var v;

//the last time looked at (used to see if this time is in the interval)
var lastTime = -1;

//the actual time (not video time) that the last skip happened
var lastUnixTimeSkipped = -1;

//the last time in the video a sponsor was skipped
//used for the go back button
var lastSponsorTimeSkipped = null;
//used for ratings
var lastSponsorTimeSkippedUUID = null;

//if showing the start sponsor button or the end sponsor button on the player
var showingStartSponsor = true;

//should the video controls buttons be added
var hideVideoPlayerControls = false;

//should view counts be tracked
var trackViewCount = false;
chrome.storage.sync.get(["trackViewCount"], function(result) {
  let trackViewCountStorage = result.trackViewCount;
  if (trackViewCountStorage != undefined) {
    trackViewCount = trackViewCountStorage;
  } else {
    trackViewCount = true;
  }
});

//if the notice should not be shown
//happens when the user click's the "Don't show notice again" button
var dontShowNotice = false;
chrome.storage.sync.get(["dontShowNoticeAgain"], function(result) {
  let dontShowNoticeAgain = result.dontShowNoticeAgain;
  if (dontShowNoticeAgain != undefined) {
    dontShowNotice = dontShowNoticeAgain;
  }
});

chrome.runtime.onMessage.addListener( // Detect URL Changes
  function(request, sender, sendResponse) {
	  console.log(request.message)
    //message from background script
    if (request.message == "ytvideoid") { 
      videoIDChange(request.id);
    }

    //messages from popup script
    if (request.message == "sponsorStart") {
      sponsorMessageStarted();
    }

    if (request.message == "isInfoFound") {
      //send the sponsor times along with if it's found
      sendResponse({
        found: sponsorDataFound,
        sponsorTimes: sponsorTimes,
        UUIDs: UUIDs
      })
    }

    if (request.message == "getVideoID") {
      sendResponse({
        videoID: getYouTubeVideoID(document.URL)
      })
    }

    if (request.message == "showNoticeAgain") {
      dontShowNotice = false;
    }

    if (request.message == "changeStartSponsorButton") {
      changeStartSponsorButton(request.showStartSponsor, request.uploadButtonVisible);
    }

    if (request.message == "changeVideoPlayerControlsVisibility") {
      hideVideoPlayerControls = request.value;

      updateVisibilityOfPlayerControlsButton();
    }

    if (request.message == "trackViewCount") {
      trackViewCount = request.value;
    }
});

//check for hotkey pressed
document.onkeydown = function(e){
  e = e || window.event;
  var key = e.which || e.keyCode;

  let video = document.getElementById("movie_player");

  //is the video in focus, otherwise they could be typing a comment
  if (document.activeElement === video) {
    if(key == 186){
      //semicolon
      startSponsorClicked();
    } else if (key == 222) {
      //single quote
      submitSponsorTimes();
    }
  }
}

function videoIDChange(id) {
  //not a url change
  if (sponsorVideoID == id){
    return;
  }

  //reset last sponsor times
  lastTime = -1;
  lastUnixTimeSkipped = -1;

  //reset sponsor times
  sponsorTimes = null;
  UUIDs = null;
  sponsorVideoID = id;

  //reset sponsor data found check
  sponsorDataFound = false;
  sponsorsLookup(id);

  //see if the onvideo control image needs to be changed
  chrome.runtime.sendMessage({
    message: "getSponsorTimes",
    videoID: id
  }, function(response) {
    if (response != undefined) {
      let sponsorTimes = response.sponsorTimes;
      if (sponsorTimes != null && sponsorTimes.length > 0 && sponsorTimes[sponsorTimes.length - 1].length >= 2) {
        document.getElementById("submitButton").style.display = "unset";
      } else if (sponsorTimes != null && sponsorTimes.length > 0 && sponsorTimes[sponsorTimes.length - 1].length < 2) {
        toggleStartSponsorButton();
      }
    }
  });

  //see if video control buttons should be added
  chrome.storage.sync.get(["hideVideoPlayerControls"], function(result) {
    if (result.hideVideoPlayerControls != undefined) {
      hideVideoPlayerControls = result.hideVideoPlayerControls;
    }

    updateVisibilityOfPlayerControlsButton();
  });
}

function sponsorsLookup(id) {
    v = document.querySelector('video') // Youtube video player
    
    //check database for sponsor times
    sendRequestToServer('GET', "/api/getVideoSponsorTimes?videoID=" + id, function(xmlhttp) {
      if (xmlhttp.readyState == 4 && xmlhttp.status == 200) {
        sponsorDataFound = true;

        sponsorTimes = JSON.parse(xmlhttp.responseText).sponsorTimes;
        UUIDs = JSON.parse(xmlhttp.responseText).UUIDs;

        // If the sponsor data exists, add the event to run on the videos "ontimeupdate"
        v.ontimeupdate = function () { 
            sponsorCheck(sponsorTimes);
        };
      } else if (xmlhttp.readyState == 4) {
        sponsorDataFound = false;

        //check if this video was uploaded recently
        //use the invidious api to get the time published
        sendRequestToCustomServer('GET', "https://invidio.us/api/v1/videos/" + id, function(xmlhttp, error) {
          if (xmlhttp.readyState == 4 && xmlhttp.status == 200) {
            let unixTimePublished = JSON.parse(xmlhttp.responseText).published;

            //if less than 3 days old
            if ((Date.now() / 1000) - unixTimePublished < 259200) {
              setTimeout(() => sponsorsLookup(id), 10000);
            }
          }
        });
      }
    });
}

function sponsorCheck(sponsorTimes) { // Video skipping
  //see if any sponsor start time was just passed
  for (let i = 0; i < sponsorTimes.length; i++) {
    //this means part of the video was just skipped
    if (Math.abs(v.currentTime - lastTime) > 1 && lastTime != -1) {
      //make lastTime as if the video was playing normally
      lastTime = v.currentTime - 0.0001;
    }

    let currentTime = Date.now();

    //If the sponsor time is in between these times, skip it
    //Checks if the last time skipped to is not too close to now, to make sure not to get too many
    //  sponsor times in a row (from one troll)
    //the last term makes 0 second start times possible
    if ((Math.abs(v.currentTime - sponsorTimes[i][0]) < 0.3 && sponsorTimes[i][0] >= lastTime && sponsorTimes[i][0] <= v.currentTime
          && (lastUnixTimeSkipped == -1 || currentTime - lastUnixTimeSkipped > 500)) || (lastTime == -1 && sponsorTimes[i][0] == 0)) {
      //skip it
      v.currentTime = sponsorTimes[i][1];

      lastSponsorTimeSkipped = sponsorTimes[i][0];
      
      let currentUUID =  UUIDs[i];
      lastSponsorTimeSkippedUUID = currentUUID; 

      //send out the message saying that a sponsor message was skipped
      openSkipNotice(currentUUID);

      setTimeout(() => closeSkipNotice(currentUUID), 7000);

      //send telemetry that a this sponsor was skipped happened
      if (trackViewCount) {
        sendRequestToServer("GET", "/api/viewedVideoSponsorTime?UUID=" + currentUUID);
      }
    }
  }

  //don't keep track until they are loaded in
  if (sponsorTimes.length > 0) {
    lastTime = v.currentTime;
  }
}

function goBackToPreviousTime(UUID) {
  if (sponsorTimes != null) {
    //add a tiny bit of time to make sure it is not skipped again
    v.currentTime = sponsorTimes[UUIDs.indexOf(UUID)][0] + 0.001;

    closeSkipNotice(UUID);
  }
}

//Adds a sponsorship starts button to the player controls
function addPlayerControlsButton() {
  if (document.getElementById("startSponsorButton") != null) {
    //it's already added
    return;
  }

  let startSponsorButton = document.createElement("button");
  startSponsorButton.id = "startSponsorButton";
  startSponsorButton.className = "ytp-button playerButton";
  startSponsorButton.setAttribute("title", "Sponsor Starts Now");
  startSponsorButton.addEventListener("click", startSponsorClicked);

  let startSponsorImage = document.createElement("img");
  startSponsorImage.id = "startSponsorImage";
  startSponsorImage.className = "playerButtonImage";
  startSponsorImage.src = chrome.extension.getURL("icons/PlayerStartIconSponsorBlocker256px.png");

  //add the image to the button
  startSponsorButton.appendChild(startSponsorImage);

  let referenceNode = document.getElementsByClassName("ytp-right-controls")[0];
  
  referenceNode.prepend(startSponsorButton);
}

function removePlayerControlsButton() {
  document.getElementById("startSponsorButton").style.display = "none";
  document.getElementById("submitButton").style.display = "none";
}

//adds or removes the player controls button to what it should be
function updateVisibilityOfPlayerControlsButton() {
  addPlayerControlsButton();
  addSubmitButton();
  if (hideVideoPlayerControls) {
    removePlayerControlsButton();
  }
}

function startSponsorClicked() {
  toggleStartSponsorButton();

  //send back current time with message
  chrome.runtime.sendMessage({
    message: "addSponsorTime",
    time: v.currentTime,
    videoID: getYouTubeVideoID(document.URL)
  });
}

function changeStartSponsorButton(showStartSponsor, uploadButtonVisible) {
  if (showStartSponsor) {
    showingStartSponsor = true;
    document.getElementById("startSponsorImage").src = chrome.extension.getURL("icons/PlayerStartIconSponsorBlocker256px.png");

    if (document.getElementById("startSponsorImage").style.display != "none" && uploadButtonVisible) {
      document.getElementById("submitButton").style.display = "unset";
    } else if (!uploadButtonVisible) {
      //disable submit button
      document.getElementById("submitButton").style.display = "none";
    }
  } else {
    showingStartSponsor = false;
    document.getElementById("startSponsorImage").src = chrome.extension.getURL("icons/PlayerStopIconSponsorBlocker256px.png");

    //disable submit button
    document.getElementById("submitButton").style.display = "none";
  }
}

function toggleStartSponsorButton() {
  changeStartSponsorButton(!showingStartSponsor, true);
}

//shows the submit button on the video player
function addSubmitButton() {
  if (document.getElementById("submitButton") != null) {
    //it's already added
    return;
  }
  
  //make a submit button
  let submitButton = document.createElement("button");
  submitButton.id = "submitButton";
  submitButton.className = "ytp-button playerButton";
  submitButton.setAttribute("title", "Submit Sponsor Times");
  submitButton.addEventListener("click", submitSponsorTimes);
  //hide it at the start
  submitButton.style.display = "none";

  let submitImage = document.createElement("img");
  submitImage.id = "submitButtonImage";
  submitImage.className = "playerButtonImage";
  submitImage.src = chrome.extension.getURL("icons/PlayerUploadIconSponsorBlocker256px.png");

  //add the image to the button
  submitButton.appendChild(submitImage);

  let referenceNode = document.getElementsByClassName("ytp-right-controls")[0];
  referenceNode.prepend(submitButton);
}

//Opens the notice that tells the user that a sponsor was just skipped
function openSkipNotice(UUID){
  if (dontShowNotice) {
    //don't show, return
    return;
  }

  //check if page is loaded yet (for 0 second sponsors, the page might not be loaded yet)
  //it looks for the view count div and sees if it is full yet
  //querySelectorAll is being used like findElementById for multiple objects, because for
  //some reason YouTube has put more than one object with one ID.
  let viewCountNode = document.querySelectorAll("#count");
  //check to see if the length is over zero, otherwise it's a different YouTube theme probably
  if (viewCountNode.length > 0) {
    //check if any of these have text
    let viewCountVisible = false;
    for (let i = 0; i < viewCountNode.length; i++) {
      if (viewCountNode[i].innerText != null) {
        viewCountVisible = true;
        break;
      }
    }
    if (!viewCountVisible) {
      //this is the new YouTube layout and it is still loading
      //wait a bit for opening the notice
      setTimeout(() => openSkipNotice(UUID), 200);
      return;
    }
  }

  let amountOfPreviousNotices = document.getElementsByClassName("sponsorSkipNotice").length;

  if (amountOfPreviousNotices > 0) {
    //already exists

    let previousNotice = document.getElementsByClassName("sponsorSkipNotice")[0];
    previousNotice.classList.add("secondSkipNotice")
  }

  let noticeElement = document.createElement("div");
  //what sponsor time this is about
  noticeElement.id = "sponsorSkipNotice" + UUID;
  noticeElement.classList.add("sponsorSkipObject");
  noticeElement.classList.add("sponsorSkipNotice");
  noticeElement.style.zIndex = 5 + amountOfPreviousNotices;

  let logoElement = document.createElement("img");
  logoElement.id = "sponsorSkipLogo" + UUID;
  logoElement.className = "sponsorSkipLogo";
  logoElement.src = chrome.extension.getURL("icons/LogoSponsorBlocker256px.png");

  let noticeMessage = document.createElement("div");
  noticeMessage.id = "sponsorSkipMessage" + UUID;
  noticeMessage.classList.add("sponsorSkipMessage");
  noticeMessage.classList.add("sponsorSkipObject");
  noticeMessage.innerText = "Hey, you just skipped a sponsor!";
  
  let noticeInfo = document.createElement("p");
  noticeInfo.id = "sponsorSkipInfo" + UUID;
  noticeInfo.classList.add("sponsorSkipInfo");
  noticeInfo.classList.add("sponsorSkipObject");
  noticeInfo.innerText = "This message will disapear in 7 seconds";
  
  //thumbs up and down buttons
  let voteButtonsContainer = document.createElement("div");
  voteButtonsContainer.id = "sponsorTimesVoteButtonsContainer" + UUID;
  voteButtonsContainer.setAttribute("align", "center");

  let upvoteButton = document.createElement("img");
  upvoteButton.id = "sponsorTimesUpvoteButtonsContainer" + UUID;
  upvoteButton.className = "sponsorSkipObject voteButton";
  upvoteButton.src = chrome.extension.getURL("icons/upvote.png");
  upvoteButton.addEventListener("click", () => vote(1, UUID));

  let downvoteButton = document.createElement("img");
  downvoteButton.id = "sponsorTimesDownvoteButtonsContainer" + UUID;
  downvoteButton.className = "sponsorSkipObject voteButton";
  downvoteButton.src = chrome.extension.getURL("icons/downvote.png");
  downvoteButton.addEventListener("click", () => vote(0, UUID));

  //add thumbs up and down buttons to the container
  voteButtonsContainer.appendChild(upvoteButton);
  voteButtonsContainer.appendChild(downvoteButton);

  let buttonContainer = document.createElement("div");
  buttonContainer.setAttribute("align", "center");

  let goBackButton = document.createElement("button");
  goBackButton.innerText = "Go back";
  goBackButton.className = "sponsorSkipButton";
  goBackButton.addEventListener("click", () => goBackToPreviousTime(UUID));

  let hideButton = document.createElement("button");
  hideButton.innerText = "Dismiss";
  hideButton.className = "sponsorSkipButton";
  hideButton.addEventListener("click", () => closeSkipNotice(UUID));

  let dontShowAgainButton = document.createElement("button");
  dontShowAgainButton.innerText = "Don't Show This Again";
  dontShowAgainButton.className = "sponsorSkipDontShowButton";
  dontShowAgainButton.addEventListener("click", dontShowNoticeAgain);

  buttonContainer.appendChild(goBackButton);
  buttonContainer.appendChild(hideButton);
  buttonContainer.appendChild(document.createElement("br"));
  buttonContainer.appendChild(document.createElement("br"));
  buttonContainer.appendChild(dontShowAgainButton);

  noticeElement.appendChild(logoElement);
  noticeElement.appendChild(noticeMessage);
  noticeElement.appendChild(noticeInfo);
  noticeElement.appendChild(voteButtonsContainer);
  noticeElement.appendChild(buttonContainer);

  let referenceNode = document.getElementById("info");
  if (referenceNode == null) {
    //old YouTube
    referenceNode = document.getElementById("watch-header");
  }
  referenceNode.prepend(noticeElement);
}

function afterDownvote(UUID) {
  //change text to say thanks for voting
  //remove buttons
  let upvoteButton = document.getElementById("sponsorTimesUpvoteButtonsContainer" + UUID);
  let downvoteButton = document.getElementById("sponsorTimesDownvoteButtonsContainer" + UUID);
  if (upvoteButton != null) {
    document.getElementById("sponsorTimesVoteButtonsContainer" + UUID).removeChild(upvoteButton);
  }
  if (downvoteButton != null) {
    document.getElementById("sponsorTimesVoteButtonsContainer" + UUID).removeChild(downvoteButton);
  }

  let previousInfoMessage = document.getElementById("sponsorTimesInfoMessage" + UUID);
  if (previousInfoMessage != null) {
    //remove it
    document.getElementById("sponsorTimesVoteButtonsContainer" + UUID).removeChild(previousInfoMessage);
  }

  //add thanks for voting text
  let thanksForVotingText = document.createElement("p");
  thanksForVotingText.id = "sponsorTimesThanksForVotingText";
  thanksForVotingText.innerText = "Thanks for voting!"

  //add extra info for voting
  let thanksForVotingInfoText = document.createElement("p");
  thanksForVotingInfoText.id = "sponsorTimesThanksForVotingInfoText";
  thanksForVotingInfoText.innerText = "Hit go back to get to where you came from."

  //add element to div
  document.getElementById("sponsorTimesVoteButtonsContainer" + UUID).appendChild(thanksForVotingText);
  document.getElementById("sponsorTimesVoteButtonsContainer" + UUID).appendChild(thanksForVotingInfoText);
}

function addLoadingInfo(message, UUID) {
  //change text to say thanks for message
  //remove buttons
  let upvoteButton = document.getElementById("sponsorTimesUpvoteButtonsContainer" + UUID);
  let downvoteButton = document.getElementById("sponsorTimesDownvoteButtonsContainer" + UUID);
  if (upvoteButton != null) {
    document.getElementById("sponsorTimesVoteButtonsContainer" + UUID).removeChild(upvoteButton);
  }
  if (downvoteButton != null) {
    document.getElementById("sponsorTimesVoteButtonsContainer" + UUID).removeChild(downvoteButton);
  }

  let previousInfoMessage = document.getElementById("sponsorTimesInfoMessage" + UUID);
  if (previousInfoMessage != null) {
    //remove it
    document.getElementById("sponsorTimesVoteButtonsContainer" + UUID).removeChild(previousInfoMessage);
  }

  //add thanks for voting text
  let thanksForVotingText = document.createElement("p");
  thanksForVotingText.id = "sponsorTimesInfoMessage" + UUID;
  thanksForVotingText.className = "sponsorTimesInfoMessage";
  thanksForVotingText.innerText = message;

  //add element to div
  document.getElementById("sponsorTimesVoteButtonsContainer" + UUID).appendChild(thanksForVotingText);
}

function vote(type, UUID) {
  //add loading info
  addLoadingInfo("Loading...", UUID)

  chrome.runtime.sendMessage({
    message: "submitVote",
    type: type,
    UUID: UUID
  }, function(response) {
    if (response != undefined) {
      //see if it was a success or failure
      if (response.successType == 1) {
        //success
        if (type == 0) {
          afterDownvote(UUID);
        } else if (type == 1) {
          closeSkipNotice(UUID);
        }
      } else if (response.successType == 0) {
        //failure: duplicate vote
        addLoadingInfo("It seems you've already voted before", UUID)
      } else if (response.successType == -1) {
        //failure: duplicate vote
        addLoadingInfo("A connection error has occured.", UUID)
      }
    }
  });
}

//Closes the notice that tells the user that a sponsor was just skipped for this UUID
function closeSkipNotice(UUID){
  let notice = document.getElementById("sponsorSkipNotice" + UUID);
  if (notice != null) {
    notice.remove();
  }
}

//Closes all notices that tell the user that a sponsor was just skipped
function closeAllSkipNotices(){
  let notices = document.getElementsByClassName("sponsorSkipNotice");
  for (let i = 0; i < notices.length; i++) {
    notices[i].remove();
  }
}

function dontShowNoticeAgain() {
  chrome.storage.sync.set({"dontShowNoticeAgain": true});

  dontShowNotice = true;

  closeAllSkipNotices();
}

function sponsorMessageStarted() {
    let v = document.querySelector('video');

    //send back current time
    chrome.runtime.sendMessage({
      message: "time",
      time: v.currentTime
    });

    //update button
    toggleStartSponsorButton();
}

function submitSponsorTimes() {
<<<<<<< HEAD
=======
  if(!confirm("Are you sure you want to submit this?")) return;

>>>>>>> b0090a33
  if (document.getElementById("submitButton").style.display == "none") {
    //don't submit, not ready
    return;
  }

  //add loading animation
  document.getElementById("submitButtonImage").src = chrome.extension.getURL("icons/PlayerUploadIconSponsorBlocker256px.png");
  document.getElementById("submitButton").style.animation = "rotate 1s 0s infinite";

  let currentVideoID = getYouTubeVideoID(document.URL);

  chrome.runtime.sendMessage({
    message: "submitTimes",
    videoID: currentVideoID
  }, function(response) {
    if (response != undefined) {
      if (response.statusCode == 200) {
        //hide loading message
        let submitButton = document.getElementById("submitButton");
        //finish this animation
        submitButton.style.animation = "rotate 1s";
        //when the animation is over, hide the button
        submitButton.addEventListener("animationend", function() {
          submitButton.style.animation = "unset";
          submitButton.style.display = "none";
        });

        //clear the sponsor times
        let sponsorTimeKey = "sponsorTimes" + currentVideoID;
        chrome.storage.sync.set({[sponsorTimeKey]: []});
      } else {
        //for a more detailed error message, they should check the popup
        //show that the upload failed
        document.getElementById("submitButton").style.animation = "unset";
        document.getElementById("submitButtonImage").src = chrome.extension.getURL("icons/PlayerUploadFailedIconSponsorBlocker256px.png");
      }
    }
  });
}

function sendRequestToServer(type, address, callback) {
  let xmlhttp = new XMLHttpRequest();

  xmlhttp.open(type, serverAddress + address, true);

  if (callback != undefined) {
    xmlhttp.onreadystatechange = function () {
      callback(xmlhttp, false);
    };
  
    xmlhttp.onerror = function(ev) {
      callback(xmlhttp, true);
    };
  }

  //submit this request
  xmlhttp.send();
}

function sendRequestToCustomServer(type, fullAddress, callback) {
  let xmlhttp = new XMLHttpRequest();

  xmlhttp.open(type, fullAddress, true);

  if (callback != undefined) {
    xmlhttp.onreadystatechange = function () {
      callback(xmlhttp, false);
    };
  
    xmlhttp.onerror = function(ev) {
      callback(xmlhttp, true);
    };
  }

  //submit this request
  xmlhttp.send();
}

function getYouTubeVideoID(url) { // Returns with video id else returns false
  var regExp = /^.*((youtu.be\/)|(v\/)|(\/u\/\w\/)|(embed\/)|(watch\?))\??v?=?([^#\&\?]*).*/;
  var match = url.match(regExp);
  var id = new URL(url).searchParams.get("v");
  return (match && match[7].length == 11) ? id : false;
}<|MERGE_RESOLUTION|>--- conflicted
+++ resolved
@@ -602,11 +602,8 @@
 }
 
 function submitSponsorTimes() {
-<<<<<<< HEAD
-=======
   if(!confirm("Are you sure you want to submit this?")) return;
 
->>>>>>> b0090a33
   if (document.getElementById("submitButton").style.display == "none") {
     //don't submit, not ready
     return;
