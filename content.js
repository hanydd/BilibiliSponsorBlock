--- conflicted
+++ resolved
@@ -593,17 +593,13 @@
 }
 
 function submitSponsorTimes() {
-<<<<<<< HEAD
   if(!confirm("Are you sure you want to submit this?")) return;
-=======
-  console.log("Tessst")
+
   if (document.getElementById("submitButton").style.display == "none") {
     //don't submit, not ready
     return;
   }
-  console.log("Test")
-
->>>>>>> 808dfe42
+
   //add loading animation
   document.getElementById("submitButtonImage").src = chrome.extension.getURL("icons/PlayerUploadIconSponsorBlocker256px.png");
   document.getElementById("submitButton").style.animation = "rotate 1s 0s infinite";
