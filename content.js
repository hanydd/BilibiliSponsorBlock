--- conflicted
+++ resolved
@@ -652,10 +652,9 @@
         }
     }
 
-    //send telemetry that a this sponsor was skipped happened
-<<<<<<< HEAD
+    //send telemetry that a this sponsor was skipped
     if (trackViewCount && !sponsorSkipped[index]) {
-        sendRequestToServer("GET", "/api/viewedVideoSponsorTime?UUID=" + currentUUID);
+        sendRequestToServer("POST", "/api/viewedVideoSponsorTime?UUID=" + currentUUID);
 
         if (!disableAutoSkip) {
             // Count this as a skip
@@ -672,10 +671,6 @@
 
             sponsorSkipped[index] = true;
         }
-=======
-    if (trackViewCount) {
-        sendRequestToServer("POST", "/api/viewedVideoSponsorTime?UUID=" + currentUUID);
->>>>>>> f3f6dd17
     }
 }
 
