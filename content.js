//was sponsor data found when doing SponsorsLookup
var sponsorDataFound = false;
var previousVideoID = null;
//the actual sponsorTimes if loaded and UUIDs associated with them
var sponsorTimes = null;
var UUIDs = null;
//what video id are these sponsors for
var sponsorVideoID = null;

//these are sponsors that have been downvoted
var hiddenSponsorTimes = [];

/** @type {Array[boolean]} Has the sponsor been skipped */
var sponsorSkipped = [];

//the video
var v;

var listenerAdded;

//the video id of the last preview bar update
var lastPreviewBarUpdate;

//whether the duration listener listening for the duration changes of the video has been setup yet
var durationListenerSetUp = false;

//the channel this video is about
var channelURL;

//the title of the last video loaded. Used to make sure the channel URL has been updated yet.
var title;

//is this channel whitelised from getting sponsors skipped
var channelWhitelisted = false;

// create preview bar
var previewBar = null;

//the player controls on the YouTube player
var controls = null;

// Direct Links
videoIDChange(getYouTubeVideoID(document.URL));

//the last time looked at (used to see if this time is in the interval)
var lastTime = -1;

//the amount of times the sponsor lookup has retried
//this only happens if there is an error
var sponsorLookupRetries = 0;

//the last time in the video a sponsor was skipped
//used for the go back button
var lastSponsorTimeSkipped = null;
//used for ratings
var lastSponsorTimeSkippedUUID = null;

//if showing the start sponsor button or the end sponsor button on the player
var showingStartSponsor = true;

//should the video controls buttons be added
//TODO: If invidious gets video controls, change the code where this is set from chrome.sync as well.
var hideVideoPlayerControls = onInvidious;
var hideInfoButtonPlayerControls = onInvidious;
var hideDeleteButtonPlayerControls = onInvidious;

//the sponsor times being prepared to be submitted
var sponsorTimesSubmitting = [];

//becomes true when isInfoFound is called
//this is used to close the popup on YouTube when the other popup opens
var popupInitialised = false;

//should skips happen at all
var disableSkipping = false;
chrome.storage.sync.get(["disableSkipping"], function(result) {
    let disableSkippingStorage = result.disableSkipping;
    if (disableSkippingStorage != undefined) {
        disableSkipping = disableSkippingStorage;
    }
});

//should skips be manual
var disableAutoSkip = false;
chrome.storage.sync.get(["disableAutoSkip"], function(result) {
    let disableAutoSkipStorage = result.disableAutoSkip;
    if (disableAutoSkipStorage != undefined) {
        disableAutoSkip = disableAutoSkipStorage;
    }
});

//should view counts be tracked
var trackViewCount = false;
chrome.storage.sync.get(["trackViewCount"], function(result) {
    let trackViewCountStorage = result.trackViewCount;
    if (trackViewCountStorage != undefined) {
        trackViewCount = trackViewCountStorage;
    } else {
        trackViewCount = true;
    }
});

//if the notice should not be shown
//happens when the user click's the "Don't show notice again" button
//option renamed when new notice was made
var dontShowNotice = false;
chrome.storage.sync.get(["dontShowNotice"], function(result) {
    let dontShowNoticeAgain = result.dontShowNotice;
    if (dontShowNoticeAgain != undefined) {
        dontShowNotice = dontShowNoticeAgain;
    }
});
//load the legacy option to hide the notice
var dontShowNoticeOld = false;
chrome.storage.sync.get(["dontShowNoticeAgain"], function(result) {
    let dontShowNoticeAgain = result.dontShowNoticeAgain;
    if (dontShowNoticeAgain != undefined) {
        dontShowNoticeOld = dontShowNoticeAgain;
    }
});

//get messages from the background script and the popup
chrome.runtime.onMessage.addListener(messageListener);
  
function messageListener(request, sender, sendResponse) {
        //messages from popup script
        switch(request.message){
            case "update":
                videoIDChange(getYouTubeVideoID(document.URL));

                break;
            case "sponsorStart":
                sponsorMessageStarted(sendResponse);

                break;
            case "sponsorDataChanged":
                updateSponsorTimesSubmitting();

                break;
            case "isInfoFound":
                //send the sponsor times along with if it's found
                sendResponse({
                    found: sponsorDataFound,
                    sponsorTimes: sponsorTimes,
                    hiddenSponsorTimes: hiddenSponsorTimes,
                    UUIDs: UUIDs
                });

                if (popupInitialised && document.getElementById("sponsorBlockPopupContainer") != null) {
                    //the popup should be closed now that another is opening
                    closeInfoMenu();
                }

                popupInitialised = true;
                break;
            case "getVideoID":
                sendResponse({
                    videoID: sponsorVideoID
                });

                break;
            case "getVideoDuration":
                sendResponse({
                duration: v.duration
                });

                break;
            case "skipToTime":
                v.currentTime = request.time;
                return
            case "getCurrentTime":
                sendResponse({
                    currentTime: v.currentTime
                });

                break;
            case "getChannelURL":
                sendResponse({
                channelURL: channelURL
                });

                break;
            case "isChannelWhitelisted":
                sendResponse({
                    value: channelWhitelisted
                });

                break;
            case "whitelistChange":
                channelWhitelisted = request.value;
                sponsorsLookup(sponsorVideoID);

                break;
            case "dontShowNotice":
                dontShowNotice = false;

                break;
            case "changeStartSponsorButton":
                changeStartSponsorButton(request.showStartSponsor, request.uploadButtonVisible);

                break;
            case "showNoticeAgain":
                dontShowNotice = false;
                
                break;
            case "changeVideoPlayerControlsVisibility":
                hideVideoPlayerControls = request.value;
                updateVisibilityOfPlayerControlsButton();

                break;
            case "changeInfoButtonPlayerControlsVisibility":
                hideInfoButtonPlayerControls = request.value;
                updateVisibilityOfPlayerControlsButton();

                break;
            case "changeDeleteButtonPlayerControlsVisibility":
                hideDeleteButtonPlayerControls = request.value;
                updateVisibilityOfPlayerControlsButton();

                break;
            case "trackViewCount":
                trackViewCount = request.value;

                break;
        }
}

//check for hotkey pressed
document.onkeydown = async function(e){
    e = e || window.event;
    var key = e.key;

    let video = document.getElementById("movie_player");

    let startSponsorKey = await new Promise((resolve, reject) => {
        chrome.storage.sync.get(["startSponsorKeybind"], (result) => resolve(result));
    });
    let submitKey = await new Promise((resolve, reject) => {
        chrome.storage.sync.get(["submitKeybind"], (result) => resolve(result));
    });

    if (startSponsorKey.startSponsorKeybind === undefined) {
        startSponsorKey.startSponsorKeybind = ";"
    }
    if (submitKey.submitKeybind === undefined) {
        submitKey.submitKeybind = "'"
    }

    //is the video in focus, otherwise they could be typing a comment
    if (document.activeElement === video) {
        if(key == startSponsorKey.startSponsorKeybind){
            //semicolon
            startSponsorClicked();
        } else if (key == submitKey.submitKeybind) {
            //single quote
            submitSponsorTimes();
        }
    }
}

function resetValues() {
    //reset last sponsor times
    lastTime = -1;

    //reset sponsor times
    sponsorTimes = null;
    UUIDs = null;
    sponsorLookupRetries = 0;

    //empty the preview bar
    if (previewBar !== null) {
        previewBar.set([], [], 0);
    }

    //reset sponsor data found check
    sponsorDataFound = false;
}

function videoIDChange(id) {
    //if the id has not changed return
    if (sponsorVideoID === id) return;

    //set the global videoID
    sponsorVideoID = id;

    resetValues();
    
	//id is not valid
    if (!id) return;

    let channelIDPromise = wait(getChannelID);
    channelIDPromise.then(() => channelIDPromise.isFulfilled = true).catch(() => channelIDPromise.isRejected  = true);

    //setup the preview bar
    if (previewBar == null) {
        //create it
        wait(getControls).then(result => {
            const progressElementSelectors = [
                // For YouTube
                "ytp-progress-bar-container",
                "no-model cue-range-markers",
                // For Invidious/VideoJS
                "vjs-progress-holder"
            ];

            for (const selector of progressElementSelectors) {
                const el = document.getElementsByClassName(selector);

                if (el && el.length && el[0]) {
                    previewBar = new PreviewBar(el[0]);
                    break;
                }
            }
        });
    }

    //warn them if they had unsubmitted times
    if (previousVideoID != null) {
        //get the sponsor times from storage
        let sponsorTimeKey = 'sponsorTimes' + previousVideoID;
        chrome.storage.sync.get([sponsorTimeKey], function(result) {
            let sponsorTimes = result[sponsorTimeKey];

            if (sponsorTimes != undefined && sponsorTimes.length > 0) {
                //warn them that they have unsubmitted sponsor times
                    chrome.runtime.sendMessage({
                        message: "alertPrevious",
                        previousVideoID: previousVideoID
                    })
            }

            //set the previous video id to the currentID
            previousVideoID = id;
        });
    } else {
        //set the previous id now, don't wait for chrome.storage.get
        previousVideoID = id;
    }
  
    //close popup
    closeInfoMenu();
	
    sponsorsLookup(id, channelIDPromise);

    //make sure everything is properly added
    updateVisibilityOfPlayerControlsButton();

    //reset sponsor times submitting
    sponsorTimesSubmitting = [];

    //see if the onvideo control image needs to be changed
	wait(getControls).then(result => {
		chrome.runtime.sendMessage({
			message: "getSponsorTimes",
			videoID: id
		}, function(response) {
			if (response != undefined) {
				let sponsorTimes = response.sponsorTimes;
				if (sponsorTimes != null && sponsorTimes.length > 0 && sponsorTimes[sponsorTimes.length - 1].length >= 2) {
					changeStartSponsorButton(true, true);
				} else if (sponsorTimes != null && sponsorTimes.length > 0 && sponsorTimes[sponsorTimes.length - 1].length < 2) {
                    changeStartSponsorButton(false, true);
				} else {
					changeStartSponsorButton(true, false);
                }
                
				//see if this data should be saved in the sponsorTimesSubmitting variable
				if (sponsorTimes != undefined && sponsorTimes.length > 0) {
					sponsorTimesSubmitting = sponsorTimes;
          
                    updatePreviewBar();
				}
			}
		});
	});

    //see if video controls buttons should be added
    if (!onInvidious) {
        chrome.storage.sync.get(["hideVideoPlayerControls"], function(result) {
            if (result.hideVideoPlayerControls != undefined) {
                hideVideoPlayerControls = result.hideVideoPlayerControls;
            }
    
            updateVisibilityOfPlayerControlsButton();
        });
        chrome.storage.sync.get(["hideInfoButtonPlayerControls"], function(result) {
            if (result.hideInfoButtonPlayerControls != undefined) {
                hideInfoButtonPlayerControls = result.hideInfoButtonPlayerControls;
            }
    
            updateVisibilityOfPlayerControlsButton();
        });
        chrome.storage.sync.get(["hideDeleteButtonPlayerControls"], function(result) {
            if (result.hideDeleteButtonPlayerControls != undefined) {
                hideDeleteButtonPlayerControls = result.hideDeleteButtonPlayerControls;
            }
    
            updateVisibilityOfPlayerControlsButton(false);
        });
    }
}

function sponsorsLookup(id, channelIDPromise) {
    v = document.querySelector('video') // Youtube video player
    //there is no video here
    if (v == null) {
        setTimeout(() => sponsorsLookup(id), 100);
        return;
    }

    if (!durationListenerSetUp) {
        durationListenerSetUp = true;

        //wait until it is loaded
        v.addEventListener('durationchange', updatePreviewBar);
    }

    if (channelIDPromise != null) {
        if (channelIDPromise.isFulfilled) {
            whitelistCheck();
        } else if (channelIDPromise.isRejected) {
            //try again
            wait(getChannelID).then(whitelistCheck).catch();
        } else {
            //add it as a then statement
            channelIDPromise.then(whitelistCheck);
        }
    }

    //check database for sponsor times
    //made true once a setTimeout has been created to try again after a server error
    let recheckStarted = false;
    sendRequestToServer('GET', "/api/getVideoSponsorTimes?videoID=" + id, function(xmlhttp) {
        if (xmlhttp.readyState == 4 && xmlhttp.status == 200) {
            sponsorDataFound = true;

            sponsorTimes = JSON.parse(xmlhttp.responseText).sponsorTimes;
            UUIDs = JSON.parse(xmlhttp.responseText).UUIDs;

            // Reset skip save
            sponsorSkipped = [];

            //update the preview bar
            //leave the type blank for now until categories are added
            if (lastPreviewBarUpdate == id || (lastPreviewBarUpdate == null && !isNaN(v.duration))) {
                //set it now
                //otherwise the listener can handle it
                updatePreviewBar();
            }

            sponsorLookupRetries = 0;
        } else if (xmlhttp.readyState == 4 && xmlhttp.status == 404) {
            sponsorDataFound = false;

            //check if this video was uploaded recently
            //use the invidious api to get the time published
            sendRequestToCustomServer('GET', "https://invidio.us/api/v1/videos/" + id + '?fields=published', function(xmlhttp, error) {
                if (xmlhttp.readyState == 4 && xmlhttp.status == 200) {
                    let unixTimePublished = JSON.parse(xmlhttp.responseText).published;

                    //if less than 3 days old
                    if ((Date.now() / 1000) - unixTimePublished < 259200) {
                        //TODO lower when server becomes better
                        setTimeout(() => sponsorsLookup(id), 180000);
                    }
                }
            });

            sponsorLookupRetries = 0;
        } else if (xmlhttp.readyState == 4 && sponsorLookupRetries < 90 && !recheckStarted) {
            recheckStarted = true;

            //TODO lower when server becomes better (back to 1 second)
            //some error occurred, try again in a second
            setTimeout(() => sponsorsLookup(id), 10000);

            sponsorLookupRetries++;
        }
    });

    //add the event to run on the videos "ontimeupdate"
    if (!disableSkipping) {
        v.ontimeupdate = function () { 
            sponsorCheck();
        };
    }
}

function updatePreviewBar() {
    let localSponsorTimes = sponsorTimes;
    if (localSponsorTimes == null) localSponsorTimes = [];

    let allSponsorTimes = localSponsorTimes.concat(sponsorTimesSubmitting);

    //create an array of the sponsor types
    let types = [];
    for (let i = 0; i < localSponsorTimes.length; i++) {
        if (!hiddenSponsorTimes.includes(i)) {
            types.push("sponsor");
        } else {
            // Don't show this sponsor
            types.push(null);
        }
    }
    for (let i = 0; i < sponsorTimesSubmitting.length; i++) {
        types.push("previewSponsor");
    }

    wait(() => previewBar !== null).then((result) => previewBar.set(allSponsorTimes, types, v.duration));

    //update last video id
    lastPreviewBarUpdate = sponsorVideoID;
}

function getChannelID() {
    //get channel id
    let channelURLContainer = null;

<<<<<<< HEAD
    if (channelNameContainer !== null) {
        channelURLContainer = channelNameContainer.querySelector("#container").querySelector("#text-container").querySelector("#text").firstElementChild;
    } else if (onInvidious) {
        // Unfortunately, the Invidious HTML doesn't have much in the way of element identifiers...
        channelContainers = document.querySelector("body > div > div.pure-u-1.pure-u-md-20-24 div.pure-u-1.pure-u-lg-3-5 > div > a");
        if (channelContainers.length != 0) {
            channelURLContainer = channelContainers;
        }
=======
    channelURLContainer = document.querySelector("#channel-name > #container > #text-container > #text");
    if (channelURLContainer !== null) {
        channelURLContainer = channelURLContainer.firstElementChild;
>>>>>>> 1abc1b9b
    } else {
        //old YouTube theme
        let channelContainers = document.getElementsByClassName("yt-user-info");
        if (channelContainers.length != 0) {
            channelURLContainer = channelContainers[0].firstElementChild;
        }
    }

    if (channelURLContainer === null) {
        //try later
        return false;
    }

    //first get the title to make sure a title change has occurred (otherwise the next video might still be loading)
    let titleInfoContainer = document.getElementById("info-contents");
    let currentTitle = "";
    if (titleInfoContainer != null) {
        currentTitle = titleInfoContainer.firstElementChild.firstElementChild.querySelector(".title").firstElementChild.innerText;
    } else if (onInvidious) {
        // Unfortunately, the Invidious HTML doesn't have much in the way of element identifiers...
        currentTitle = document.querySelector("body > div > div.pure-u-1.pure-u-md-20-24 div.pure-u-1.pure-u-lg-3-5 > div > a > div > span").textContent;
    } else {
        //old YouTube theme
        currentTitle = document.getElementById("eow-title").innerText;
    }

    if (title == currentTitle) {
        //video hasn't changed yet, wait
        //try later
        return false;
    }
    title = currentTitle;

    channelURL = channelURLContainer.getAttribute("href");

    //reset variables
    channelWhitelisted = false;
}

//checks if this channel is whitelisted, should be done only after the channelID has been loaded
function whitelistCheck() {
    //see if this is a whitelisted channel
    chrome.storage.sync.get(["whitelistedChannels"], function(result) {
        let whitelistedChannels = result.whitelistedChannels;

        console.log(channelURL)

        if (whitelistedChannels != undefined && whitelistedChannels.includes(channelURL)) {
            channelWhitelisted = true;
        }
    });
}

//video skipping
function sponsorCheck() {
    if (disableSkipping) {
        // Make sure this isn't called again
        v.ontimeupdate = null;
        return;
    } else if (channelWhitelisted) {
        return;
    }

    let skipHappened = false;

    if (sponsorTimes != null) {
        //see if any sponsor start time was just passed
        for (let i = 0; i < sponsorTimes.length; i++) {
            //if something was skipped
            if (checkSponsorTime(sponsorTimes, i, true)) {
                skipHappened = true;
                break;
            }
        }
    }

    if (!skipHappened) {
        //check for the "preview" sponsors (currently edited by this user)
        for (let i = 0; i < sponsorTimesSubmitting.length; i++) {
            //must be a finished sponsor and be valid
            if (sponsorTimesSubmitting[i].length > 1 && sponsorTimesSubmitting[i][1] > sponsorTimesSubmitting[i][0]) {
                checkSponsorTime(sponsorTimesSubmitting, i, false);
            }
        }
    }

    //don't keep track until they are loaded in
    if (sponsorTimes != null || sponsorTimesSubmitting.length > 0) {
        lastTime = v.currentTime;
    }
}

function checkSponsorTime(sponsorTimes, index, openNotice) {
    //this means part of the video was just skipped
    if (Math.abs(v.currentTime - lastTime) > 1 && lastTime != -1) {
        //make lastTime as if the video was playing normally
        lastTime = v.currentTime - 0.0001;
    }

    if (checkIfTimeToSkip(v.currentTime, sponsorTimes[index][0], sponsorTimes[index][1]) && !hiddenSponsorTimes.includes(index)) {
        //skip it
        skipToTime(v, index, sponsorTimes, openNotice);

        //something was skipped
        return true;
    }

    return false;
}

function checkIfTimeToSkip(currentVideoTime, startTime, endTime) {
    //If the sponsor time is in between these times, skip it
    //Checks if the last time skipped to is not too close to now, to make sure not to get too many
    //  sponsor times in a row (from one troll)
    //the last term makes 0 second start times possible only if the video is not setup to start at a different time from zero
    return (Math.abs(currentVideoTime - startTime) < 3 && startTime >= lastTime && startTime <= currentVideoTime) || 
                (lastTime == -1 && startTime == 0 && currentVideoTime < endTime)
}

//skip fromt he start time to the end time for a certain index sponsor time
function skipToTime(v, index, sponsorTimes, openNotice) {
    if (!disableAutoSkip) {
        v.currentTime = sponsorTimes[index][1];
    }

    lastSponsorTimeSkipped = sponsorTimes[index][0];
  
    let currentUUID =  UUIDs[index];
    lastSponsorTimeSkippedUUID = currentUUID; 

    if (openNotice) {
        //send out the message saying that a sponsor message was skipped
        if (!dontShowNotice) {
            let skipNotice = new SkipNotice(this, currentUUID, disableAutoSkip);

            if (dontShowNoticeOld) {
                //show why this notice is showing
                skipNotice.addNoticeInfoMessage(chrome.i18n.getMessage("noticeUpdate"), chrome.i18n.getMessage("noticeUpdate2"));

                //remove this setting
                chrome.storage.sync.remove(["dontShowNoticeAgain"]);
                dontShowNoticeOld = false;
            }

            //auto-upvote this sponsor
            if (trackViewCount && !disableAutoSkip) {
                vote(1, currentUUID, null);
            }
        }
    }

    //send telemetry that a this sponsor was skipped
    if (trackViewCount && !sponsorSkipped[index]) {
        sendRequestToServer("POST", "/api/viewedVideoSponsorTime?UUID=" + currentUUID);

        if (!disableAutoSkip) {
            // Count this as a skip
            chrome.storage.sync.get(["minutesSaved"], function(result) {
                if (result.minutesSaved === undefined) result.minutesSaved = 0;

                chrome.storage.sync.set({"minutesSaved": result.minutesSaved + (sponsorTimes[index][1] - sponsorTimes[index][0]) / 60 });
            });
            chrome.storage.sync.get(["skipCount"], function(result) {
                if (result.skipCount === undefined) result.skipCount = 0;

                chrome.storage.sync.set({"skipCount": result.skipCount + 1 });
            });

            sponsorSkipped[index] = true;
        }
    }
}

function unskipSponsorTime(UUID) {
    if (sponsorTimes != null) {
        //add a tiny bit of time to make sure it is not skipped again
        v.currentTime = sponsorTimes[UUIDs.indexOf(UUID)][0] + 0.001;
    }
}

function reskipSponsorTime(UUID) {
    if (sponsorTimes != null) {
        //add a tiny bit of time to make sure it is not skipped again
        v.currentTime = sponsorTimes[UUIDs.indexOf(UUID)][1];
    }
}

function removePlayerControlsButton() {
    if (!sponsorVideoID) return;

    document.getElementById("startSponsorButton").style.display = "none";
    document.getElementById("submitButton").style.display = "none";
}

function createButton(baseID, title, callback, imageName, isDraggable=false) {
    if (document.getElementById(baseID + "Button") != null) return;

    // Button HTML
    let newButton = document.createElement("button");
    newButton.draggable = isDraggable;
    newButton.id = baseID + "Button";
    newButton.className = "ytp-button playerButton";
    newButton.setAttribute("title", chrome.i18n.getMessage(title));
    newButton.addEventListener("click", callback);

    // Image HTML
    let newButtonImage = document.createElement("img");
    newButton.draggable = isDraggable;
    newButtonImage.id = baseID + "Image";
    newButtonImage.className = "playerButtonImage";
    newButtonImage.src = chrome.extension.getURL("icons/" + imageName);

    // Append image to button
    newButton.appendChild(newButtonImage);

    // Add the button to player
    controls.prepend(newButton);
}

function getControls() {
    let controls = document.getElementsByClassName("ytp-right-controls");

    if (!controls || controls.length === 0) {
        // The invidious video element's controls element
        controls = document.getElementsByClassName("vjs-control-bar");
        return (!controls || controls.length === 0) ? false : controls[controls.length - 1];
    } else {
        return controls[controls.length - 1];
    }
};

//adds all the player controls buttons
async function createButtons() {
    let result = await wait(getControls).catch();

    //set global controls variable
    controls = result;

    // Add button if does not already exist in html
    createButton("startSponsor", "sponsorStart", startSponsorClicked, "PlayerStartIconSponsorBlocker256px.png");	  
    createButton("info", "openPopup", openInfoMenu, "PlayerInfoIconSponsorBlocker256px.png")
    createButton("delete", "clearTimes", clearSponsorTimes, "PlayerDeleteIconSponsorBlocker256px.png");
    createButton("submit", "SubmitTimes", submitSponsorTimes, "PlayerUploadIconSponsorBlocker256px.png");
}
//adds or removes the player controls button to what it should be
async function updateVisibilityOfPlayerControlsButton() {
    //not on a proper video yet
    if (!sponsorVideoID) return;

    await createButtons();
	
    if (hideVideoPlayerControls) {
        removePlayerControlsButton();
    }
    //don't show the info button on embeds
    if (hideInfoButtonPlayerControls || document.URL.includes("/embed/")) {
        document.getElementById("infoButton").style.display = "none";
    }
    if (hideDeleteButtonPlayerControls) {
        document.getElementById("deleteButton").style.display = "none";
    }
}

function startSponsorClicked() {
    //it can't update to this info yet
    closeInfoMenu();

    toggleStartSponsorButton();

    //send back current time with message
    chrome.runtime.sendMessage({
        message: "addSponsorTime",
        time: v.currentTime,
        videoID: sponsorVideoID
    }, function(response) {
        //see if the sponsorTimesSubmitting needs to be updated
        updateSponsorTimesSubmitting();
    });
}

function updateSponsorTimesSubmitting() {
    chrome.runtime.sendMessage({
        message: "getSponsorTimes",
        videoID: sponsorVideoID
    }, function(response) {
        if (response != undefined) {
            let sponsorTimes = response.sponsorTimes;

            //see if this data should be saved in the sponsorTimesSubmitting variable
            if (sponsorTimes != undefined) {
                sponsorTimesSubmitting = sponsorTimes;

                updatePreviewBar();
            }
        }
    });
}

//is the submit button on the player loaded yet
function isSubmitButtonLoaded() {
    return document.getElementById("submitButton") !== null;
}

async function changeStartSponsorButton(showStartSponsor, uploadButtonVisible) {
    if(!sponsorVideoID) return false;
    
    //make sure submit button is loaded
    await wait(isSubmitButtonLoaded);
    
    //if it isn't visible, there is no data
    let shouldHide = (uploadButtonVisible && !hideDeleteButtonPlayerControls) ? "unset" : "none"
    document.getElementById("deleteButton").style.display = shouldHide;

    if (showStartSponsor) {
        showingStartSponsor = true;
        document.getElementById("startSponsorImage").src = chrome.extension.getURL("icons/PlayerStartIconSponsorBlocker256px.png");
        document.getElementById("startSponsorButton").setAttribute("title", chrome.i18n.getMessage("sponsorStart"));

        if (document.getElementById("startSponsorImage").style.display != "none" && uploadButtonVisible && !hideVideoPlayerControls) {
            document.getElementById("submitButton").style.display = "unset";
        } else if (!uploadButtonVisible) {
            //disable submit button
            document.getElementById("submitButton").style.display = "none";
        }
    } else {
        showingStartSponsor = false;
        document.getElementById("startSponsorImage").src = chrome.extension.getURL("icons/PlayerStopIconSponsorBlocker256px.png");
        document.getElementById("startSponsorButton").setAttribute("title", chrome.i18n.getMessage("sponsorEND"));

        //disable submit button
        document.getElementById("submitButton").style.display = "none";
    }
}

function toggleStartSponsorButton() {
    changeStartSponsorButton(!showingStartSponsor, true);
}

function openInfoMenu() {
    if (document.getElementById("sponsorBlockPopupContainer") != null) {
        //it's already added
        return;
    }

    popupInitialised = false;

    //hide info button
    document.getElementById("infoButton").style.display = "none";

    sendRequestToCustomServer('GET', chrome.extension.getURL("popup.html"), function(xmlhttp) {
        if (xmlhttp.readyState == 4 && xmlhttp.status == 200) {
            var popup = document.createElement("div");
            popup.id = "sponsorBlockPopupContainer";
            popup.innerHTML = xmlhttp.responseText

            //close button
            let closeButton = document.createElement("div");
            closeButton.innerText = "Close Popup";
            closeButton.classList = "smallLink";
            closeButton.setAttribute("align", "center");
            closeButton.addEventListener("click", closeInfoMenu);

            //add the close button
            popup.prepend(closeButton);
    
            let parentNodes = document.querySelectorAll("#secondary");
            let parentNode = null;
            for (let i = 0; i < parentNodes.length; i++) {
                if (parentNodes[i].firstElementChild !== null) {
                    parentNode = parentNodes[i];
                }
            }
            if (parentNode == null) {
                //old youtube theme
                parentNode = document.getElementById("watch7-sidebar-contents");
            }
                

            //make the logo source not 404
            //query selector must be used since getElementByID doesn't work on a node and this isn't added to the document yet
            let logo = popup.querySelector("#sponsorBlockPopupLogo");
            logo.src = chrome.extension.getURL("icons/LogoSponsorBlocker256px.png");

            //remove the style sheet and font that are not necessary
            popup.querySelector("#sponorBlockPopupFont").remove();
            popup.querySelector("#sponorBlockStyleSheet").remove();

            parentNode.insertBefore(popup, parentNode.firstChild);

            //run the popup init script
            runThePopup();
        }
    });
}

function closeInfoMenu() {
    let popup = document.getElementById("sponsorBlockPopupContainer");
    if (popup != null) {
        popup.remove();

        //show info button if it's not an embed
        if (!document.URL.includes("/embed/")) {
            document.getElementById("infoButton").style.display = "unset";
        }
    }
}

function clearSponsorTimes() {
    //it can't update to this info yet
    closeInfoMenu();

    let currentVideoID = sponsorVideoID;

    let sponsorTimeKey = 'sponsorTimes' + currentVideoID;
    chrome.storage.sync.get([sponsorTimeKey], function(result) {
        let sponsorTimes = result[sponsorTimeKey];

        if (sponsorTimes != undefined && sponsorTimes.length > 0) {
            let confirmMessage = chrome.i18n.getMessage("clearThis") + getSponsorTimesMessage(sponsorTimes);
            confirmMessage += chrome.i18n.getMessage("confirmMSG")
            if(!confirm(confirmMessage)) return;

            //clear the sponsor times
            let sponsorTimeKey = "sponsorTimes" + currentVideoID;
            chrome.storage.sync.set({[sponsorTimeKey]: []});

            //clear sponsor times submitting
            sponsorTimesSubmitting = [];

            updatePreviewBar();

            //set buttons to be correct
            changeStartSponsorButton(true, false);
        }
    });
}

//if skipNotice is null, it will not affect the UI
function vote(type, UUID, skipNotice) {
    if (skipNotice != null) {
        //add loading info
        skipNotice.addVoteButtonInfo.bind(skipNotice)("Loading...")
        skipNotice.resetNoticeInfoMessage.bind(skipNotice)();
    }

    let sponsorIndex = UUIDs.indexOf(UUID);

    // See if the local time saved count and skip count should be saved
    if (type == 0 && sponsorSkipped[sponsorIndex] || type == 1 && !sponsorSkipped[sponsorIndex]) {
        let factor = 1;
        if (type == 0) {
            factor = -1;

            sponsorSkipped[sponsorIndex] = false;
        }

        // Count this as a skip
        chrome.storage.sync.get(["minutesSaved"], function(result) {
            if (result.minutesSaved === undefined) result.minutesSaved = 0;

            chrome.storage.sync.set({"minutesSaved": result.minutesSaved + factor * (sponsorTimes[sponsorIndex][1] - sponsorTimes[sponsorIndex][0]) / 60 });
        });
        chrome.storage.sync.get(["skipCount"], function(result) {
            if (result.skipCount === undefined) result.skipCount = 0;

            chrome.storage.sync.set({"skipCount": result.skipCount + factor * 1 });
        });
    }
 
    chrome.runtime.sendMessage({
        message: "submitVote",
        type: type,
        UUID: UUID
    }, function(response) {
        if (response != undefined) {
            //see if it was a success or failure
            if (skipNotice != null) {
                if (response.successType == 1 || (response.successType == -1 && response.statusCode == 429)) {
                    //success (treat rate limits as a success)
                    if (type == 0) {
                        skipNotice.afterDownvote.bind(skipNotice)();
                    }
                } else if (response.successType == 0) {
                    //failure: duplicate vote
                    skipNotice.addNoticeInfoMessage.bind(skipNotice)(chrome.i18n.getMessage("voteFail"))
                    skipNotice.resetVoteButtonInfo.bind(skipNotice)();
                } else if (response.successType == -1) {
                    skipNotice.addNoticeInfoMessage.bind(skipNotice)(getErrorMessage(response.statusCode))
                    skipNotice.resetVoteButtonInfo.bind(skipNotice)();
                }
            }
        }
    });
}

//Closes all notices that tell the user that a sponsor was just skipped
function closeAllSkipNotices(){
    let notices = document.getElementsByClassName("sponsorSkipNotice");
    for (let i = 0; i < notices.length; i++) {
        notices[i].remove();
    }
}

function dontShowNoticeAgain() {
    chrome.storage.sync.set({"dontShowNotice": true});

    dontShowNotice = true;

    closeAllSkipNotices();
}

function sponsorMessageStarted(callback) {
    v = document.querySelector('video');

    //send back current time
    callback({
        time: v.currentTime
    })

    //update button
    toggleStartSponsorButton();
}

function submitSponsorTimes() {
    if (document.getElementById("submitButton").style.display == "none") {
        //don't submit, not ready
        return;
    }

    //it can't update to this info yet
    closeInfoMenu();

    let currentVideoID = sponsorVideoID;

    let sponsorTimeKey = 'sponsorTimes' + currentVideoID;
    chrome.storage.sync.get([sponsorTimeKey], function(result) {
        let sponsorTimes = result[sponsorTimeKey];

        if (sponsorTimes != undefined && sponsorTimes.length > 0) {
            //check if a sponsor exceeds the duration of the video
            for (let i = 0; i < sponsorTimes.length; i++) {
                if (sponsorTimes[i][1] > v.duration) {
                    sponsorTimes[i][1] = v.duration;
                }
            }
            //update sponsorTimes
            chrome.storage.sync.set({[sponsorTimeKey]: sponsorTimes});

            //update sponsorTimesSubmitting
            sponsorTimesSubmitting = sponsorTimes;

            let confirmMessage = chrome.i18n.getMessage("submitCheck") + "\n\n" + getSponsorTimesMessage(sponsorTimes)
                                    + "\n\n" + chrome.i18n.getMessage("confirmMSG")  + "\n\n" + chrome.i18n.getMessage("guildlinesSummary");
            if(!confirm(confirmMessage)) return;

            sendSubmitMessage();
        }
    });

}

//send the message to the background js
//called after all the checks have been made that it's okay to do so
function sendSubmitMessage(){
    //add loading animation
    document.getElementById("submitImage").src = chrome.extension.getURL("icons/PlayerUploadIconSponsorBlocker256px.png");
    document.getElementById("submitButton").style.animation = "rotate 1s 0s infinite";

    let currentVideoID = sponsorVideoID;

    chrome.runtime.sendMessage({
        message: "submitTimes",
        videoID: currentVideoID
    }, function(response) {
        if (response != undefined) {
            if (response.statusCode == 200) {
                //hide loading message
                let submitButton = document.getElementById("submitButton");
                //finish this animation
                submitButton.style.animation = "rotate 1s";
                //when the animation is over, hide the button
                let animationEndListener =  function() {
                    changeStartSponsorButton(true, false);

                    submitButton.style.animation = "none";

                    submitButton.removeEventListener("animationend", animationEndListener);
                };

                submitButton.addEventListener("animationend", animationEndListener);

                //clear the sponsor times
                let sponsorTimeKey = "sponsorTimes" + currentVideoID;
                chrome.storage.sync.set({[sponsorTimeKey]: []});

                //add submissions to current sponsors list
                sponsorTimes = sponsorTimes.concat(sponsorTimesSubmitting);
                for (let i = 0; i < sponsorTimesSubmitting.length; i++) {
                    // Add some random IDs
                    UUIDs.push(generateUserID());
                }

                // Empty the submitting times
                sponsorTimesSubmitting = [];

                updatePreviewBar();
            } else {
                //show that the upload failed
                document.getElementById("submitButton").style.animation = "unset";
                document.getElementById("submitImage").src = chrome.extension.getURL("icons/PlayerUploadFailedIconSponsorBlocker256px.png");

                alert(getErrorMessage(response.statusCode));
            }
        }
    });
}

//get the message that visually displays the video times
function getSponsorTimesMessage(sponsorTimes) {
    let sponsorTimesMessage = "";

    for (let i = 0; i < sponsorTimes.length; i++) {
        for (let s = 0; s < sponsorTimes[i].length; s++) {
            let timeMessage = getFormattedTime(sponsorTimes[i][s]);
            //if this is an end time
            if (s == 1) {
                timeMessage = " to " + timeMessage;
            } else if (i > 0) {
                //add commas if necessary
                timeMessage = ", " + timeMessage;
            }

            sponsorTimesMessage += timeMessage;
        }
    }

    return sponsorTimesMessage;
}

//converts time in seconds to minutes:seconds
function getFormattedTime(seconds) {
    let minutes = Math.floor(seconds / 60);
    let secondsDisplay = Math.round(seconds - minutes * 60);
    if (secondsDisplay < 10) {
        //add a zero
        secondsDisplay = "0" + secondsDisplay;
    }

    let formatted = minutes+ ":" + secondsDisplay;

    return formatted;
}

function sendRequestToServer(type, address, callback) {
    let xmlhttp = new XMLHttpRequest();

    xmlhttp.open(type, serverAddress + address, true);

    if (callback != undefined) {
        xmlhttp.onreadystatechange = function () {
            callback(xmlhttp, false);
        };
  
        xmlhttp.onerror = function(ev) {
            callback(xmlhttp, true);
        };
    }

    //submit this request
    xmlhttp.send();
}

function sendRequestToCustomServer(type, fullAddress, callback) {
    let xmlhttp = new XMLHttpRequest();

    xmlhttp.open(type, fullAddress, true);

    if (callback != undefined) {
        xmlhttp.onreadystatechange = function () {
            callback(xmlhttp, false);
        };
  
        xmlhttp.onerror = function(ev) {
            callback(xmlhttp, true);
        };
    }

    //submit this request
    xmlhttp.send();
}<|MERGE_RESOLUTION|>--- conflicted
+++ resolved
@@ -516,20 +516,15 @@
     //get channel id
     let channelURLContainer = null;
 
-<<<<<<< HEAD
-    if (channelNameContainer !== null) {
-        channelURLContainer = channelNameContainer.querySelector("#container").querySelector("#text-container").querySelector("#text").firstElementChild;
+    channelURLContainer = document.querySelector("#channel-name > #container > #text-container > #text");
+    if (channelURLContainer !== null) {
+        channelURLContainer = channelURLContainer.firstElementChild;
     } else if (onInvidious) {
         // Unfortunately, the Invidious HTML doesn't have much in the way of element identifiers...
         channelContainers = document.querySelector("body > div > div.pure-u-1.pure-u-md-20-24 div.pure-u-1.pure-u-lg-3-5 > div > a");
         if (channelContainers.length != 0) {
             channelURLContainer = channelContainers;
         }
-=======
-    channelURLContainer = document.querySelector("#channel-name > #container > #text-container > #text");
-    if (channelURLContainer !== null) {
-        channelURLContainer = channelURLContainer.firstElementChild;
->>>>>>> 1abc1b9b
     } else {
         //old YouTube theme
         let channelContainers = document.getElementsByClassName("yt-user-info");
