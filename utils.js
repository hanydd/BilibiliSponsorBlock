// Function that can be used to wait for a condition before returning
async function wait(condition, timeout = 5000, check = 100) { 
    return await new Promise((resolve, reject) => {
        setTimeout(() => reject("TIMEOUT"), timeout);

        let intervalCheck = () => {
            let result = condition();
            if (result !== false) {
                resolve(result);
                clearInterval(interval);
            };
        };

        let interval = setInterval(intervalCheck, check);
        
        //run the check once first, this speeds it up a lot
        intervalCheck();
    });
}

function getYouTubeVideoID(url) {
    //Attempt to parse url
    let urlObject = null;
    try { 
            urlObject = new URL(url);
    } catch (e) {      
            console.error("[SB] Unable to parse URL: " + url);
            return false;
    }

    //Check if valid hostname
    if(!["www.youtube.com","www.youtube-nocookie.com"].includes(urlObject.host)) return false; 

    //Get ID from searchParam
    if ((urlObject.pathname == "/watch" || urlObject.pathname == "/watch/") && urlObject.searchParams.has("v")) {
        id = urlObject.searchParams.get("v"); 
        return id.length == 11 ? id : false;
    } else if (urlObject.pathname.startsWith("/embed/")) {
        try {
            return urlObject.pathname.substr(7, 11);
        } catch (e) {
            console.error("[SB] Video ID not valid for " + url);
            return false;
        }
    }
<<<<<<< HEAD
	return false;
}

function localizeHtmlPage() {
    //Localize by replacing __MSG_***__ meta tags
    var objects = document.getElementsByTagName('html');
    for (var j = 0; j < objects.length; j++)
    {
        var obj = objects[j];

        var valStrH = obj.innerHTML.toString();
        var valNewH = valStrH.replace(/__MSG_(\w+)__/g, function(match, v1)
        {
            return v1 ? chrome.i18n.getMessage(v1) : "";
        });

        if(valNewH != valStrH)
        {
            obj.innerHTML = valNewH;
        }
    }
=======

    return false;
>>>>>>> 519a8227
}<|MERGE_RESOLUTION|>--- conflicted
+++ resolved
@@ -43,7 +43,7 @@
             return false;
         }
     }
-<<<<<<< HEAD
+  
 	return false;
 }
 
@@ -65,8 +65,4 @@
             obj.innerHTML = valNewH;
         }
     }
-=======
-
-    return false;
->>>>>>> 519a8227
-}+}
