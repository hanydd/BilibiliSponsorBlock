{
  "name": "sponsorblock",
  "version": "1.0.0",
  "description": "",
  "main": "background.js",
  "dependencies": {
    "react": "^17.0.2",
    "react-dom": "^17.0.2"
  },
  "devDependencies": {
    "@types/chrome": "^0.0.193",
    "@types/firefox-webext-browser": "^94.0.1",
    "@types/jest": "^28.1.6",
    "@types/react": "^17.0.47",
    "@types/react-dom": "^17.0.17",
    "@types/selenium-webdriver": "^4.1.2",
    "@types/wicg-mediasession": "^1.1.3",
    "@typescript-eslint/eslint-plugin": "^5.31.0",
    "@typescript-eslint/parser": "^5.31.0",
    "chromedriver": "^103.0.0",
    "concurrently": "^7.3.0",
    "copy-webpack-plugin": "^11.0.0",
<<<<<<< HEAD
    "eslint": "^8.16.0",
    "eslint-plugin-react": "^7.30.0",
    "fork-ts-checker-webpack-plugin": "^7.2.11",
    "jest": "^28.1.0",
    "jest-environment-jsdom": "^28.1.0",
=======
    "eslint": "^8.20.0",
    "eslint-plugin-react": "^7.30.1",
    "fork-ts-checker-webpack-plugin": "^7.2.13",
    "jest": "^28.1.3",
>>>>>>> 780ea4a9
    "rimraf": "^3.0.2",
    "schema-utils": "^4.0.0",
    "selenium-webdriver": "^4.3.1",
    "speed-measure-webpack-plugin": "^1.5.0",
    "ts-jest": "^28.0.7",
    "ts-loader": "^9.3.1",
    "ts-node": "^10.9.1",
    "typescript": "4.7",
    "web-ext": "^7.1.1",
    "webpack": "^5.74.0",
    "webpack-cli": "^4.10.0",
    "webpack-merge": "^5.8.0"
  },
  "scripts": {
    "web-run": "npm run web-run:chrome",
    "web-sign": "web-ext sign -s dist",
    "web-run:firefox": "cd dist && web-ext run --start-url https://addons.mozilla.org/firefox/addon/ublock-origin/",
    "web-run:firefox-android": "cd dist && web-ext run -t firefox-android --firefox-apk org.mozilla.fenix",
    "web-run:chrome": "cd dist && web-ext run --start-url https://chrome.google.com/webstore/detail/ublock-origin/cjpalhdlnbpafiamejdnhcphjbkeiagm -t chromium",
    "build": "npm run build:chrome",
    "build:chrome": "webpack --env browser=chrome --config webpack/webpack.prod.js",
    "build:firefox": "webpack --env browser=firefox --config webpack/webpack.prod.js",
    "build:safari": "webpack --env browser=safari --config webpack/webpack.prod.js",
    "build:edge": "webpack --env browser=edge --config webpack/webpack.prod.js",
    "build:dev": "npm run build:dev:chrome",
    "build:dev:chrome": "webpack --env browser=chrome --config webpack/webpack.dev.js",
    "build:dev:firefox": "webpack --env browser=firefox --config webpack/webpack.dev.js",
    "build:watch": "npm run build:watch:chrome",
    "build:watch:chrome": "webpack --env browser=chrome --config webpack/webpack.dev.js --watch",
    "build:watch:firefox": "webpack --env browser=firefox --config webpack/webpack.dev.js --watch",
    "ci:invidious": "ts-node ci/invidiousCI.ts",
    "dev": "npm run build:dev && concurrently \"npm run web-run\" \"npm run build:watch\"",
    "dev:firefox": "npm run build:dev:firefox && concurrently \"npm run web-run:firefox\" \"npm run build:watch:firefox\"",
    "dev:firefox-android": "npm run build:dev:firefox && concurrently \"npm run web-run:firefox-android\" \"npm run build:watch:firefox\"",
    "clean": "rimraf dist",
    "test": "npm run build:chrome && npx jest",
    "test-without-building": "npx jest",
    "lint": "eslint src",
    "lint:fix": "eslint src --fix"
  },
  "engines": {
    "node": ">=16"
  },
  "funding": [
    {
      "type": "individual",
      "url": "https://sponsor.ajay.app/donate"
    },
    {
      "type": "github",
      "url": "https://github.com/sponsors/ajayyy-org"
    },
    {
      "type": "patreon",
      "url": "https://www.patreon.com/ajayyy"
    },
    {
      "type": "individual",
      "url": "https://paypal.me/ajayyy"
    }
  ],
  "repository": {
    "type": "git",
    "url": "git+https://github.com/ajayyy/SponsorBlock.git"
  },
  "author": "Ajay Ramachandran",
  "license": "LGPL-3.0-or-later",
  "private": true
}<|MERGE_RESOLUTION|>--- conflicted
+++ resolved
@@ -20,18 +20,11 @@
     "chromedriver": "^103.0.0",
     "concurrently": "^7.3.0",
     "copy-webpack-plugin": "^11.0.0",
-<<<<<<< HEAD
-    "eslint": "^8.16.0",
-    "eslint-plugin-react": "^7.30.0",
-    "fork-ts-checker-webpack-plugin": "^7.2.11",
-    "jest": "^28.1.0",
-    "jest-environment-jsdom": "^28.1.0",
-=======
     "eslint": "^8.20.0",
     "eslint-plugin-react": "^7.30.1",
     "fork-ts-checker-webpack-plugin": "^7.2.13",
     "jest": "^28.1.3",
->>>>>>> 780ea4a9
+    "jest-environment-jsdom": "^28.1.0",
     "rimraf": "^3.0.2",
     "schema-utils": "^4.0.0",
     "selenium-webdriver": "^4.3.1",
