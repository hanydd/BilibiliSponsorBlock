
//make this a function to allow this to run on the content page
function runThePopup() {

  //is it in the popup or content script
  var inPopup = true;
  if (chrome.tabs == undefined) {
      //this is on the content script, use direct communication
      chrome.tabs = {};
      chrome.tabs.sendMessage = function(id, request, callback) {
          messageListener(request, null, callback);
      }
  
      //add a dummy query method
      chrome.tabs.query = function(config, callback) {
          callback([{
              url: document.URL,
              id: -1
          }]);
      }
  
      inPopup = false;
  }
  
  // References
  let SB = {};
  
  SB.sponsorStart = document.getElementById("sponsorStart");
  SB.clearTimes = document.getElementById("clearTimes");
  SB.submitTimes = document.getElementById("submitTimes");
  SB.showNoticeAgain = document.getElementById("showNoticeAgain");
  SB.hideVideoPlayerControls = document.getElementById("hideVideoPlayerControls");
  SB.showVideoPlayerControls = document.getElementById("showVideoPlayerControls");
  SB.hideInfoButtonPlayerControls = document.getElementById("hideInfoButtonPlayerControls");
  SB.showInfoButtonPlayerControls = document.getElementById("showInfoButtonPlayerControls");
  SB.hideDeleteButtonPlayerControls = document.getElementById("hideDeleteButtonPlayerControls");
  SB.showDeleteButtonPlayerControls = document.getElementById("showDeleteButtonPlayerControls");
  SB.disableSponsorViewTracking = document.getElementById("disableSponsorViewTracking");
  SB.enableSponsorViewTracking = document.getElementById("enableSponsorViewTracking");
  SB.optionsButton = document.getElementById("optionsButton");
  SB.reportAnIssue = document.getElementById("reportAnIssue");
  // sponsorTimesContributions
  SB.sponsorTimesContributionsContainer = document.getElementById("sponsorTimesContributionsContainer");
  SB.sponsorTimesContributionsDisplay = document.getElementById("sponsorTimesContributionsDisplay");
  SB.sponsorTimesContributionsDisplayEndWord = document.getElementById("sponsorTimesContributionsDisplayEndWord");
  // sponsorTimesViewsDisplay
  SB.sponsorTimesViewsContainer = document.getElementById("sponsorTimesViewsDisplayContainer");
  SB.sponsorTimesViewsDisplay = document.getElementById("sponsorTimesViewsDisplayDisplay");
  SB.sponsorTimesViewsDisplayEndWord = document.getElementById("sponsorTimesViewsDisplayDisplayEndWord");
  // discordButtons
  SB.discordButtonContainer = document.getElementById("discordButtonContainer");
  SB.hideDiscordButton = document.getElementById("hideDiscordButton");
  
  //setup click listeners
  SB.sponsorStart.addEventListener("click", sendSponsorStartMessage);
  SB.clearTimes.addEventListener("click", clearTimes);
  SB.submitTimes.addEventListener("click", submitTimes);
  SB.showNoticeAgain.addEventListener("click", showNoticeAgain);
  SB.hideVideoPlayerControls.addEventListener("click", hideVideoPlayerControls);
  SB.showVideoPlayerControls.addEventListener("click", showVideoPlayerControls);
  SB.hideInfoButtonPlayerControls.addEventListener("click", hideInfoButtonPlayerControls);
  SB.showInfoButtonPlayerControls.addEventListener("click", showInfoButtonPlayerControls);
  SB.hideDeleteButtonPlayerControls.addEventListener("click", hideDeleteButtonPlayerControls);
  SB.showDeleteButtonPlayerControls.addEventListener("click", showDeleteButtonPlayerControls);
  SB.disableSponsorViewTracking.addEventListener("click", disableSponsorViewTracking);
  SB.enableSponsorViewTracking.addEventListener("click", enableSponsorViewTracking);
  SB.optionsButton.addEventListener("click", openOptions);
  SB.reportAnIssue.addEventListener("click", reportAnIssue);
  SB.hideDiscordButton.addEventListener("click", hideDiscordButton);
  
  
  //if true, the button now selects the end time
  let startTimeChosen = false;
  
  //the start and end time pairs (2d)
  let sponsorTimes = [];
  
  //current video ID of this tab
  let currentVideoID = null;
  
  //is this a YouTube tab?
  let isYouTubeTab = false;
  
  //see if discord link can be shown
  chrome.storage.sync.get(["hideDiscordLink"], function(result) {
    let hideDiscordLink = result.hideDiscordLink;
    if (hideDiscordLink == undefined || !hideDiscordLink) {
      chrome.storage.sync.get(["hideDiscordLaunches"], function(result) {
        let hideDiscordLaunches = result.hideDiscordLaunches;
        //only if less than 5 launches
        if (hideDiscordLaunches == undefined || hideDiscordLaunches < 10) {
          SB.discordButtonContainer.style.display = null;
          
          if (hideDiscordLaunches == undefined) {
            hideDiscordButton = 1;
          }
  
          chrome.storage.sync.set({"hideDiscordLaunches": hideDiscordButton + 1});
        }
      });
    }
  });
  
  //if the don't show notice again letiable is true, an option to 
  //  disable should be available
  chrome.storage.sync.get(["dontShowNoticeAgain"], function(result) {
    let dontShowNoticeAgain = result.dontShowNoticeAgain;
    if (dontShowNoticeAgain != undefined && dontShowNoticeAgain) {
      SB.showNoticeAgain.style.display = "unset";
    }
  });
  
  //show proper video player controls options
  chrome.storage.sync.get(["hideVideoPlayerControls"], function(result) {
    let hideVideoPlayerControls = result.hideVideoPlayerControls;
    if (hideVideoPlayerControls != undefined && hideVideoPlayerControls) {
      SB.hideVideoPlayerControls.style.display = "none";
      SB.showVideoPlayerControls.style.display = "unset";
    }
  });
  chrome.storage.sync.get(["hideInfoButtonPlayerControls"], function(result) {
    let hideInfoButtonPlayerControls = result.hideInfoButtonPlayerControls;
    if (hideInfoButtonPlayerControls != undefined && hideInfoButtonPlayerControls) {
      SB.hideInfoButtonPlayerControls.style.display = "none";
      SB.showInfoButtonPlayerControls.style.display = "unset";
    }
  });
  chrome.storage.sync.get(["hideDeleteButtonPlayerControls"], function(result) {
    let hideDeleteButtonPlayerControls = result.hideDeleteButtonPlayerControls;
    if (hideDeleteButtonPlayerControls != undefined && hideDeleteButtonPlayerControls) {
      SB.hideDeleteButtonPlayerControls.style.display = "none";
      SB.showDeleteButtonPlayerControls.style.display = "unset";
    }
  });
  
  //show proper tracking option
  chrome.storage.sync.get(["trackViewCount"], function(result) {
    let trackViewCount = result.trackViewCount;
    if (trackViewCount != undefined && !trackViewCount) {
      SB.disableSponsorViewTracking.style.display = "none";
      SB.enableSponsorViewTracking.style.display = "unset";
    }
  });
  
  //get the amount of times this user has contributed and display it to thank them
  chrome.storage.sync.get(["sponsorTimesContributed"], function(result) {
    if (result.sponsorTimesContributed != undefined) {
      if (result.sponsorTimesContributed > 1) {
        SB.sponsorTimesContributionsDisplayEndWord.innerText = "sponsors."
      } else {
        SB.sponsorTimesContributionsDisplayEndWord.innerText = "sponsor."
      }
      SB.sponsorTimesContributionsDisplay.innerText = result.sponsorTimesContributed;
      SB.sponsorTimesContributionsContainer.style.display = "unset";
  
      //get the userID
      chrome.storage.sync.get(["userID"], function(result) {
        let userID = result.userID;
        if (userID != undefined) {
          //there are probably some views on these submissions then
          //get the amount of views from the sponsors submitted
          sendRequestToServer("GET", "/api/getViewsForUser?userID=" + userID, function(xmlhttp) {
            if (xmlhttp.readyState == 4 && xmlhttp.status == 200) {
              let viewCount = JSON.parse(xmlhttp.responseText).viewCount;
              if (viewCount != 0) {
                if (viewCount > 1) {
                  SB.sponsorTimesViewsDisplayEndWord.innerText = "sponsor segments."
                } else {
                  SB.sponsorTimesViewsDisplayEndWord.innerText = "sponsor segment."
                }
                SB.sponsorTimesViewsDisplay.innerText = viewCount;
                SB.sponsorTimesViewsContainer.style.display = "unset";
              }
            }
          });
        }
      });
    }
  });
  
  
  chrome.tabs.query({
      active: true,
      currentWindow: true
  }, loadTabData);
  
  
  function loadTabData(tabs) {
    //set current videoID
    currentVideoID = getYouTubeVideoID(tabs[0].url);
  
    if (!currentVideoID) {
      //this isn't a YouTube video then
      displayNoVideo();
      return;
    }
  
    //load video times for this video 
    let sponsorTimeKey = "sponsorTimes" + currentVideoID;
    chrome.storage.sync.get([sponsorTimeKey], function(result) {
      let sponsorTimesStorage = result[sponsorTimeKey];
      if (sponsorTimesStorage != undefined && sponsorTimesStorage.length > 0) {
        if (sponsorTimesStorage[sponsorTimesStorage.length - 1] != undefined && sponsorTimesStorage[sponsorTimesStorage.length - 1].length < 2) {
          startTimeChosen = true;
          SB.sponsorStart.innerHTML = "Sponsorship Ends Now";
        }
  
        sponsorTimes = sponsorTimesStorage;
  
        displaySponsorTimes();
  
        //show submission section
        document.getElementById("submissionSection").style.display = "unset";
  
        showSubmitTimesIfNecessary();
      }
    });
  
    //check if this video's sponsors are known
    chrome.tabs.sendMessage(
      tabs[0].id,
      {message: 'isInfoFound'},
      infoFound
    );
  }
  
  function infoFound(request) {
    if(chrome.runtime.lastError) {
      //This page doesn't have the injected content script, or at least not yet
      displayNoVideo();
      return;
    }
  
    //if request is undefined, then the page currently being browsed is not YouTube
    if (request != undefined) {
      //this must be a YouTube video
      //set letiable
      isYouTubeTab = true;
  
      //remove loading text
      document.getElementById("mainControls").style.display = "unset"
      document.getElementById("loadingIndicator").innerHTML = "";
  
      if (request.found) {
        document.getElementById("videoFound").innerHTML = "This video's sponsors are in the database!"
  
        displayDownloadedSponsorTimes(request);
      } else {
        document.getElementById("videoFound").innerHTML = "No sponsors found"
      }
    }
  }
  
  function setVideoID(request) {
    //if request is undefined, then the page currently being browsed is not YouTube
    if (request != undefined) {
      videoID = request.videoID;
    }
  }
  
  function sendSponsorStartMessage() {
      //the content script will get the message if a YouTube page is open
      chrome.tabs.query({
        active: true,
        currentWindow: true
      }, tabs => {
        chrome.tabs.sendMessage(
          tabs[0].id,
          {from: 'popup', message: 'sponsorStart'},
          startSponsorCallback
        );
      });
  }
  
  function startSponsorCallback(response) {
    let sponsorTimesIndex = sponsorTimes.length - (startTimeChosen ? 1 : 0);
  
    if (sponsorTimes[sponsorTimesIndex] == undefined) {
      sponsorTimes[sponsorTimesIndex] = [];
    }
  
    sponsorTimes[sponsorTimesIndex][startTimeChosen ? 1 : 0] = response.time;
  
    let sponsorTimeKey = "sponsorTimes" + currentVideoID;
    chrome.storage.sync.set({[sponsorTimeKey]: sponsorTimes});
  
    updateStartTimeChosen();
  
    //display video times on screen
    displaySponsorTimes();
  
    //show submission section
    document.getElementById("submissionSection").style.display = "unset";
  
    showSubmitTimesIfNecessary();
  }
  
  //display the video times from the array
  function displaySponsorTimes() {
    //set it to the message
    let sponsorMessageTimes = document.getElementById("sponsorMessageTimes");
  
    //remove all children
    while (sponsorMessageTimes.firstChild) {
      sponsorMessageTimes.removeChild(sponsorMessageTimes.firstChild);
    }
  
    //add sponsor times
    sponsorMessageTimes.appendChild(getSponsorTimesMessageDiv(sponsorTimes));
  }
  
  //display the video times from the array at the top, in a different section
  function displayDownloadedSponsorTimes(request) {
    if (request.sponsorTimes != undefined) {
      //set it to the message
      document.getElementById("downloadedSponsorMessageTimes").innerHTML = getSponsorTimesMessage(request.sponsorTimes);
  
      //add them as buttons to the issue reporting container
      let container = document.getElementById("issueReporterTimeButtons");
      for (let i = 0; i < request.sponsorTimes.length; i++) {
        let sponsorTimeButton = document.createElement("button");
        sponsorTimeButton.className = "warningButton popupElement";
        sponsorTimeButton.innerText = getFormattedTime(request.sponsorTimes[i][0]) + " to " + getFormattedTime(request.sponsorTimes[i][1]);
        
        let votingButtons = document.createElement("div");
  
        let UUID = request.UUIDs[i];
  
        //thumbs up and down buttons
        let voteButtonsContainer = document.createElement("div");
        voteButtonsContainer.id = "sponsorTimesVoteButtonsContainer" + UUID;
        voteButtonsContainer.setAttribute("align", "center");
        voteButtonsContainer.style.display = "none"
  
        let upvoteButton = document.createElement("img");
        upvoteButton.id = "sponsorTimesUpvoteButtonsContainer" + UUID;
        upvoteButton.className = "voteButton popupElement";
        upvoteButton.src = chrome.extension.getURL("icons/upvote.png");
        upvoteButton.addEventListener("click", () => vote(1, UUID));
  
        let downvoteButton = document.createElement("img");
        downvoteButton.id = "sponsorTimesDownvoteButtonsContainer" + UUID;
        downvoteButton.className = "voteButton popupElement";
        downvoteButton.src = chrome.extension.getURL("icons/downvote.png");
        downvoteButton.addEventListener("click", () => vote(0, UUID));
  
        //add thumbs up and down buttons to the container
        voteButtonsContainer.appendChild(document.createElement("br"));
        voteButtonsContainer.appendChild(document.createElement("br"));
        voteButtonsContainer.appendChild(upvoteButton);
        voteButtonsContainer.appendChild(downvoteButton);
  
        //add click listener to open up vote panel
        sponsorTimeButton.addEventListener("click", function() {
          voteButtonsContainer.style.display = "unset";
        });
  
        container.appendChild(sponsorTimeButton);
        container.appendChild(voteButtonsContainer);
  
        //if it is not the last iteration
        if (i != request.sponsorTimes.length - 1) {
          container.appendChild(document.createElement("br"));
          container.appendChild(document.createElement("br"));
        }
      }
    }
  }
  
  //get the message that visually displays the video times
  function getSponsorTimesMessage(sponsorTimes) {
    let sponsorTimesMessage = "";
  
    for (let i = 0; i < sponsorTimes.length; i++) {
      for (let s = 0; s < sponsorTimes[i].length; s++) {
        let timeMessage = getFormattedTime(sponsorTimes[i][s]);
        //if this is an end time
        if (s == 1) {
          timeMessage = " to " + timeMessage;
        } else if (i > 0) {
          //add commas if necessary
          timeMessage = ", " + timeMessage;
        }
  
        sponsorTimesMessage += timeMessage;
      }
    }
  
    return sponsorTimesMessage;
  }
  
  //get the message that visually displays the video times
  //this version is a div that contains each with delete buttons
  function getSponsorTimesMessageDiv(sponsorTimes) {
    // let sponsorTimesMessage = "";
    let sponsorTimesContainer = document.createElement("div");
    sponsorTimesContainer.id = "sponsorTimesContainer";
  
    for (let i = 0; i < sponsorTimes.length; i++) {
      let currentSponsorTimeContainer = document.createElement("div");
      currentSponsorTimeContainer.id = "sponsorTimeContainer" + i;
      currentSponsorTimeContainer.className = "sponsorTime popupElement";
      let currentSponsorTimeMessage = "";
  
      let deleteButton = document.createElement("span");
      deleteButton.id = "sponsorTimeDeleteButton" + i;
      deleteButton.innerText = "Delete";
      deleteButton.className = "mediumLink popupElement";
      let index = i;
      deleteButton.addEventListener("click", () => deleteSponsorTime(index));
  
      let spacer = document.createElement("span");
      spacer.innerText = " ";
  
      let editButton = document.createElement("span");
      editButton.id = "sponsorTimeEditButton" + i;
      editButton.innerText = "Edit";
      editButton.className = "mediumLink popupElement";
      editButton.addEventListener("click", () => editSponsorTime(index));
  
      for (let s = 0; s < sponsorTimes[i].length; s++) {
        let timeMessage = getFormattedTime(sponsorTimes[i][s]);
        //if this is an end time
        if (s == 1) {
          timeMessage = " to " + timeMessage;
        } else if (i > 0) {
          //add commas if necessary
          timeMessage = timeMessage;
        }
  
        currentSponsorTimeMessage += timeMessage;
      }
  
      currentSponsorTimeContainer.innerText = currentSponsorTimeMessage;
      currentSponsorTimeContainer.addEventListener("click", () => editSponsorTime(index));
  
      sponsorTimesContainer.appendChild(currentSponsorTimeContainer);
      sponsorTimesContainer.appendChild(deleteButton);
  
      //only if it is a complete sponsor time
      if (sponsorTimes[i].length > 1) {
        sponsorTimesContainer.appendChild(editButton);
      }
    }
  
    return sponsorTimesContainer;
  }
  
  function editSponsorTime(index) {
    if (document.getElementById("startTimeMinutes" + index) != null) {
      //already open
      return;
    }
  
    let sponsorTimeContainer = document.getElementById("sponsorTimeContainer" + index);
  
    //get sponsor time minutes and seconds boxes
    let startTimeMinutes = document.createElement("input");
    startTimeMinutes.id = "startTimeMinutes" + index;
    startTimeMinutes.className = "sponsorTime popupElement";
    startTimeMinutes.type = "text";
    startTimeMinutes.value = getTimeInMinutes(sponsorTimes[index][0]);
    startTimeMinutes.style.width = "45px";
    
    let startTimeSeconds = document.createElement("input");
    startTimeSeconds.id = "startTimeSeconds" + index;
    startTimeSeconds.className = "sponsorTime popupElement";
    startTimeSeconds.type = "text";
    startTimeSeconds.value = getTimeInFormattedSeconds(sponsorTimes[index][0]);
    startTimeSeconds.style.width = "60px";
  
    let endTimeMinutes = document.createElement("input");
    endTimeMinutes.id = "endTimeMinutes" + index;
    endTimeMinutes.className = "sponsorTime popupElement";
    endTimeMinutes.type = "text";
    endTimeMinutes.value = getTimeInMinutes(sponsorTimes[index][1]);
    endTimeMinutes.style.width = "45px";
    
    let endTimeSeconds = document.createElement("input");
    endTimeSeconds.id = "endTimeSeconds" + index;
    endTimeSeconds.className = "sponsorTime popupElement";
    endTimeSeconds.type = "text";
    endTimeSeconds.value = getTimeInFormattedSeconds(sponsorTimes[index][1]);
    endTimeSeconds.style.width = "60px";
  
    let colonText = document.createElement("span");
    colonText.innerText = ":";
  
    let toText = document.createElement("span");
    toText.innerText = " to ";
  
    //remove all children to replace
    while (sponsorTimeContainer.firstChild) {
      sponsorTimeContainer.removeChild(sponsorTimeContainer.firstChild);
    }
  
    sponsorTimeContainer.appendChild(startTimeMinutes);
    sponsorTimeContainer.appendChild(colonText);
    sponsorTimeContainer.appendChild(startTimeSeconds);
    sponsorTimeContainer.appendChild(toText);
    sponsorTimeContainer.appendChild(endTimeMinutes);
    sponsorTimeContainer.appendChild(colonText);
    sponsorTimeContainer.appendChild(endTimeSeconds);
  
    //add save button and remove edit button
    let saveButton = document.createElement("span");
    saveButton.id = "sponsorTimeSaveButton" + index;
    saveButton.innerText = "Save";
    saveButton.className = "mediumLink popupElement";
    saveButton.addEventListener("click", () => saveSponsorTimeEdit(index));
  
    let editButton = document.getElementById("sponsorTimeEditButton" + index);
    let sponsorTimesContainer = document.getElementById("sponsorTimesContainer");
  
    editButton.remove();
    sponsorTimesContainer.appendChild(saveButton);
  }
  
  function saveSponsorTimeEdit(index) {
    let startTimeMinutes = document.getElementById("startTimeMinutes" + index);
    let startTimeSeconds = document.getElementById("startTimeSeconds" + index);
  
    let endTimeMinutes = document.getElementById("endTimeMinutes" + index);
    let endTimeSeconds = document.getElementById("endTimeSeconds" + index);
  
    sponsorTimes[index][0] = parseInt(startTimeMinutes.value) * 60 + parseFloat(startTimeSeconds.value);
    sponsorTimes[index][1] = parseInt(endTimeMinutes.value) * 60 + parseFloat(endTimeSeconds.value);
  
    //save this
    let sponsorTimeKey = "sponsorTimes" + currentVideoID;
    chrome.storage.sync.set({[sponsorTimeKey]: sponsorTimes});
  
    displaySponsorTimes();
  }
  
  //deletes the sponsor time submitted at an index
  function deleteSponsorTime(index) {
    //if it is not a complete sponsor time
    if (sponsorTimes[index].length < 2) {
      chrome.tabs.query({
        active: true,
        currentWindow: true
      }, function(tabs) {
        chrome.tabs.sendMessage(tabs[0].id, {
          message: "changeStartSponsorButton",
          showStartSponsor: true,
          uploadButtonVisible: false
        });
      });
  
      resetStartTimeChosen();
    }
  
    sponsorTimes.splice(index, 1);
  
    //save this
    let sponsorTimeKey = "sponsorTimes" + currentVideoID;
    chrome.storage.sync.set({[sponsorTimeKey]: sponsorTimes});
  
    //update display
    displaySponsorTimes();
  
    //if they are all removed
    if (sponsorTimes.length == 0) {
      //update chrome tab
      chrome.tabs.query({
        active: true,
        currentWindow: true
      }, function(tabs) {
        chrome.tabs.sendMessage(tabs[0].id, {
          message: "changeStartSponsorButton",
          showStartSponsor: true,
          uploadButtonVisible: false
        });
      });
  
      //hide submission section
      document.getElementById("submissionSection").style.display = "none";
    }
  }
  
  function clearTimes() {
    //send new sponsor time state to tab
    if (sponsorTimes.length > 0) {
      chrome.tabs.query({
        active: true,
        currentWindow: true
      }, function(tabs) {
        chrome.tabs.sendMessage(tabs[0].id, {
          message: "changeStartSponsorButton",
          showStartSponsor: true,
          uploadButtonVisible: false
        });
      });
    }
  
    //reset sponsorTimes
    sponsorTimes = [];
  
    let sponsorTimeKey = "sponsorTimes" + currentVideoID;
    chrome.storage.sync.set({[sponsorTimeKey]: sponsorTimes});
  
    displaySponsorTimes();
  
    //hide submission section
    document.getElementById("submissionSection").style.display = "none";
  
    resetStartTimeChosen();
  }
  
  function submitTimes() {
    //make info message say loading
    document.getElementById("submitTimesInfoMessage").innerText = "Loading...";
    document.getElementById("submitTimesInfoMessageContainer").style.display = "unset";
  
    if (sponsorTimes.length > 0) {
      chrome.runtime.sendMessage({
        message: "submitTimes",
        videoID: currentVideoID
      }, function(response) {
        if (response != undefined) {
          if (response.statusCode == 200) {
            //hide loading message
            document.getElementById("submitTimesInfoMessageContainer").style.display = "none";
    
            clearTimes();
          } else if(response.statusCode == 400) {
            document.getElementById("submitTimesInfoMessage").innerText = "Server said this request was invalid";
            document.getElementById("submitTimesInfoMessageContainer").style.display = "unset";
          } else if(response.statusCode == 429) {
            document.getElementById("submitTimesInfoMessage").innerText = "You have submitted too many sponsor times for this one video, are you sure there are this many?";
            document.getElementById("submitTimesInfoMessageContainer").style.display = "unset";
          } else if(response.statusCode == 409) {
            document.getElementById("submitTimesInfoMessage").innerText = "This has already been submitted before";
            document.getElementById("submitTimesInfoMessageContainer").style.display = "unset";
          } else if(response.statusCode == 502) {
            document.getElementById("submitTimesInfoMessage").innerText = "It seems the server is down. Contact the dev to inform them. Error code " + response.statusCode;
            document.getElementById("submitTimesInfoMessageContainer").style.display = "unset";
          } else {
            document.getElementById("submitTimesInfoMessage").innerText = "There was an error submitting your sponsor times, please try again later. Error code " + response.statusCode;
            document.getElementById("submitTimesInfoMessageContainer").style.display = "unset";
          }
        }
      });
    }
  }
  
  function showNoticeAgain() {
    chrome.storage.sync.set({"dontShowNoticeAgain": false});
  
    chrome.tabs.query({
      active: true,
      currentWindow: true
    }, function(tabs) {
      chrome.tabs.sendMessage(tabs[0].id, {
        message: "showNoticeAgain"
      });
    });
  
    SB.showNoticeAgain.style.display = "none";
  }
  
  function hideVideoPlayerControls() {
    chrome.storage.sync.set({"hideVideoPlayerControls": true});
  
    chrome.tabs.query({
      active: true,
      currentWindow: true
    }, function(tabs) {
      chrome.tabs.sendMessage(tabs[0].id, {
        message: "changeVideoPlayerControlsVisibility",
        value: true
      });
    });
  
    SB.hideVideoPlayerControls.style.display = "none";
    SB.showVideoPlayerControls.style.display = "unset";
  }
  
  function showVideoPlayerControls() {
    chrome.storage.sync.set({"hideVideoPlayerControls": false});
  
    chrome.tabs.query({
      active: true,
      currentWindow: true
    }, function(tabs) {
      chrome.tabs.sendMessage(tabs[0].id, {
        message: "changeVideoPlayerControlsVisibility",
        value: false
      });
    });
  
    SB.hideVideoPlayerControls.style.display = "unset";
    SB.showVideoPlayerControls.style.display = "none";
  }
  
  function hideInfoButtonPlayerControls() {
    chrome.storage.sync.set({"hideInfoButtonPlayerControls": true});
  
    chrome.tabs.query({
      active: true,
      currentWindow: true
    }, function(tabs) {
      chrome.tabs.sendMessage(tabs[0].id, {
        message: "changeInfoButtonPlayerControlsVisibility",
        value: true
      });
    });
  
    SB.hideInfoButtonPlayerControls.style.display = "none";
    SB.showInfoButtonPlayerControls.style.display = "unset";
  }
  
  function showInfoButtonPlayerControls() {
    chrome.storage.sync.set({"hideInfoButtonPlayerControls": false});
  
    chrome.tabs.query({
      active: true,
      currentWindow: true
    }, function(tabs) {
      chrome.tabs.sendMessage(tabs[0].id, {
        message: "changeVideoPlayerCochangeInfoButtonPlayerControlsVisibilityntrolsVisibility",
        value: false
      });
    });
  
    SB.hideInfoButtonPlayerControls.style.display = "unset";
    SB.showInfoButtonPlayerControls.style.display = "none";
  }
  
  function hideDeleteButtonPlayerControls() {
    chrome.storage.sync.set({"hideDeleteButtonPlayerControls": true});
  
    chrome.tabs.query({
      active: true,
      currentWindow: true
    }, function(tabs) {
      chrome.tabs.sendMessage(tabs[0].id, {
        message: "changeDeleteButtonPlayerControlsVisibility",
        value: true
      });
    });
  
    SB.hideDeleteButtonPlayerControls.style.display = "none";
    SB.showDeleteButtonPlayerControls.style.display = "unset";
  }
  
  function showDeleteButtonPlayerControls() {
    chrome.storage.sync.set({"hideDeleteButtonPlayerControls": false});
  
    chrome.tabs.query({
      active: true,
      currentWindow: true
    }, function(tabs) {
      chrome.tabs.sendMessage(tabs[0].id, {
        message: "changeVideoPlayerCochangeDeleteButtonPlayerControlsVisibilityntrolsVisibility",
        value: false
      });
    });
  
    SB.hideDeleteButtonPlayerControls.style.display = "unset";
    SB.showDeleteButtonPlayerControls.style.display = "none";
  }
  
  function disableSponsorViewTracking() {
    chrome.storage.sync.set({"trackViewCount": false});
  
    chrome.tabs.query({
      active: true,
      currentWindow: true
    }, function(tabs) {
      chrome.tabs.sendMessage(tabs[0].id, {
        message: "trackViewCount",
        value: false
      });
    });
  
    SB.disableSponsorViewTracking.style.display = "none";
    SB.enableSponsorViewTracking.style.display = "unset";
  }
  
  function enableSponsorViewTracking() {
    chrome.storage.sync.set({"trackViewCount": true});
  
    chrome.tabs.query({
      active: true,
      currentWindow: true
    }, function(tabs) {
      chrome.tabs.sendMessage(tabs[0].id, {
        message: "trackViewCount",
        value: true
      });
    });
  
    SB.enableSponsorViewTracking.style.display = "none";
    SB.disableSponsorViewTracking.style.display = "unset";
  }
  
  function updateStartTimeChosen() {
    //update startTimeChosen letiable
    if (!startTimeChosen) {
      startTimeChosen = true;
    SB.sponsorStart.innerHTML = "Sponsorship Ends Now";
    } else {
      resetStartTimeChosen();
    }
  }
  
  //set it to false
  function resetStartTimeChosen() {
    startTimeChosen = false;
    SB.sponsorStart.innerHTML = "Sponsorship Starts Now";
  }
  
  //hides and shows the submit times button when needed
  function showSubmitTimesIfNecessary() {
    //check if an end time has been specified for the latest sponsor time
    if (sponsorTimes.length > 0 && sponsorTimes[sponsorTimes.length - 1].length > 1) {
      //show submit times button
      document.getElementById("submitTimesContainer").style.display = "unset";
    } else {
      //hide submit times button
      document.getElementById("submitTimesContainer").style.display = "none";
    }
  }
  
  //make the options div visisble
  function openOptions() {
    document.getElementById("optionsButtonContainer").style.display = "none";
    document.getElementById("options").style.display = "unset";
  }
  
  //this is not a YouTube video page
  function displayNoVideo() {
    document.getElementById("loadingIndicator").innerHTML = "This probably isn't a YouTube tab, or you clicked too early. " +
        "If you know this is a YouTube tab, close this popup and open it again.";
  }
  
  function reportAnIssue() {
    document.getElementById("issueReporterContainer").style.display = "unset";
    SB.reportAnIssue.style.display = "none";
  }
  
  function addVoteMessage(message, UUID) {
    let container = document.getElementById("sponsorTimesVoteButtonsContainer" + UUID);
    //remove all children
    while (container.firstChild) {
      container.removeChild(container.firstChild);
    }
  
    let thanksForVotingText = document.createElement("h2");
    thanksForVotingText.innerText = message;
    //there are already breaks there
    thanksForVotingText.style.marginBottom = "0px";
  
    container.appendChild(thanksForVotingText);
  }
  
  function vote(type, UUID) {
    //add loading info
    addVoteMessage("Loading...", UUID)
  
    //send the vote message to the tab
    chrome.runtime.sendMessage({
      message: "submitVote",
      type: type,
      UUID: UUID
    }, function(response) {
      if (response != undefined) {
        //see if it was a success or failure
        if (response.successType == 1) {
          //success
          addVoteMessage("Thanks for voting!", UUID)
        } else if (response.successType == 0) {
          //failure: duplicate vote
          addVoteMessage("You have already voted this way before.", UUID)
        } else if (response.successType == -1) {
          if (response.statusCode == 502) {
            addVoteMessage("It seems the sever is down. Contact the dev immediately.", UUID)
          } else {
            //failure: unknown error
            addVoteMessage("A connection error has occured. Error code: " + response.statusCode, UUID)
          }
        }
      }
    });
  }
  
  function hideDiscordButton() {
    chrome.storage.sync.set({"hideDiscordLink": false});
  
    SB.discordButtonContainer.style.display = "none";
  }
  
  //converts time in seconds to minutes:seconds
  function getFormattedTime(seconds) {
    let minutes = Math.floor(seconds / 60);
    let secondsDisplay = Math.round(seconds - minutes * 60);
    if (secondsDisplay < 10) {
      //add a zero
      secondsDisplay = "0" + secondsDisplay;
    }
  
    let formatted = minutes+ ":" + secondsDisplay;
  
    return formatted;
  }
  
  //converts time in seconds to minutes
  function getTimeInMinutes(seconds) {
    let minutes = Math.floor(seconds / 60);
  
    return minutes;
  }
  
  //converts time in seconds to seconds past the last minute
  function getTimeInFormattedSeconds(seconds) {
    let secondsFormatted = (seconds % 60).toFixed(3);
  
    if (secondsFormatted < 10) {
      secondsFormatted = "0" + secondsFormatted;
    }
  
    return secondsFormatted;
  }
  
  function sendRequestToServer(type, address, callback) {
    let xmlhttp = new XMLHttpRequest();
  
    xmlhttp.open(type, serverAddress + address, true);
  
    if (callback != undefined) {
      xmlhttp.onreadystatechange = function () {
        callback(xmlhttp, false);
      };
    
      xmlhttp.onerror = function(ev) {
        callback(xmlhttp, true);
      };
    }
  
    //submit this request
    xmlhttp.send();
  }
  
  function getYouTubeVideoID(url) { // Return video id or false
    let regExp = /^.*((youtu.be\/)|(v\/)|(\/u\/\w\/)|(embed\/)|(watch\?))\??v?=?([^#\&\?]*).*/;
    let match = url.match(regExp);
    return (match && match[7].length == 11) ? match[7] : false;
  }
  
//end of function
}

<<<<<<< HEAD
if (chrome.tabs != undefined) {
  //add the width restriction (because Firefox)
  document.getElementById("sponorBlockStyleSheet").sheet.insertRule('.popupBody { width: 300 }', 0);

  //this means it is actually opened in the popup
  runThePopup();
=======
function getYouTubeVideoID(url) { // Returns with video id else returns false
  var regExp = /^.*((youtu.be\/)|(v\/)|(\/u\/\w\/)|(embed\/)|(watch\?))\??v?=?([^#\&\?]*).*/;
  var match = url.match(regExp);
  var id = new URL(url).searchParams.get("v");
  return (match && match[7].length == 11) ? id : false;
>>>>>>> a1c8ecab
}<|MERGE_RESOLUTION|>--- conflicted
+++ resolved
@@ -943,27 +943,20 @@
     xmlhttp.send();
   }
   
-  function getYouTubeVideoID(url) { // Return video id or false
-    let regExp = /^.*((youtu.be\/)|(v\/)|(\/u\/\w\/)|(embed\/)|(watch\?))\??v?=?([^#\&\?]*).*/;
-    let match = url.match(regExp);
-    return (match && match[7].length == 11) ? match[7] : false;
+  function getYouTubeVideoID(url) { // Returns with video id else returns false
+    var regExp = /^.*((youtu.be\/)|(v\/)|(\/u\/\w\/)|(embed\/)|(watch\?))\??v?=?([^#\&\?]*).*/;
+    var match = url.match(regExp);
+    var id = new URL(url).searchParams.get("v");
+    return (match && match[7].length == 11) ? id : false;
   }
   
 //end of function
 }
 
-<<<<<<< HEAD
 if (chrome.tabs != undefined) {
   //add the width restriction (because Firefox)
   document.getElementById("sponorBlockStyleSheet").sheet.insertRule('.popupBody { width: 300 }', 0);
 
   //this means it is actually opened in the popup
   runThePopup();
-=======
-function getYouTubeVideoID(url) { // Returns with video id else returns false
-  var regExp = /^.*((youtu.be\/)|(v\/)|(\/u\/\w\/)|(embed\/)|(watch\?))\??v?=?([^#\&\?]*).*/;
-  var match = url.match(regExp);
-  var id = new URL(url).searchParams.get("v");
-  return (match && match[7].length == 11) ? id : false;
->>>>>>> a1c8ecab
-}+}
